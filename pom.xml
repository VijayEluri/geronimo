--- conflicted
+++ resolved
@@ -69,12 +69,8 @@
         <tomcatVersion>7.0.0.1</tomcatVersion>
         <tomcatGroupId>org.apache.geronimo.ext.tomcat</tomcatGroupId>
 
-<<<<<<< HEAD
-        <openejbVersion>3.2-SNAPSHOT</openejbVersion>
-=======
         <openejbVersion>3.1.3.0</openejbVersion>
         <openejbGroup>org.apache.geronimo.ext.openejb</openejbGroup>
->>>>>>> 6466067e
         <openjpaVersion>2.0.0</openjpaVersion>
         <derbyVersion>10.5.3.0_1</derbyVersion>
         <cxfVersion>2.1.4</cxfVersion>
@@ -555,6 +551,16 @@
                 <version>3.2.3_3</version>
             </dependency>
 
+            <!--
+            NOTE: This is included for AMQ 4.1 support only.  Need to use 2.2 to
+                  be compatible with AMQ 4.1, latest 3.0 causes CCE problems.
+            -->
+            <dependency>
+                <groupId>org.apache.geronimo.bundles</groupId>
+                <artifactId>backport-util-concurrent</artifactId>
+                <version>2.2_1</version>
+            </dependency>
+
             <dependency>
                 <groupId>com.agical.rmock</groupId>
                 <artifactId>rmock</artifactId>
@@ -880,40 +886,14 @@
             <dependency>
                 <groupId>org.seleniumhq.selenium.client-drivers</groupId>
                 <artifactId>selenium-java-client-driver</artifactId>
-                <version>1.0.2</version>
-                <exclusions>
-                    <exclusion>
-                        <groupId>org.seleniumhq.selenium.server</groupId>
-                        <artifactId>selenium-server</artifactId>
-                    </exclusion>
-                    <exclusion>
-                        <groupId>org.seleniumhq.selenium.server</groupId>
-                        <artifactId>selenium-server-coreless</artifactId>
-                    </exclusion>
-                    <exclusion>
-                        <groupId>junit</groupId>
-                        <artifactId>junit</artifactId>
-                    </exclusion>
-                </exclusions>
+                <version>1.0-beta-2</version>
             </dependency>
 
             <dependency>
                 <groupId>org.seleniumhq.selenium.server</groupId>
                 <artifactId>selenium-server</artifactId>
-                <classifier>standalone</classifier>
-                <version>1.0.3</version>
-                <exclusions>
-                    <exclusion>
-                        <groupId>org.seleniumhq.selenium.server</groupId>
-                        <artifactId>selenium-server-coreless</artifactId>
-                    </exclusion>
-                    <exclusion>
-                        <groupId>org.seleniumhq.selenium.core</groupId>
-                        <artifactId>selenium-core</artifactId>
-                    </exclusion>
-                </exclusions>
-            </dependency>
-
+                <version>1.0-beta-2</version>
+            </dependency>
 
             <dependency>
                 <groupId>antlr</groupId>
@@ -1897,25 +1877,31 @@
             <dependency>
                 <groupId>org.apache.aries</groupId>
                 <artifactId>org.apache.aries.util</artifactId>
-                <version>0.2-incubating-SNAPSHOT</version>
+                <version>0.1-incubating</version>
             </dependency>
 
             <dependency>
                 <groupId>org.apache.aries.jndi</groupId>
-                <artifactId>org.apache.aries.jndi</artifactId>
-                <version>0.2-incubating-SNAPSHOT</version>
+                <artifactId>org.apache.aries.jndi.core</artifactId>
+                <version>0.1-incubating</version>
+            </dependency>
+
+            <dependency>
+                <groupId>org.apache.aries.jndi</groupId>
+                <artifactId>org.apache.aries.jndi.url</artifactId>
+                <version>0.1-incubating</version>
             </dependency>
 
             <dependency>
                 <groupId>org.apache.aries.jmx</groupId>
                 <artifactId>org.apache.aries.jmx</artifactId>
-                <version>0.2-incubating-SNAPSHOT</version>
+                <version>0.1-incubating</version>
             </dependency>
 
             <dependency>
                 <groupId>org.apache.aries.jmx</groupId>
                 <artifactId>org.apache.aries.jmx.blueprint</artifactId>
-                <version>0.2-incubating-SNAPSHOT</version>
+                <version>0.1-incubating</version>
                 <exclusions>
                     <exclusion>
                         <groupId>org.slf4j</groupId>
@@ -1927,7 +1913,43 @@
             <dependency>
                 <groupId>org.apache.aries.blueprint</groupId>
                 <artifactId>org.apache.aries.blueprint</artifactId>
-                <version>0.2-incubating-SNAPSHOT</version>
+                <version>0.1-incubating</version>
+                <exclusions>
+                    <exclusion>
+                        <groupId>org.slf4j</groupId>
+                        <artifactId>slf4j-api</artifactId>
+                    </exclusion>
+                </exclusions>
+            </dependency>
+
+            <dependency>
+                <groupId>org.apache.aries.blueprint</groupId>
+                <artifactId>org.apache.aries.blueprint.api</artifactId>
+                <version>0.1-incubating</version>
+                <exclusions>
+                    <exclusion>
+                        <groupId>org.slf4j</groupId>
+                        <artifactId>slf4j-api</artifactId>
+                    </exclusion>
+                </exclusions>
+            </dependency>
+
+            <dependency>
+                <groupId>org.apache.aries.blueprint</groupId>
+                <artifactId>org.apache.aries.blueprint.core</artifactId>
+                <version>0.1-incubating</version>
+                <exclusions>
+                    <exclusion>
+                        <groupId>org.slf4j</groupId>
+                        <artifactId>slf4j-api</artifactId>
+                    </exclusion>
+                </exclusions>
+            </dependency>
+
+            <dependency>
+                <groupId>org.apache.aries.blueprint</groupId>
+                <artifactId>org.apache.aries.blueprint.cm</artifactId>
+                <version>0.1-incubating</version>
                 <exclusions>
                     <exclusion>
                         <groupId>org.slf4j</groupId>
@@ -1973,26 +1995,7 @@
                 <plugin>
                     <groupId>org.codehaus.mojo</groupId>
                     <artifactId>selenium-maven-plugin</artifactId>
-                    <version>1.0.1</version>
-                     <dependencies>
-                        <dependency>
-                            <groupId>org.seleniumhq.selenium.server</groupId>
-                            <artifactId>selenium-server</artifactId>
-                            <classifier>standalone</classifier>
-                            <version>1.0.3</version>
-                            <exclusions>
-                                <exclusion>
-                                    <groupId>org.seleniumhq.selenium.server</groupId>
-                                    <artifactId>selenium-server-coreless</artifactId>
-                                </exclusion>
-                                <exclusion>
-                                    <groupId>org.seleniumhq.selenium.core</groupId>
-                                    <artifactId>selenium-core</artifactId>
-                                </exclusion>
-                            </exclusions>
-                        </dependency>
-                    </dependencies>
-
+                    <version>1.0-rc-1</version>
                 </plugin>
 
                 <plugin>
