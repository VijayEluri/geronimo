<?xml version="1.0" encoding="UTF-8"?>
<!--
    Copyright 2006 The Apache Software Foundation

    Licensed under the Apache License, Version 2.0 (the "License");
    you may not use this file except in compliance with the License.
    You may obtain a copy of the License at

       http://www.apache.org/licenses/LICENSE-2.0

    Unless required by applicable law or agreed to in writing, software
    distributed under the License is distributed on an "AS IS" BASIS,
    WITHOUT WARRANTIES OR CONDITIONS OF ANY KIND, either express or implied.
    See the License for the specific language governing permissions and
    limitations under the License.
-->

<!-- $Rev$ $Date$ -->

<project xmlns="http://maven.apache.org/POM/4.0.0" xmlns:xsi="http://www.w3.org/2001/XMLSchema-instance" xsi:schemaLocation="http://maven.apache.org/POM/4.0.0 http://maven.apache.org/maven-v4_0_0.xsd">
    
    <modelVersion>4.0.0</modelVersion>
    
    <parent>
        <groupId>org.apache.geronimo.genesis.config</groupId>
        <artifactId>project-config</artifactId>
        <version>1.1-SNAPSHOT</version>
    </parent>
    
    <groupId>org.apache.geronimo</groupId>
    <artifactId>geronimo</artifactId>
    <name>Geronimo</name>
    <packaging>pom</packaging>
    
    <version>1.2-SNAPSHOT</version>
    
    <description>
        Apache Geronimo, the J2EE server project of the Apache Software Foundation.
    </description>
    
    <scm>
        <connection>scm:svn:http://svn.apache.org/repos/asf/geronimo/server/trunk</connection>
        <developerConnection>scm:svn:https://svn.apache.org/repos/asf/geronimo/server/trunk</developerConnection>
        <url>http://svn.apache.org/viewvc/geronimo/trunk</url>
    </scm>

    <properties>
        <!--
        HACK: Used by uddi-db to execute the sql plugin with the Derby driver.
        -->
        <derbyVersion>10.1.1.0</derbyVersion>
        
        <!--
        HACK: Used by jsp and servlet example configs to point to the tomcat deployer
        -->
        <tomcatVersion>5.5.15</tomcatVersion>
        
        <!--
        HACK: Used by uddi-jetty and uddi-tomcat config plans
        -->
        <tranqlVendorsVersion>1.1</tranqlVendorsVersion>
    </properties>

    <dependencyManagement>
        <dependencies>

            <dependency>
                <groupId>org.apache.geronimo.specs</groupId>
                <artifactId>geronimo-activation_1.0.2_spec</artifactId>
                <version>1.1</version>
            </dependency>
            
            <!--
            NOTE: OpenEJB2 still references geronimo-spec:geronimo-spec-corba in
                  a geronimo-dependency.xml, and until that is changed we need
                  to keep using this old m1-based artifact
            -->
            <dependency>
                <!--
                <groupId>org.apache.geronimo.specs</groupId>
                -->
                <groupId>geronimo-spec</groupId>
                <artifactId>geronimo-spec-corba</artifactId>
                <version>1.0</version>
            </dependency>

            <dependency>
                <groupId>org.apache.geronimo.specs</groupId>
                <artifactId>geronimo-ejb_2.1_spec</artifactId>
                <version>1.0.1</version>
            </dependency>

            <dependency>
                <groupId>org.apache.geronimo.specs</groupId>
                <artifactId>geronimo-j2ee_1.4_spec</artifactId>
                <version>1.1</version>
            </dependency>

            <dependency>
                <groupId>org.apache.geronimo.specs</groupId>
                <artifactId>geronimo-j2ee-connector_1.5_spec</artifactId>
                <version>1.0.1</version>
            </dependency>

            <dependency>
                <groupId>org.apache.geronimo.specs</groupId>
                <artifactId>geronimo-j2ee-deployment_1.1_spec</artifactId>
                <version>1.0.1</version>
            </dependency>

            <dependency>
                <groupId>org.apache.geronimo.specs</groupId>
                <artifactId>geronimo-j2ee-jacc_1.0_spec</artifactId>
                <version>1.0.1</version>
            </dependency>

            <dependency>
                <groupId>org.apache.geronimo.specs</groupId>
                <artifactId>geronimo-j2ee-management_1.0_spec</artifactId>
                <version>1.0.1</version>
            </dependency>

            <dependency>
                <groupId>org.apache.geronimo.specs</groupId>
                <artifactId>geronimo-javamail_1.3.1_spec</artifactId>
                <version>1.2-SNAPSHOT</version>
            </dependency>

            <dependency>
                <groupId>org.apache.geronimo.javamail</groupId>
                <artifactId>geronimo-javamail_1.3.1_provider</artifactId>
                <version>1.0-SNAPSHOT</version>
            </dependency>

            <dependency>
                <groupId>org.apache.geronimo.specs</groupId>
                <artifactId>geronimo-jaxr_1.0_spec</artifactId>
                <version>1.0.1</version>
            </dependency>

            <dependency>
                <groupId>org.apache.geronimo.specs</groupId>
                <artifactId>geronimo-jaxrpc_1.1_spec</artifactId>
                <version>1.0.1</version>
            </dependency>

            <dependency>
                <groupId>org.apache.geronimo.specs</groupId>
                <artifactId>geronimo-jsp_2.0_spec</artifactId>
                <version>1.0.1</version>
            </dependency>

            <dependency>
                <groupId>org.apache.geronimo.specs</groupId>
                <artifactId>geronimo-jms_1.1_spec</artifactId>
                <version>1.0.1</version>
            </dependency>

            <dependency>
                <groupId>org.apache.geronimo.specs</groupId>
                <artifactId>geronimo-jta_1.0.1B_spec</artifactId>
                <version>1.0.1</version>
            </dependency>

            <dependency>
                <groupId>org.apache.geronimo.specs</groupId>
                <artifactId>geronimo-qname_1.1_spec</artifactId>
                <version>1.0.1</version>
            </dependency>

            <dependency>
                <groupId>org.apache.geronimo.specs</groupId>
                <artifactId>geronimo-saaj_1.1_spec</artifactId>
                <version>1.0.1</version>
            </dependency>

            <dependency>
                <groupId>org.apache.geronimo.specs</groupId>
                <artifactId>geronimo-servlet_2.4_spec</artifactId>
                <version>1.0.1</version>
            </dependency>

            <dependency>
                <groupId>jline</groupId>
                <artifactId>jline</artifactId>
                <version>0.9.9</version>
                <type>jar</type>
            </dependency>
            
            <dependency>
                <groupId>axis</groupId>
                <artifactId>axis</artifactId>
                <version>1.4</version>
            </dependency>

            <dependency>
                <groupId>activeio</groupId>
                <artifactId>activeio</artifactId>
                <version>2.0-r118</version>
            </dependency>

            <dependency>
                <groupId>asm</groupId>
                <artifactId>asm</artifactId>
                <version>1.4.3</version>
            </dependency>

            <dependency>
                <groupId>backport-util-concurrent</groupId>
                <artifactId>backport-util-concurrent</artifactId>
                <version>2.0_01_pd</version>
            </dependency>

            <dependency>
                <groupId>castor</groupId>
                <artifactId>castor</artifactId>
                <version>0.9.5.3</version>
            </dependency>

            <dependency>
                <groupId>cglib</groupId>
                <artifactId>cglib-nodep</artifactId>
                <version>2.1_3</version>
            </dependency>

            <dependency>
                <groupId>commons-io</groupId>
                <artifactId>commons-io</artifactId>
                <version>1.1</version>
            </dependency>

            <dependency>
                <groupId>commons-logging</groupId>
                <artifactId>commons-logging</artifactId>
                <version>1.0.4</version>
            </dependency>

            <dependency>
                <groupId>concurrent</groupId>
                <artifactId>concurrent</artifactId>
                <version>1.3.4</version>
            </dependency>

            <dependency>
                <groupId>org.objectweb.howl</groupId>
                <artifactId>howl</artifactId>
                <version>1.0.1-1</version>
                <type>jar</type>
                <scope>compile</scope>
            </dependency>

            <dependency>
                <groupId>hsqldb</groupId>
                <artifactId>hsqldb</artifactId>
                <version>1.7.2.2</version>
            </dependency>

            <dependency>
                <groupId>jdom</groupId>
                <artifactId>jdom</artifactId>
                <version>1.0</version>
            </dependency>

            <dependency>
                <groupId>log4j</groupId>
                <artifactId>log4j</artifactId>
                <version>1.2.8</version>
            </dependency>

            <dependency>
                <groupId>mx4j</groupId>
                <artifactId>mx4j</artifactId>
                <version>3.0.1</version>
            </dependency>

            <dependency>
                <groupId>mx4j</groupId>
                <artifactId>mx4j-remote</artifactId>
                <version>3.0.1</version>
            </dependency>

            <dependency>
                <groupId>mockobjects</groupId>
                <artifactId>mockobjects-jdk1.4-j2ee1.3</artifactId>
                <version>0.09</version>
            </dependency>

            <dependency>
                <groupId>mockobjects</groupId>
                <artifactId>mockobjects-core</artifactId>
                <version>0.09</version>
            </dependency>

            <dependency>
                <groupId>org.apache.derby</groupId>
                <artifactId>derby</artifactId>
                <version>${derbyVersion}</version>
            </dependency>

            <dependency>
                <groupId>org.apache.derby</groupId>
                <artifactId>derbynet</artifactId>
                <version>${derbyVersion}</version>
            </dependency>
            
            <dependency>
                <groupId>org.apache.derby</groupId>
                <artifactId>derbyclient</artifactId>
                <version>${derbyVersion}</version>
            </dependency>
            
            <dependency>
                <groupId>org.apache.derby</groupId>
                <artifactId>derbytools</artifactId>
                <version>${derbyVersion}</version>
            </dependency>
            
            <dependency>
                <groupId>regexp</groupId>
                <artifactId>regexp</artifactId>
                <version>1.3</version>
            </dependency>

            <dependency>
                <groupId>scout</groupId>
                <artifactId>scout</artifactId>
                <version>0.5</version>
            </dependency>

            <dependency>
                <groupId>stax</groupId>
                <artifactId>stax-api</artifactId>
                <version>1.0</version>
                <exclusions>
                    <exclusion>
                        <groupId>xmlbeans</groupId>
                        <artifactId>xmlbeans-jsr173-api</artifactId>
                    </exclusion>
                </exclusions>
            </dependency>

            <dependency>
                <groupId>tranql</groupId>
                <artifactId>tranql</artifactId>
                <version>1.4-SNAPSHOT</version>
            </dependency>

            <dependency>
                <groupId>wsdl4j</groupId>
                <artifactId>wsdl4j</artifactId>
                <version>1.5.2</version>
            </dependency>

            <dependency>
                <groupId>xerces</groupId>
                <artifactId>xercesImpl</artifactId>
                <version>2.6.2</version>
            </dependency>

            <dependency>
                <groupId>xerces</groupId>
                <artifactId>xmlParserAPIs</artifactId>
                <version>2.2.1</version>
            </dependency>

            <dependency>
                <groupId>xfire</groupId>
                <artifactId>xfire</artifactId>
                <version>20050202</version>
            </dependency>

            <dependency>
                <groupId>xfire</groupId>
                <artifactId>xfire-java</artifactId>
                <version>20050202</version>
            </dependency>

            <dependency>
                <groupId>xmlbeans</groupId>
                <artifactId>xbean</artifactId>
                <version>2.0.0</version>
            </dependency>

            <dependency>
                <groupId>xml-resolver</groupId>
                <artifactId>xml-resolver</artifactId>
                <version>1.1</version>
            </dependency>

            <dependency>
                <groupId>xpp3</groupId>
                <artifactId>xpp3</artifactId>
                <version>1.1.3.3</version>
            </dependency>

            <dependency>
                <groupId>xstream</groupId>
                <artifactId>xstream</artifactId>
                <version>1.1.3</version>
            </dependency>

            <dependency>
                <groupId>junit</groupId>
                <artifactId>junit</artifactId>
                <version>3.8.1</version>
            </dependency>

            <dependency>
                <groupId>org.apache.pluto</groupId>
                <artifactId>pluto</artifactId>
                <version>1.0.1</version>
            </dependency>

            <dependency>
                <groupId>org.apache.pluto</groupId>
                <artifactId>pluto-portal</artifactId>
                <version>1.0.1</version>
            </dependency>

            <dependency>
                <groupId>org.apache.pluto</groupId>
                <artifactId>pluto-descriptors</artifactId>
                <version>1.0.1</version>
            </dependency>

            <dependency>
                <groupId>activemq</groupId>
                <artifactId>activemq-core</artifactId>
                <version>3.2.4-SNAPSHOT</version>
            </dependency>

            <dependency>
                <groupId>activemq</groupId>
                <artifactId>activemq-ra</artifactId>
                <version>3.2.4-SNAPSHOT</version>

                <!-- Can't be found anywhere -->
                <exclusions>
                    <exclusion>
                        <groupId>incubator-derby</groupId>
                        <artifactId>derby</artifactId>
                    </exclusion>
                </exclusions>
            </dependency>
            
            <!--
            FIXME: Remove these and use our modules/activemq-gbean* modules
            -->
            
            <dependency>
                <groupId>activemq</groupId>
                <artifactId>activemq-gbean-g1_1</artifactId>
                <version>3.2.4-SNAPSHOT</version>
            </dependency>

            <dependency>
                <groupId>activemq</groupId>
                <artifactId>activemq-gbean-management-g1_1</artifactId>
                <version>3.2.4-SNAPSHOT</version>
            </dependency>

            <dependency>
                <groupId>jdbm</groupId>
                <artifactId>jdbm</artifactId>
                <version>0.20-dev</version>
            </dependency>

            <dependency>
                <groupId>oro</groupId>
                <artifactId>oro</artifactId>
                <version>2.0.8</version>
            </dependency>

            <dependency>
                <groupId>antlr</groupId>
                <artifactId>antlr</artifactId>
                <version>2.7.2</version>
            </dependency>

            <dependency>
                <groupId>commons-discovery</groupId>
                <artifactId>commons-discovery</artifactId>
                <version>0.2</version>
            </dependency>

            <dependency>
                <groupId>commons-collections</groupId>
                <artifactId>commons-collections</artifactId>
                <version>3.1</version>
            </dependency>

            <dependency>
                <groupId>commons-primitives</groupId>
                <artifactId>commons-primitives</artifactId>
                <version>20041207.202534</version>
            </dependency>

            <dependency>
                <groupId>commons-lang</groupId>
                <artifactId>commons-lang</artifactId>
                <version>2.0</version>
            </dependency>

            <dependency>
                <groupId>commons-el</groupId>
                <artifactId>commons-el</artifactId>
                <version>1.0</version>
                <exclusions>
                    <!-- Exclude commons-logging (uses 1.3) -->
                    <!--
                    HACK: For some crazy reason, if we exclude this here, then
                          modules/jetty will fail to compile and there is no
                          way to convince m2 to put the jar back on the classpath
                          so, until that is resolved we have to disable this
                          exclusion

                    <exclusion>
                        <groupId>commons-logging</groupId>
                        <artifactId>commons-logging</artifactId>
                    </exclusion>
                    -->
                </exclusions>
            </dependency>

            <dependency>
                <groupId>commons-digester</groupId>
                <artifactId>commons-digester</artifactId>
                <version>1.6</version>
            </dependency>

            <dependency>
                <groupId>commons-modeler</groupId>
                <artifactId>commons-modeler</artifactId>
                <version>20060524</version>
            </dependency>

            <dependency>
                <groupId>commons-beanutils</groupId>
                <artifactId>commons-beanutils</artifactId>
                <version>1.6.1</version>
            </dependency>

            <dependency>
                <groupId>commons-cli</groupId>
                <artifactId>commons-cli</artifactId>
                <version>1.0</version>
            </dependency>

            <dependency>
                <groupId>commons-fileupload</groupId>
                <artifactId>commons-fileupload</artifactId>
                <version>1.1-dev</version>
            </dependency>

            <dependency>
                <groupId>xml-apis</groupId>
                <artifactId>xml-apis</artifactId>
                <version>1.0.b2</version>
            </dependency>

            <dependency>
                <groupId>portlet-api</groupId>
                <artifactId>portlet-api</artifactId>
                <version>1.0</version>
            </dependency>

            <dependency>
                <groupId>taglibs</groupId>
                <artifactId>standard</artifactId>
                <version>1.1.1</version>
            </dependency>

            <dependency>
                <groupId>javax.servlet</groupId>
                <artifactId>jstl</artifactId>
                <version>1.1.1</version>
            </dependency>

            <dependency>
                <groupId>dwr</groupId>
                <artifactId>dwr</artifactId>
                <version>1.1.1</version>
            </dependency>

            <dependency>
                <groupId>org.openejb</groupId>
                <artifactId>openejb-core</artifactId>
                <version>2.2-SNAPSHOT</version>
            </dependency>

            <dependency>
                <groupId>org.openejb</groupId>
                <artifactId>openejb-builder</artifactId>
                <version>2.2-SNAPSHOT</version>
            </dependency>

            <dependency>
                <groupId>org.openejb</groupId>
                <artifactId>openejb-pkgen-builder</artifactId>
                <version>2.2-SNAPSHOT</version>
            </dependency>
            
            <dependency>
                <groupId>tranql</groupId>
                <artifactId>tranql-connector</artifactId>
                <version>1.2</version>
                <type>rar</type>
            </dependency>
            
            <dependency>
                <groupId>tranql</groupId>
                <artifactId>tranql-connector-derby-embed-xa</artifactId>
                <version>1.1</version>
                <type>rar</type>
            </dependency>

            <dependency>
                <groupId>tranql</groupId>
                <artifactId>tranql-connector-derby-embed-local</artifactId>
                <version>1.1</version>
                <type>rar</type>
            </dependency>
            
            <dependency>
                <groupId>tranql</groupId>
                <artifactId>tranql-connector-derby-client-local</artifactId>
                <version>1.1</version>
                <type>rar</type>
            </dependency>
            
            <dependency>
                <groupId>tranql</groupId>
                <artifactId>tranql-connector-derby-client-xa</artifactId>
                <version>1.1</version>
                <type>rar</type>
            </dependency>
            
            <dependency>
                <groupId>juddi</groupId>
                <artifactId>juddi</artifactId>
                <version>0.9rc4</version>
            </dependency>
            
            <dependency>
                <groupId>tomcat</groupId>
                <artifactId>jasper-runtime</artifactId>
                <version>${tomcatVersion}</version>
            </dependency>
            
            <dependency>
                <groupId>directory</groupId>
                <artifactId>apacheds-core</artifactId>
                <version>0.9.2</version>
            </dependency>
            
            <dependency>
                <groupId>directory</groupId>
                <artifactId>apacheds-shared</artifactId>
                <version>0.9.2</version>
            </dependency>
            
            <dependency>
                <groupId>directory-asn1</groupId>
                <artifactId>asn1-codec</artifactId>
                <version>0.3.2</version>
            </dependency>
            
            <dependency>
                <groupId>directory-asn1</groupId>
                <artifactId>asn1-ber</artifactId>
                <version>0.3.2</version>
                <exclusions>
                    <!--
                    NOTE: Exclude commons-test, no needed for compile, not deployed into any m2 repo.
                          Where are the sources for this artifact?
                    -->
                    <exclusion>
                        <groupId>commons-test</groupId>
                        <artifactId>commons-test</artifactId>
                    </exclusion>
                </exclusions>
            </dependency>
            
            <dependency>
                <groupId>directory-asn1</groupId>
                <artifactId>asn1-der</artifactId>
                <version>0.3.2</version>
            </dependency>
            
            <dependency>
                <groupId>directory-shared</groupId>
                <artifactId>apache-ldapber-provider</artifactId>
                <version>0.9.2</version>
            </dependency>
            
            <dependency>
                <groupId>directory-shared</groupId>
                <artifactId>ldap-common</artifactId>
                <version>0.9.2</version>
            </dependency>
            
            <dependency>
                <groupId>directory-shared</groupId>
                <artifactId>kerberos-common</artifactId>
                <version>0.5</version>
            </dependency>
            
            <dependency>
                <groupId>directory-network</groupId>
                <artifactId>mina</artifactId>
                <version>0.7.3</version>
            </dependency>
            
            <dependency>
                <groupId>directory-protocols</groupId>
                <artifactId>kerberos-protocol</artifactId>
                <version>0.5</version>
            </dependency>
            
            <dependency>
                <groupId>directory-protocols</groupId>
                <artifactId>ldap-protocol</artifactId>
                <version>0.9.2</version>
            </dependency>
            
            <dependency>
                <groupId>jetty</groupId>
                <artifactId>org.mortbay.jetty</artifactId>
                <version>5.1.10</version>
            </dependency>
            
            <dependency>
                <groupId>tomcat</groupId>
                <artifactId>jasper-compiler</artifactId>
                <version>${tomcatVersion}</version>
            </dependency>
            
            <dependency>
                <groupId>tomcat</groupId>
                <artifactId>jasper-compiler-jdt</artifactId>
                <version>${tomcatVersion}</version>
            </dependency>
            
            <dependency>
                <groupId>tomcat</groupId>
                <artifactId>jasper-runtime</artifactId>
                <version>${tomcatVersion}</version>
            </dependency>
            
            <dependency>
                <groupId>tomcat</groupId>
                <artifactId>catalina</artifactId>
                <version>${tomcatVersion}</version>
            </dependency>
            
            <dependency>
                <groupId>tomcat</groupId>
                <artifactId>tomcat-ajp</artifactId>
                <version>5.5.15</version>
            </dependency>
            
            <dependency>
                <groupId>tomcat</groupId>
                <artifactId>catalina-cluster</artifactId>
                <version>${tomcatVersion}</version>
            </dependency>
            
            <!--
              - Required until any realm is provided to Tomcat
              - See StandardEngine::getRealm() 
            -->
            <dependency>
                <groupId>tomcat</groupId>
                <artifactId>catalina-optional</artifactId>
                <version>${tomcatVersion}</version>
            </dependency>
            
            <dependency>
                <groupId>tomcat</groupId>
                <artifactId>tomcat-coyote</artifactId>
                <version>${tomcatVersion}</version>
            </dependency>
            
            <dependency>
                <groupId>tomcat</groupId>
                <artifactId>tomcat-http</artifactId>
                <version>${tomcatVersion}</version>
            </dependency>
            
            <dependency>
                <groupId>tomcat</groupId>
                <artifactId>jasper-compiler</artifactId>
                <version>${tomcatVersion}</version>
            </dependency>
            
            <dependency>
                <groupId>tomcat</groupId>
                <artifactId>jasper-compiler-jdt</artifactId>
                <version>${tomcatVersion}</version>
            </dependency>
            
            <dependency>
                <groupId>tomcat</groupId>
                <artifactId>jasper-runtime</artifactId>
                <version>${tomcatVersion}</version>
            </dependency>
            
            <dependency>
                <groupId>tomcat</groupId>
                <artifactId>tomcat-util</artifactId>
                <version>${tomcatVersion}</version>
            </dependency>
            
            <dependency>
                <groupId>tomcat</groupId>
                <artifactId>naming-resources</artifactId>
                <version>${tomcatVersion}</version>
            </dependency>
            
            <dependency>
                <groupId>tomcat</groupId>
                <artifactId>servlets-default</artifactId>
                <version>${tomcatVersion}</version>
            </dependency>
            
            <dependency>
                <groupId>tomcat</groupId>
                <artifactId>servlets-invoker</artifactId>
                <version>${tomcatVersion}</version>
            </dependency>
            
            <dependency>
                <groupId>wadi</groupId>
                <artifactId>wadi-core</artifactId>
                <version>2.0M1</version>
            </dependency>
            
            <dependency>
                <groupId>wadi</groupId>
                <artifactId>wadi-tomcat55</artifactId>
                <version>2.0M1</version>
            </dependency>
            
        </dependencies>
    </dependencyManagement>

    <build>
        <pluginManagement>
            <plugins>
                <plugin>
                    <groupId>org.codehaus.mojo</groupId>
                    <artifactId>xmlbeans-maven-plugin</artifactId>
                    <version>2.0.1-SNAPSHOT</version>

                    <executions>
                        <execution>
                            <goals>
                                <goal>xmlbeans</goal>
                            </goals>
                        </execution>
                    </executions>

                    <configuration>
                        <schemaDirectory>${pom.basedir}/src/main/schema</schemaDirectory>
                        <xmlConfigs>
                            <xmlConfig implementation="java.io.File">${pom.basedir}/src/main/schema/xmlconfig.xml</xmlConfig>
                        </xmlConfigs>
                        <download>true</download>
                        <quiet>false</quiet>
                    </configuration>
                </plugin>

                <plugin>
                    <groupId>org.codehaus.mojo</groupId>
                    <artifactId>jspc-maven-plugin</artifactId>
                    <version>1.4.4</version>
                    <executions>
                        <execution>
                            <id>jspc</id>
                            <goals>
                                <goal>compile</goal>
                            </goals>
                            <configuration>
                                <warSourceDirectory>${pom.basedir}/src/main/webapp</warSourceDirectory>
                                <inputWebXml>${pom.basedir}/src/main/webapp/WEB-INF/web.xml</inputWebXml>
                            </configuration>
                        </execution>
                    </executions>
                </plugin>
                
                <!--
                FIXME: Should not configure war to assume jsp by default
                -->
<<<<<<< HEAD
                
                <plugin>
                    <groupId>org.codehaus.mojo</groupId>
                    <artifactId>jspc-maven-plugin</artifactId>
                    <version>1.4.4</version>
                    <executions>
                        <execution>
                            <id>jspc</id>
                            <goals>
                                <goal>compile</goal>
                            </goals>
                            <configuration>
                                <warSourceDirectory>${pom.basedir}/src/main/webapp</warSourceDirectory>
                                <inputWebXml>${pom.basedir}/src/main/webapp/WEB-INF/web.xml</inputWebXml>
                            </configuration>
                        </execution>
                    </executions>
                </plugin>
                
                <!--
                FIXME: Should not configure war to assume jsp by default
                -->
=======
>>>>>>> eb6d896f
                <plugin>
                    <groupId>org.apache.maven.plugins</groupId>
                    <artifactId>maven-war-plugin</artifactId>
                    <version>2.0.1</version>
                    <configuration>
                        <warSourceDirectory>${pom.basedir}/src/main/webapp</warSourceDirectory>
                        <webXml>${pom.basedir}/target/jspweb.xml</webXml>
                        <archiveClasses>true</archiveClasses>
                        <archive>
                            <!-- Do not include META-INF/maven to avoid long file problems on windows -->
                            <addMavenDescriptor>false</addMavenDescriptor>
                        </archive>
                    </configuration>
                    <dependencies>
                        <dependency>
                            <groupId>org.apache.maven</groupId>
                            <artifactId>maven-archiver</artifactId>
                            <!--
                            FIXME: 2.1 is broken... won't allow custom manifestEntires, need to use
                                   this snap until 2.2 is released.
                            -->
                            <version>2.2-SNAPSHOT</version>
                        </dependency>
                    </dependencies>
                </plugin>

                <plugin>
                    <groupId>org.apache.maven.plugins</groupId>
                    <artifactId>maven-ear-plugin</artifactId>
                    <version>2.2</version>
                    <configuration>
                        <archive>
                            <!-- Do not include META-INF/maven to avoid long file problems on windows -->
                            <addMavenDescriptor>false</addMavenDescriptor>
                        </archive>
                    </configuration>
                </plugin>
            </plugins>
        </pluginManagement>

        <plugins>
            <plugin>
                <groupId>org.apache.geronimo.genesis.plugins</groupId>
                <artifactId>tools-maven-plugin</artifactId>
                <executions>
                    <execution>
                        <id>validate-java-version</id>
                        <phase>validate</phase>
                        <goals>
                            <goal>require-java-version</goal>
                        </goals>
                        <configuration>
                            <version>1.4*</version>
                        </configuration>
                    </execution>
                    
                    <!--
                    NOTE: This will copy LICENSE.txt and NOTICE.txt to classes/META-INF.
                          
                          Its a itty-bitty HACK to avoid adding resource definitions to
                          the build, which causes the Eclipse plugin to generate invalid
                          .classpath files. :-(
                    -->
                    <execution>
                        <id>install-legal-files</id>
                        <phase>generate-resources</phase>
                        <goals>
                            <goal>copy-legal-files</goal>
                        </goals>
                    </execution>
                </executions>
            </plugin>
            
            <plugin>
                <groupId>org.apache.maven.plugins</groupId>
                <artifactId>maven-compiler-plugin</artifactId>
                <configuration>
                    <source>1.4</source>
                    <target>1.4</target>
                </configuration>
            </plugin>

            <plugin>
                <groupId>org.apache.maven.plugins</groupId>
                <artifactId>maven-idea-plugin</artifactId>
                <configuration>
                    <jdkName>1.4</jdkName>
                    <linkModules>true</linkModules>
                </configuration>
            </plugin>

            <plugin>
                <groupId>org.apache.maven.plugins</groupId>
                <artifactId>maven-release-plugin</artifactId>
                <configuration>
                    <tagBase>https://svn.apache.org/repos/asf/geronimo/server/tags</tagBase>
                </configuration>
            </plugin>
         </plugins>
    </build>

    <repositories>
        <!--
        NOTE: The default repositories are picked up by Genesis, but need to
              specify where Genesis lives to pick it up + any additional repositories.
        -->
        
        <repository>
            <id>apache-snapshots</id>
            <name>Apache Snapshots Repository</name>
            <url>http://people.apache.org/repo/m2-snapshot-repository</url>
            <layout>default</layout>
            <snapshots>
                <enabled>true</enabled>
                <updatePolicy>daily</updatePolicy>
                <checksumPolicy>ignore</checksumPolicy>
            </snapshots>
            <releases>
                <enabled>false</enabled>
            </releases>
        </repository>
    </repositories>

    <distributionManagement>
        <!--
        NOTE: The repository and snapshotRepository are picked up from Genesis.
        -->

        <site>
            <id>geronimo-website</id>
            <url>scp://people.apache.org/www/geronimo.apache.org/maven/server</url>
        </site>
    </distributionManagement>

    <profiles>
        <profile>
            <id>default</id>

            <activation>
                <activeByDefault>true</activeByDefault>
            </activation>

            <modules>
                <module>modules</module>
                <module>maven-plugins</module>
                <module>applications</module>
                <module>configs</module>
                <module>assemblies</module>
            </modules>
        </profile>

        <!--
        NOTE: The staged build is used to get around a problem with Maven
              and extension plugins.

              See http://issues.apache.org/jira/browse/GERONIMO-2172 for more details.
        -->

        <profile>
            <id>stage-bootstrap</id>

            <activation>
                <property>
                    <name>stage</name>
                    <value>bootstrap</value>
                </property>
            </activation>

            <modules>
                <!--
                NOTE: This should really only include the bare minimum set of modules
                      that are required to build the plugins.  But right now that set
                      includes most modules, so for now just build everything.
                      Fix this when the modules are reorganized.
                -->
                <module>modules</module>
                <module>maven-plugins</module>
            </modules>
        </profile>

        <profile>
            <id>stage-assemble</id>

            <activation>
                <property>
                    <name>stage</name>
                    <value>assemble</value>
                </property>
            </activation>

            <modules>
                <module>applications</module>
                <module>configs</module>
                <module>assemblies</module>
            </modules>
        </profile>

        <profile>
            <id>release-environment</id>

            <activation>
                <property>
                    <name>env</name>
                    <value>release</value>
                </property>
            </activation>

            <modules>
                <module>modules</module>
                <module>maven-plugins</module>
                <module>applications</module>
                
                <!--
                NOTE: Probably do not want to publish these to the repo...  Or do we?
                
                <module>configs</module>
                <module>assemblies</module>
                -->
            </modules>
        </profile>

        <profile>
            <id>site-environment</id>

            <activation>
                <property>
                    <name>env</name>
                    <value>site</value>
                </property>
            </activation>

            <modules>
                <module>modules</module>
                <module>maven-plugins</module>
                <module>applications</module>
            </modules>
        </profile>
        
        <profile>
            <id>sign-artifacts</id>
            
            <!--
            NOTE: To use you need to enable this profile and pass in the passphrase:
                  
                  mvn -Psign-artifacts -Dpassphrase=thephrase
            -->
            <build>
                <plugins>
                    <plugin>
                        <groupId>org.apache.geronimo.genesis.plugins</groupId>
                        <artifactId>tools-maven-plugin</artifactId>
                        <executions>
                            <execution>
                                <id>sign-artifacts</id>
                                <phase>verify</phase>
                                <goals>
                                    <goal>gpg-sign-attached</goal>
                                </goals>
                            </execution>
                        </executions>
                    </plugin>
                </plugins>
            </build>
        </profile>
        
    </profiles>

</project>
<|MERGE_RESOLUTION|>--- conflicted
+++ resolved
@@ -891,31 +891,6 @@
                 <!--
                 FIXME: Should not configure war to assume jsp by default
                 -->
-<<<<<<< HEAD
-                
-                <plugin>
-                    <groupId>org.codehaus.mojo</groupId>
-                    <artifactId>jspc-maven-plugin</artifactId>
-                    <version>1.4.4</version>
-                    <executions>
-                        <execution>
-                            <id>jspc</id>
-                            <goals>
-                                <goal>compile</goal>
-                            </goals>
-                            <configuration>
-                                <warSourceDirectory>${pom.basedir}/src/main/webapp</warSourceDirectory>
-                                <inputWebXml>${pom.basedir}/src/main/webapp/WEB-INF/web.xml</inputWebXml>
-                            </configuration>
-                        </execution>
-                    </executions>
-                </plugin>
-                
-                <!--
-                FIXME: Should not configure war to assume jsp by default
-                -->
-=======
->>>>>>> eb6d896f
                 <plugin>
                     <groupId>org.apache.maven.plugins</groupId>
                     <artifactId>maven-war-plugin</artifactId>
@@ -929,17 +904,6 @@
                             <addMavenDescriptor>false</addMavenDescriptor>
                         </archive>
                     </configuration>
-                    <dependencies>
-                        <dependency>
-                            <groupId>org.apache.maven</groupId>
-                            <artifactId>maven-archiver</artifactId>
-                            <!--
-                            FIXME: 2.1 is broken... won't allow custom manifestEntires, need to use
-                                   this snap until 2.2 is released.
-                            -->
-                            <version>2.2-SNAPSHOT</version>
-                        </dependency>
-                    </dependencies>
                 </plugin>
 
                 <plugin>
