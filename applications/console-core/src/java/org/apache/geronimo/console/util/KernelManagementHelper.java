--- conflicted
+++ resolved
@@ -16,29 +16,14 @@
  */
 package org.apache.geronimo.console.util;
 
-<<<<<<< HEAD
-import java.io.IOException;
-import java.net.URI;
-import java.util.ArrayList;
-=======
 import java.util.ArrayList;
 import java.util.Arrays;
 import java.util.Collections;
->>>>>>> c9354487
 import java.util.HashMap;
 import java.util.Iterator;
 import java.util.List;
 import java.util.Map;
 import java.util.Set;
-<<<<<<< HEAD
-import java.util.HashSet;
-import java.util.Arrays;
-import java.util.Collections;
-import java.util.Comparator;
-import javax.management.MalformedObjectNameException;
-import javax.management.ObjectName;
-=======
->>>>>>> c9354487
 import javax.security.auth.Subject;
 import javax.security.auth.callback.Callback;
 import javax.security.auth.callback.CallbackHandler;
@@ -47,30 +32,14 @@
 import javax.security.auth.callback.UnsupportedCallbackException;
 import javax.security.auth.login.LoginException;
 import javax.security.auth.spi.LoginModule;
-<<<<<<< HEAD
-import org.apache.commons.logging.Log;
-import org.apache.commons.logging.LogFactory;
-import org.apache.geronimo.gbean.GBeanQuery;
-import org.apache.geronimo.j2ee.j2eeobjectnames.NameFactory;
-import org.apache.geronimo.j2ee.management.impl.Util;
-=======
 
 import org.apache.geronimo.gbean.AbstractName;
 import org.apache.geronimo.gbean.AbstractNameQuery;
 import org.apache.geronimo.j2ee.j2eeobjectnames.NameFactory;
->>>>>>> c9354487
 import org.apache.geronimo.kernel.GBeanNotFoundException;
 import org.apache.geronimo.kernel.Kernel;
 import org.apache.geronimo.kernel.config.Configuration;
 import org.apache.geronimo.kernel.config.ConfigurationInfo;
-<<<<<<< HEAD
-import org.apache.geronimo.kernel.config.ConfigurationModuleType;
-import org.apache.geronimo.kernel.config.ConfigurationUtil;
-import org.apache.geronimo.kernel.config.ConfigurationManager;
-import org.apache.geronimo.kernel.config.NoSuchStoreException;
-import org.apache.geronimo.kernel.proxy.ProxyManager;
-import org.apache.geronimo.kernel.repository.Repository;
-=======
 import org.apache.geronimo.kernel.config.ConfigurationManager;
 import org.apache.geronimo.kernel.config.ConfigurationModuleType;
 import org.apache.geronimo.kernel.config.ConfigurationUtil;
@@ -78,39 +47,16 @@
 import org.apache.geronimo.kernel.config.NoSuchStoreException;
 import org.apache.geronimo.kernel.management.State;
 import org.apache.geronimo.kernel.repository.Artifact;
->>>>>>> c9354487
 import org.apache.geronimo.management.AppClientModule;
 import org.apache.geronimo.management.EJB;
 import org.apache.geronimo.management.EJBModule;
 import org.apache.geronimo.management.J2EEDeployedObject;
-<<<<<<< HEAD
-import org.apache.geronimo.management.J2EEDomain;
 import org.apache.geronimo.management.J2EEModule;
 import org.apache.geronimo.management.J2EEResource;
-import org.apache.geronimo.management.JCAConnectionFactory;
-=======
-import org.apache.geronimo.management.J2EEModule;
-import org.apache.geronimo.management.J2EEResource;
->>>>>>> c9354487
 import org.apache.geronimo.management.JDBCDataSource;
 import org.apache.geronimo.management.JDBCDriver;
 import org.apache.geronimo.management.JDBCResource;
 import org.apache.geronimo.management.JMSResource;
-<<<<<<< HEAD
-import org.apache.geronimo.management.ResourceAdapter;
-import org.apache.geronimo.management.Servlet;
-import org.apache.geronimo.management.WebModule;
-import org.apache.geronimo.management.geronimo.EJBConnector;
-import org.apache.geronimo.management.geronimo.EJBManager;
-import org.apache.geronimo.management.geronimo.J2EEApplication;
-import org.apache.geronimo.management.geronimo.J2EEServer;
-import org.apache.geronimo.management.geronimo.JCAAdminObject;
-import org.apache.geronimo.management.geronimo.JCAManagedConnectionFactory;
-import org.apache.geronimo.management.geronimo.JCAResource;
-import org.apache.geronimo.management.geronimo.JMSBroker;
-import org.apache.geronimo.management.geronimo.JMSConnector;
-import org.apache.geronimo.management.geronimo.JMSManager;
-=======
 import org.apache.geronimo.management.Servlet;
 import org.apache.geronimo.management.geronimo.J2EEApplication;
 import org.apache.geronimo.management.geronimo.J2EEDomain;
@@ -119,38 +65,18 @@
 import org.apache.geronimo.management.geronimo.JCAConnectionFactory;
 import org.apache.geronimo.management.geronimo.JCAManagedConnectionFactory;
 import org.apache.geronimo.management.geronimo.JCAResource;
->>>>>>> c9354487
 import org.apache.geronimo.management.geronimo.JVM;
 import org.apache.geronimo.management.geronimo.ResourceAdapter;
 import org.apache.geronimo.management.geronimo.ResourceAdapterModule;
-<<<<<<< HEAD
-import org.apache.geronimo.management.geronimo.WebAccessLog;
-import org.apache.geronimo.management.geronimo.WebConnector;
-import org.apache.geronimo.management.geronimo.WebContainer;
-import org.apache.geronimo.management.geronimo.WebManager;
-import org.apache.geronimo.pool.GeronimoExecutor;
-import org.apache.geronimo.security.jaas.JaasLoginModuleUse;
-import org.apache.geronimo.security.jaas.server.JaasLoginServiceMBean;
-import org.apache.geronimo.security.realm.SecurityRealm;
-import org.apache.geronimo.security.keystore.KeystoreManager;
-import org.apache.geronimo.system.logging.SystemLog;
-import org.apache.geronimo.system.serverinfo.ServerInfo;
-import org.apache.geronimo.system.configuration.ConfigurationInstaller;
-=======
 import org.apache.geronimo.management.geronimo.WebModule;
 import org.apache.geronimo.security.jaas.JaasLoginModuleUse;
 import org.apache.geronimo.system.logging.SystemLog;
->>>>>>> c9354487
 
 /**
  * An implementation of the ManagementHelper interface that uses a Geronimo
  * kernel. That must be an in-VM kernel.
  *
-<<<<<<< HEAD
- * @version $Rev$ $Date$
-=======
  * @version $Rev:386276 $ $Date$
->>>>>>> c9354487
  */
 public class KernelManagementHelper implements ManagementHelper {
     private final Kernel kernel;
@@ -220,96 +146,9 @@
 
     public ResourceAdapterModule[] getOutboundRAModules(J2EEServer server, String connectionFactoryInterface) {
         return getOutboundRAModules(server, new String[]{connectionFactoryInterface});
-<<<<<<< HEAD
     }
 
     public ResourceAdapterModule[] getOutboundRAModules(J2EEServer server, String[] connectionFactoryInterfaces) {
-        Set targets = new HashSet(Arrays.asList(connectionFactoryInterfaces));
-        List list = new ArrayList();
-        try {
-            String[] names = server.getDeployedObjects();
-            for (int i = 0; i < names.length; i++) {
-                ObjectName name = ObjectName.getInstance(names[i]);
-                String type = name.getKeyProperty(NameFactory.J2EE_TYPE);
-                if(type.equals(NameFactory.RESOURCE_ADAPTER_MODULE)) {
-                    ResourceAdapterModule module = (ResourceAdapterModule) pm.createProxy(name, KernelManagementHelper.class.getClassLoader());
-                    ResourceAdapter[] adapters = getResourceAdapters(module);
-                    outer:
-                    for (int j = 0; j < adapters.length; j++) {
-                        ResourceAdapter adapter = adapters[j];
-                        JCAResource[] resources = getRAResources(adapter);
-                        for (int k = 0; k < resources.length; k++) {
-                            JCAResource resource = resources[k];
-                            JCAConnectionFactory[] factories = getConnectionFactories(resource);
-                            for (int l = 0; l < factories.length; l++) {
-                                JCAConnectionFactory factory = factories[l];
-                                JCAManagedConnectionFactory mcf = getManagedConnectionFactory(factory);
-                                if(targets.contains(mcf.getConnectionFactoryInterface())) {
-                                    list.add(module);
-                                    break outer;
-                                }
-                                for (int m = 0; m < mcf.getImplementedInterfaces().length; m++) {
-                                    String iface = mcf.getImplementedInterfaces()[m];
-                                    if(targets.contains(iface)) {
-                                        list.add(module);
-                                        break outer;
-                                    }
-                                }
-                            }
-                        }
-                    }
-                }
-            }
-        } catch (Exception e) {
-            log.error("Unable to look up related GBean", e);
-        }
-        return (ResourceAdapterModule[]) list.toArray(new ResourceAdapterModule[list.size()]);
-    }
-
-    public ResourceAdapterModule[] getAdminObjectModules(J2EEServer server, String[] adminObjectInterfaces) {
-        List list = new ArrayList();
-        try {
-            String[] names = server.getDeployedObjects();
-            for (int i = 0; i < names.length; i++) {
-                ObjectName name = ObjectName.getInstance(names[i]);
-                String type = name.getKeyProperty(NameFactory.J2EE_TYPE);
-                if(type.equals(NameFactory.RESOURCE_ADAPTER_MODULE)) {
-                    ResourceAdapterModule module = (ResourceAdapterModule) pm.createProxy(name, KernelManagementHelper.class.getClassLoader());
-                    ResourceAdapter[] adapters = getResourceAdapters(module);
-                    outer:
-                    for (int j = 0; j < adapters.length; j++) {
-                        ResourceAdapter adapter = adapters[j];
-                        JCAResource[] resources = getRAResources(adapter);
-                        for (int k = 0; k < resources.length; k++) {
-                            JCAResource resource = resources[k];
-                            JCAAdminObject[] admins = getAdminObjects(resource);
-                            for (int l = 0; l < admins.length; l++) {
-                                JCAAdminObject admin = admins[l];
-                                String adminIface = admin.getAdminObjectInterface();
-                                for (int m = 0; m < adminObjectInterfaces.length; m++) {
-                                    if(adminIface.equals(adminObjectInterfaces[m])) {
-                                        list.add(module);
-                                        break outer;
-                                    }
-
-                                }
-                            }
-                        }
-                    }
-                }
-            }
-        } catch (Exception e) {
-            log.error("Unable to look up related GBean", e);
-        }
-        return (ResourceAdapterModule[]) list.toArray(new ResourceAdapterModule[list.size()]);
-    }
-
-    public JCAManagedConnectionFactory[] getOutboundFactories(ResourceAdapterModule module) {
-=======
-    }
-
-    public ResourceAdapterModule[] getOutboundRAModules(J2EEServer server, String[] connectionFactoryInterfaces) {
->>>>>>> c9354487
         List list = new ArrayList();
 
         ResourceAdapterModule[] modules = server.getResourceAdapterModules();
@@ -335,15 +174,7 @@
         return (ResourceAdapterModule[]) list.toArray(new ResourceAdapterModule[list.size()]);
     }
 
-<<<<<<< HEAD
-    public JCAManagedConnectionFactory[] getOutboundFactories(ResourceAdapterModule module, String connectionFactoryInterface) {
-        return getOutboundFactories(module, new String[]{connectionFactoryInterface});
-    }
-    public JCAManagedConnectionFactory[] getOutboundFactories(ResourceAdapterModule module, String[] connectionFactoryInterfaces) {
-        Set targets = new HashSet(Arrays.asList(connectionFactoryInterfaces));
-=======
     public ResourceAdapterModule[] getAdminObjectModules(J2EEServer server, String[] adminObjectInterfaces) {
->>>>>>> c9354487
         List list = new ArrayList();
 
         ResourceAdapterModule[] modules = server.getResourceAdapterModules();
@@ -357,72 +188,6 @@
                 JCAResource[] resources = adapter.getJCAResourceImplementations();
                 for (int k = 0; k < resources.length; k++) {
                     JCAResource resource = resources[k];
-<<<<<<< HEAD
-                    JCAConnectionFactory[] factories = getConnectionFactories(resource);
-                    for (int l = 0; l < factories.length; l++) {
-                        JCAConnectionFactory factory = factories[l];
-                        JCAManagedConnectionFactory mcf = getManagedConnectionFactory(factory);
-                        if(targets.contains(mcf.getConnectionFactoryInterface())) {
-                            list.add(mcf);
-                            continue;
-                        }
-                        for (int m = 0; m < mcf.getImplementedInterfaces().length; m++) {
-                            String iface = mcf.getImplementedInterfaces()[m];
-                            if(targets.contains(iface)) {
-                                list.add(mcf);
-                                break;
-                            }
-                        }
-                    }
-                }
-            }
-        } catch (Exception e) {
-            log.error("Unable to look up related GBean", e);
-        }
-        return (JCAManagedConnectionFactory[]) list.toArray(new JCAManagedConnectionFactory[list.size()]);
-    }
-
-    public JCAAdminObject[] getAdminObjects(ResourceAdapterModule module, String[] adminObjectInterfaces) {
-        List list = new ArrayList();
-        try {
-            ResourceAdapter[] adapters = getResourceAdapters(module);
-            for (int j = 0; j < adapters.length; j++) {
-                ResourceAdapter adapter = adapters[j];
-                JCAResource[] resources = getRAResources(adapter);
-                for (int k = 0; k < resources.length; k++) {
-                    JCAResource resource = resources[k];
-                    JCAAdminObject[] admins = getAdminObjects(resource);
-                    for (int l = 0; l < admins.length; l++) {
-                        JCAAdminObject admin = admins[l];
-                        String adminIface = admin.getAdminObjectInterface();
-                        for (int m = 0; m < adminObjectInterfaces.length; m++) {
-                            if(adminIface.equals(adminObjectInterfaces[m])) {
-                                list.add(admin);
-                                break;
-                            }
-                        }
-                    }
-                }
-            }
-        } catch (Exception e) {
-            log.error("Unable to look up related GBean", e);
-        }
-        return (JCAAdminObject[]) list.toArray(new JCAAdminObject[list.size()]);
-    }
-
-    public J2EEResource[] getResources(J2EEServer server) {
-        J2EEResource[] result = new J2EEResource[0];
-        try {
-            String[] names = server.getResources();
-            Object[] temp = pm.createProxies(names, KernelManagementHelper.class.getClassLoader());
-            result = new J2EEResource[temp.length];
-            System.arraycopy(temp, 0, result, 0, temp.length);
-        } catch (Exception e) {
-            log.error("Unable to look up related GBean", e);
-        }
-        return result;
-    }
-=======
                     JCAAdminObject[] adminObjects = resource.getAdminObjectInstances(adminObjectInterfaces);
                     if (adminObjects.length > 0) {
                         list.add(module);
@@ -430,164 +195,9 @@
                     }
                 }
             }
->>>>>>> c9354487
-
-        }
-<<<<<<< HEAD
-        return (JCAResource[]) list.toArray(new JCAResource[list.size()]);
-    }
-
-    public JDBCResource[] getJDBCResources(J2EEServer server) {
-        return new JDBCResource[0]; // Geronimo uses JCA resources for this
-    }
-
-    public JMSResource[] getJMSResources(J2EEServer server) {
-        return new JMSResource[0];  // Geronimo uses JCA resources for this
-    }
-
-    public JVM[] getJavaVMs(J2EEServer server) {
-        JVM[] result = new JVM[0];
-        try {
-            String[] names = server.getJavaVMs();
-            Object[] temp = pm.createProxies(names, KernelManagementHelper.class.getClassLoader());
-            result = new JVM[temp.length];
-            System.arraycopy(temp, 0, result, 0, temp.length);
-        } catch (Exception e) {
-            log.error("Unable to look up JVMs for J2EEServer", e);
-        }
-        return result;
-    }
-
-    public Repository[] getRepositories(J2EEServer server) {
-        Repository[] result = new Repository[0];
-        try {
-            String[] names = server.getRepositories();
-            Object[] temp = pm.createProxies(names, KernelManagementHelper.class.getClassLoader());
-            result = new Repository[temp.length];
-            System.arraycopy(temp, 0, result, 0, temp.length);
-        } catch (Exception e) {
-            log.error("Unable to look up repositories for J2EEServer", e);
-        }
-        return result;
-    }
-
-    public SecurityRealm[] getSecurityRealms(J2EEServer server) {
-        SecurityRealm[] result = new SecurityRealm[0];
-        try {
-            String[] names = server.getSecurityRealms();
-            Object[] temp = pm.createProxies(names, KernelManagementHelper.class.getClassLoader());
-            result = new SecurityRealm[temp.length];
-            System.arraycopy(temp, 0, result, 0, temp.length);
-        } catch (Exception e) {
-            log.error("Unable to look up security realms for J2EEServer", e);
-        }
-        return result;
-    }
-
-    public ServerInfo getServerInfo(J2EEServer server) {
-        try {
-            String name = server.getServerInfo();
-            return (ServerInfo) pm.createProxy(ObjectName.getInstance(name), KernelManagementHelper.class.getClassLoader());
-        } catch (Exception e) {
-            log.error("Unable to look up ServerInfo for J2EEServer", e);
-            return null;
-        }
-    }
-
-    public JaasLoginServiceMBean getLoginService(J2EEServer server) {
-        try {
-            String name = server.getLoginService();
-            return (JaasLoginServiceMBean) pm.createProxy(ObjectName.getInstance(name), KernelManagementHelper.class.getClassLoader());
-        } catch (Exception e) {
-            log.error("Unable to look up LoginService for J2EEServer", e);
-            return null;
-        }
-    }
-
-    public KeystoreManager getKeystoreManager(J2EEServer server) {
-        try {
-            String name = server.getKeystoreManager();
-            return (KeystoreManager) pm.createProxy(ObjectName.getInstance(name), KernelManagementHelper.class.getClassLoader());
-        } catch (Exception e) {
-            log.error("Unable to look up KeystoreManager for J2EEServer", e);
-            return null;
-        }
-    }
-
-    public ConfigurationInstaller getConfigurationInstaller(J2EEServer server) {
-        try {
-            String name = server.getConfigurationInstaller();
-            return (ConfigurationInstaller) pm.createProxy(ObjectName.getInstance(name), KernelManagementHelper.class.getClassLoader());
-        } catch (Exception e) {
-            log.error("Unable to look up ConfigurationInstaller for J2EEServer", e);
-            return null;
-        }
-    }
-
-    public WebManager[] getWebManagers(J2EEServer server) {
-        WebManager[] result = new WebManager[0];
-        try {
-            String[] names = server.getWebManagers();
-            Object[] temp = pm.createProxies(names, KernelManagementHelper.class.getClassLoader());
-            result = new WebManager[temp.length];
-            System.arraycopy(temp, 0, result, 0, temp.length);
-        } catch (Exception e) {
-            log.error("Unable to look up WebManagers for J2EEServer", e);
-        }
-        return result;
-    }
-
-    public WebAccessLog getWebAccessLog(WebManager manager, WebContainer container) {
-        return getWebAccessLog(manager, kernel.getObjectNameFor(container).getCanonicalName());
-    }
-
-    public WebAccessLog getWebAccessLog(WebManager manager, String container) {
-        WebAccessLog result = null;
-        try {
-            String name = manager.getAccessLog(container);
-            Object temp = pm.createProxy(ObjectName.getInstance(name), KernelManagementHelper.class.getClassLoader());
-            result = (WebAccessLog) temp;
-        } catch (Exception e) {
-            log.error("Unable to look up related GBean", e);
-        }
-        return result;
-    }
-
-    public WebContainer[] getWebContainers(WebManager manager) {
-        WebContainer[] result = new WebContainer[0];
-        try {
-            String[] names = manager.getContainers();
-            Object[] temp = pm.createProxies(names, KernelManagementHelper.class.getClassLoader());
-            result = new WebContainer[temp.length];
-            System.arraycopy(temp, 0, result, 0, temp.length);
-        } catch (Exception e) {
-            log.error("Unable to look up related GBean", e);
-        }
-        return result;
-    }
-
-    public WebConnector[] getWebConnectorsForContainer(WebManager manager, WebContainer container, String protocol) {
-        return getWebConnectorsForContainer(manager, kernel.getObjectNameFor(container).getCanonicalName(), protocol);
-    }
-
-    public WebConnector[] getWebConnectorsForContainer(WebManager manager, WebContainer container) {
-        return getWebConnectorsForContainer(manager, kernel.getObjectNameFor(container).getCanonicalName());
-    }
-
-    public WebConnector[] getWebConnectorsForContainer(WebManager manager, String containerObjectName, String protocol) {
-        WebConnector[] result = new WebConnector[0];
-        try {
-            String[] names = manager.getConnectorsForContainer(containerObjectName, protocol);
-            Object[] temp = pm.createProxies(names, KernelManagementHelper.class.getClassLoader());
-            result = new WebConnector[temp.length];
-            System.arraycopy(temp, 0, result, 0, temp.length);
-        } catch (Exception e) {
-            log.error("Unable to look up related GBean", e);
-        }
-        return result;
-=======
+
+        }
         return (ResourceAdapterModule[]) list.toArray(new ResourceAdapterModule[list.size()]);
->>>>>>> c9354487
     }
 
     public JCAManagedConnectionFactory[] getOutboundFactories(ResourceAdapterModule module) {
@@ -748,28 +358,6 @@
         return resource.getAdminObjectInstances();
     }
 
-    public JCAAdminObject[] getAdminObjects(JCAResource resource) {
-        JCAAdminObject[] result = new JCAAdminObject[0];
-        String objectName = resource.getObjectName();
-        try {
-            String name = ObjectName.getInstance(objectName).getKeyProperty(NameFactory.J2EE_NAME);
-            String query = "*:JCAResource="+name+",j2eeType=JCAAdminObject,*";
-            Set results = kernel.listGBeans(ObjectName.getInstance(query));
-            String[] names = new String[results.size()];
-            int i = 0;
-            for (Iterator it = results.iterator(); it.hasNext();) {
-                ObjectName next = (ObjectName) it.next();
-                names[i++] = next.getCanonicalName();
-            }
-            Object[] temp = pm.createProxies(names, KernelManagementHelper.class.getClassLoader());
-            result = new JCAAdminObject[temp.length];
-            System.arraycopy(temp, 0, result, 0, temp.length);
-        } catch (MalformedObjectNameException e) {
-            log.error("Unable to look up admin objects for resource adapter", e);
-        }
-        return result;
-    }
-
     public JCAManagedConnectionFactory getManagedConnectionFactory(JCAConnectionFactory factory) {
         return factory.getManagedConnectionFactoryInstance();
     }
@@ -778,33 +366,11 @@
         return kernel.getProxyManager().createProxy(objectName, KernelManagementHelper.class.getClassLoader());
     }
 
-<<<<<<< HEAD
-    public URI getConfigurationNameFor(String objectName) {
-        try {
-            Set parents = kernel.getDependencyManager().getParents(ObjectName.getInstance(objectName));
-            if(parents.size() == 0) {
-                throw new IllegalStateException("No parents for GBean '"+objectName+"'");
-            }
-            for (Iterator it = parents.iterator(); it.hasNext();) {
-                ObjectName name = (ObjectName) it.next();
-                if(Configuration.isConfigurationObjectName(name)) {
-                    return Configuration.getConfigurationID(name);
-                }
-            }
-        } catch (Exception e) {
-            log.error("Unable to look up related GBean", e);
-        }
-        return null;
-    }
-
-    public String getGBeanDescription(String objectName) {
-=======
     public Artifact getConfigurationNameFor(AbstractName abstractName) {
         return abstractName.getArtifact();
     }
 
     public String getGBeanDescription(AbstractName abstractName) {
->>>>>>> c9354487
         try {
             return kernel.getGBeanInfo(abstractName).getName();
         } catch (GBeanNotFoundException e) {
@@ -852,58 +418,30 @@
     }
 
     public Object[] findByInterface(Class iface) {
-<<<<<<< HEAD
-        Set set = kernel.listGBeans(new GBeanQuery(null, iface.getName()));
-        Object[] result = new Object[set.size()];
-        int i=0;
-        for (Iterator it = set.iterator(); it.hasNext();) {
-            ObjectName name = (ObjectName) it.next();
-=======
         Set set = kernel.listGBeans(new AbstractNameQuery(iface.getName()));
         Object[] result = new Object[set.size()];
         int i = 0;
         for (Iterator it = set.iterator(); it.hasNext();) {
             AbstractName name = (AbstractName) it.next();
->>>>>>> c9354487
             result[i++] = kernel.getProxyManager().createProxy(name, iface.getClassLoader());
         }
         return result;
     }
 
-<<<<<<< HEAD
-    public ConfigurationInfo[] getConfigurations(ConfigurationModuleType type, boolean includeChildModules) {
-=======
     public AbstractName getNameFor(Object component) {
         return kernel.getAbstractNameFor(component);
     }
 
     public ConfigurationData[] getConfigurations(ConfigurationModuleType type, boolean includeChildModules) {
->>>>>>> c9354487
         ConfigurationManager mgr = ConfigurationUtil.getConfigurationManager(kernel);
         List stores = mgr.listStores();
         List results = new ArrayList();
         for (Iterator i = stores.iterator(); i.hasNext();) {
-<<<<<<< HEAD
-            ObjectName storeName = (ObjectName) i.next();
-=======
             AbstractName storeName = (AbstractName) i.next();
->>>>>>> c9354487
             try {
                 List infos = mgr.listConfigurations(storeName);
                 for (Iterator j = infos.iterator(); j.hasNext();) {
                     ConfigurationInfo info = (ConfigurationInfo) j.next();
-<<<<<<< HEAD
-                    if(type == null || type.getValue() == info.getType().getValue()) {
-                        results.add(info);
-                    }
-                    if(includeChildModules && (type == null || info.getType().getValue() == ConfigurationModuleType.EAR.getValue())) {
-                        List kids = mgr.listChildConfigurations(info);
-                        for (Iterator k = kids.iterator(); k.hasNext();) {
-                            ConfigurationInfo child = (ConfigurationInfo) k.next();
-                            if(type == null || type.getValue() == child.getType().getValue()) {
-                                results.add(child);
-                            }
-=======
                     AbstractName configuration = Configuration.getConfigurationAbstractName(info.getConfigID());
                     if (type == null || type.getValue() == info.getType().getValue()) {
                         J2EEDeployedObject module = getModuleForConfiguration(info.getConfigID());
@@ -948,25 +486,12 @@
                                 moduleName = (String) kernel.getAbstractNameFor(module).getName().get(NameFactory.J2EE_NAME);
                             }
                             results.add(new ConfigurationData(info.getConfigID(), configuration, moduleName, info.getState(), moduleType, kernel.getAbstractNameFor(module)));
->>>>>>> c9354487
                         }
                     }
                 }
             } catch (NoSuchStoreException e) {
                 // we just got this list so this should not happen
                 // in the unlikely event it does, just continue
-<<<<<<< HEAD
-            }
-        }
-        Collections.sort(results, new Comparator() {
-            public int compare(Object o1, Object o2) {
-                ConfigurationInfo ci1 = (ConfigurationInfo) o1;
-                ConfigurationInfo ci2 = (ConfigurationInfo) o2;
-                return ci1.getConfigID().toString().compareTo(ci2.getConfigID().toString());
-            }
-        });
-        return (ConfigurationInfo[]) results.toArray(new ConfigurationInfo[results.size()]);
-=======
             } catch (InvalidConfigException e) {
                 throw new RuntimeException("Bad configID; should never happen");
             }
@@ -1007,7 +532,6 @@
         } catch (GBeanNotFoundException e) {
             throw new IllegalStateException("Bad config ID: " + e.getMessage());
         }
->>>>>>> c9354487
     }
 
     /**
