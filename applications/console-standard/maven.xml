<?xml version="1.0" encoding="UTF-8"?>
<project default="default"
<<<<<<< HEAD
    xmlns:j="jelly:core"
    xmlns:ant="jelly:ant"
    xmlns:define="jelly:define"
    xmlns:velocity="jelly:velocity"
    xmlns:util="jelly:util">

    <preGoal name="war:war">
        <attainGoal name="preCompile"/>
        <attainGoal name="substitute"/>
    </preGoal>

    <!-- Output folder for compiled jsps. -->
    <j:set var="outDir"  value="${basedir}/target/${pom.artifactId}/WEB-INF/work"/>     
    
    <!-- pre compile jsps -->   
=======
        xmlns:ant="jelly:ant"
        xmlns:velocity="jelly:velocity">

    <postGoal name="war:webapp">
        <attainGoal name="preCompile"/>
        <attainGoal name="substitute"/>
    </postGoal>

>>>>>>> c9354487
    <goal name="default">
        <ant:echo>${commons_fileupload_version}</ant:echo>
        <attainGoal name="war:install"/>
    </goal>
<<<<<<< HEAD
    
    <goal name="substitute">
        <velocity:merge basedir="${basedir}/src/conf"
          template="jms-resource-providers.properties"
          name="${basedir}/target/${pom.artifactId}/WEB-INF/classes/jms-resource-providers.properties"/>
    </goal>

    <!-- ==================================================== -->
    <!-- Pre compile JSPs                                     -->
    <!-- ==================================================== -->
    <goal name="preCompile">
        <ant:path id="jspc.classpath">
            <ant:path refid="maven.dependency.classpath"/>
            <ant:pathelement path="${maven.build.dest}"/>
        </ant:path>
        <ant:echo>Pre-compiling JSPs from ${basedir}/src/webapp to ${outDir}.</ant:echo>
        <ant:java classname="org.apache.jasper.JspC" fork="true" failonerror="true" classpathref="jspc.classpath">
            <arg value="-d"/>
            <arg value="${outDir}"/>
            <arg value="-webapp"/>
            <arg value="${basedir}/src/webapp"/>
        </ant:java>
        <ant:echo>Compiling generated Java files in ${outDir}.</ant:echo>               
        <ant:javac
            srcdir="${outDir}"
            destdir="${outDir}"
            debug="${maven.compile.debug}"
            deprecation="${maven.compile.deprecation}"
            optimize="${maven.compile.optimize}"
            classpathref="jspc.classpath"/>
    </goal>  
=======
>>>>>>> c9354487

    <goal name="substitute">
        <velocity:merge basedir="${basedir}/src/conf"
                template="jms-resource-providers.properties"
                name="${basedir}/target/${pom.artifactId}/WEB-INF/classes/jms-resource-providers.properties"/>
    </goal>
</project>
<|MERGE_RESOLUTION|>--- conflicted
+++ resolved
@@ -1,73 +1,21 @@
-<?xml version="1.0" encoding="UTF-8"?>
-<project default="default"
-<<<<<<< HEAD
-    xmlns:j="jelly:core"
-    xmlns:ant="jelly:ant"
-    xmlns:define="jelly:define"
-    xmlns:velocity="jelly:velocity"
-    xmlns:util="jelly:util">
-
-    <preGoal name="war:war">
-        <attainGoal name="preCompile"/>
-        <attainGoal name="substitute"/>
-    </preGoal>
-
-    <!-- Output folder for compiled jsps. -->
-    <j:set var="outDir"  value="${basedir}/target/${pom.artifactId}/WEB-INF/work"/>     
-    
-    <!-- pre compile jsps -->   
-=======
-        xmlns:ant="jelly:ant"
-        xmlns:velocity="jelly:velocity">
-
-    <postGoal name="war:webapp">
-        <attainGoal name="preCompile"/>
-        <attainGoal name="substitute"/>
-    </postGoal>
-
->>>>>>> c9354487
-    <goal name="default">
-        <ant:echo>${commons_fileupload_version}</ant:echo>
-        <attainGoal name="war:install"/>
-    </goal>
-<<<<<<< HEAD
-    
-    <goal name="substitute">
-        <velocity:merge basedir="${basedir}/src/conf"
-          template="jms-resource-providers.properties"
-          name="${basedir}/target/${pom.artifactId}/WEB-INF/classes/jms-resource-providers.properties"/>
-    </goal>
-
-    <!-- ==================================================== -->
-    <!-- Pre compile JSPs                                     -->
-    <!-- ==================================================== -->
-    <goal name="preCompile">
-        <ant:path id="jspc.classpath">
-            <ant:path refid="maven.dependency.classpath"/>
-            <ant:pathelement path="${maven.build.dest}"/>
-        </ant:path>
-        <ant:echo>Pre-compiling JSPs from ${basedir}/src/webapp to ${outDir}.</ant:echo>
-        <ant:java classname="org.apache.jasper.JspC" fork="true" failonerror="true" classpathref="jspc.classpath">
-            <arg value="-d"/>
-            <arg value="${outDir}"/>
-            <arg value="-webapp"/>
-            <arg value="${basedir}/src/webapp"/>
-        </ant:java>
-        <ant:echo>Compiling generated Java files in ${outDir}.</ant:echo>               
-        <ant:javac
-            srcdir="${outDir}"
-            destdir="${outDir}"
-            debug="${maven.compile.debug}"
-            deprecation="${maven.compile.deprecation}"
-            optimize="${maven.compile.optimize}"
-            classpathref="jspc.classpath"/>
-    </goal>  
-=======
->>>>>>> c9354487
-
-    <goal name="substitute">
-        <velocity:merge basedir="${basedir}/src/conf"
-                template="jms-resource-providers.properties"
-                name="${basedir}/target/${pom.artifactId}/WEB-INF/classes/jms-resource-providers.properties"/>
-    </goal>
-</project>
+<?xml version="1.0" encoding="UTF-8"?>
+<project default="default"
+        xmlns:ant="jelly:ant"
+        xmlns:velocity="jelly:velocity">
+
+    <postGoal name="war:webapp">
+        <attainGoal name="preCompile"/>
+        <attainGoal name="substitute"/>
+    </postGoal>
+
+    <goal name="default">
+        <ant:echo>${commons_fileupload_version}</ant:echo>
+        <attainGoal name="war:install"/>
+    </goal>
+
+    <goal name="substitute">
+        <velocity:merge basedir="${basedir}/src/conf"
+                template="jms-resource-providers.properties"
+                name="${basedir}/target/${pom.artifactId}/WEB-INF/classes/jms-resource-providers.properties"/>
+    </goal>
+</project>