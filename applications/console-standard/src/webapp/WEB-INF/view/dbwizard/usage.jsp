<%@ taglib uri="http://java.sun.com/jsp/jstl/core" prefix="c" %>
<%@ taglib uri="http://java.sun.com/jsp/jstl/functions" prefix="fn" %>
<%@ taglib uri="http://java.sun.com/portlet" prefix="portlet"%>
<portlet:defineObjects/>

<p>This page talks about how to use the database pool ${pool.name} from a J2EE application.
  The example here is a web application, but other application modules would work in
  the same way.</p>

<p><b>WEB-INF/web.xml</b></p>

<p>The <tt>web.xml</tt> should have a <tt>resource-ref</tt> section declaring the database pool,
like this.  Note the <tt>res-ref-name</tt>, which is what we'll need to map the reference
to a pool, and also what the application will need in order to access the pool.</p>

<pre>
&lt;web-app xmlns="http://java.sun.com/xml/ns/j2ee"
         xmlns:xsi="http://www.w3.org/2001/XMLSchema-instance"
         xsi:schemaLocation="http://java.sun.com/xml/ns/j2ee
         http://java.sun.com/xml/ns/j2ee/web-app_2_4.xsd"
         version="2.4"&gt;

  &lt;!--  servlets and mappings and normal web.xml stuff here --&gt;

  &lt;resource-ref&gt;
    &lt;res-ref-name&gt;<b>jdbc/MyDataSource</b>&lt;/res-ref-name&gt;
    &lt;res-type&gt;javax.sql.DataSource&lt;/res-type&gt;
    &lt;res-auth&gt;Container&lt;/res-auth&gt;
    &lt;res-sharing-scope&gt;Shareable&lt;/res-sharing-scope&gt;
  &lt;/resource-ref&gt;
&lt;/web-app&gt;
</pre>

<p><b>WEB-INF/geronimo-web.xml</b></p>

<p>To point the resource reference to a specific database pool in Gernimo, the web application
needs to have a <tt>geronimo-web.xml</tt> deployment plan.  That may be packaged in the WAR
in the <tt>WEB-INF</tt> directory, or it may be provided separately on the command line to
the deploy tool.  The <tt>geronimo-web.xml</tt> plan should have a <tt>dependency</tt>
element pointing to the database pool module, and a <tt>resource-ref</tt> block corresponding
to the <tt>web.xml</tt> <tt>resource-ref</tt> above, which maps the resource reference to a
specific database pool.  In that block, the <tt>ref-name</tt> must match the
<tt>res-ref-name</tt> from the <tt>web.xml</tt> (above) and the <tt>resource-link</tt> must
point to the database pool by name.</p>

<p><i>If you have only one pool named ${pool.name} deployed in Geronimo, you can point to it
like this.</i></p>

<pre>
&lt;?xml version="1.0" encoding="UTF-8"?&gt;
&lt;web-app
<<<<<<< HEAD
    xmlns="http://geronimo.apache.org/xml/ns/j2ee/web-1.0"
    xmlns:naming="http://geronimo.apache.org/xml/ns/naming-1.0"
    configId="MyConfigName"&gt;
=======
    xmlns="http://geronimo.apache.org/xml/ns/j2ee/web-1.1"&gt;
    &lt;environment&gt;
      &lt;configId&gt;
        &lt;artifactId&gt;MyWebApp&lt;/artifactId&gt;
      &lt;/configId&gt;
    &lt;/environment&gt;
>>>>>>> c9354487

    &lt;context-root&gt;/MyWebApp&lt;/context-root&gt;
    &lt;context-priority-classloader&gt;true&lt;/context-priority-classloader&gt;

    &lt;!-- security settings, if any, go here --&gt;

    &lt;resource-ref&gt;
        &lt;ref-name&gt;<b>jdbc/MyDataSource</b>&lt;/ref-name&gt;
        <b>&lt;resource-link&gt;${pool.name}&lt;/resource-link&gt;</b>
    &lt;/resource-ref&gt;
&lt;/web-app&gt;
</pre>

<p>That will search for a pool named ${pool.name} in the current application and any
modules listed as dependencies (and their dependencies, etc.).</p>

<p><i>If you have more than one pool named ${pool.name} (for example, two dependencies
that <b>each</b> include a component named ${pool.name}), then you can specify the
pool to use more explicitly like this:</i></p>

<pre>
&lt;?xml version="1.0" encoding="UTF-8"?&gt;
&lt;web-app
<<<<<<< HEAD
    xmlns="http://geronimo.apache.org/xml/ns/j2ee/web-1.0"
    xmlns:naming="http://geronimo.apache.org/xml/ns/naming-1.0"
    configId="MyConfigName"&gt;
=======
    xmlns="http://geronimo.apache.org/xml/ns/j2ee/web-1.1"&gt;
    &lt;environment&gt;
      &lt;configId&gt;
        &lt;artifactId&gt;MyWebApp&lt;/artifactId&gt;
      &lt;/configId&gt;
    &lt;/environment&gt;
>>>>>>> c9354487

    &lt;context-root&gt;/MyWebApp&lt;/context-root&gt;
    &lt;context-priority-classloader&gt;true&lt;/context-priority-classloader&gt;

    &lt;!-- security settings, if any, go here --&gt;

    &lt;resource-ref&gt;
        &lt;ref-name&gt;<b>jdbc/MyDataSource</b>&lt;/ref-name&gt;
        <b>&lt;pattern&gt;
          &lt;groupId&gt;${pool.abstractNameMap['groupId']}&lt;/groupId&gt;
          &lt;artifactId&gt;${pool.abstractNameMap['artifactId']}&lt;/artifactId&gt;
          &lt;name&gt;${pool.abstractNameMap['name']}&lt;/name&gt;
        &lt;/pattern&gt;</b>
    &lt;/resource-ref&gt;
&lt;/web-app&gt;
</pre>

<p><b>Application Code</b></p>

<p>To get a reference to the database pool, your application can use code like this.  Note that
the JNDI lookup string is <tt>java:comp/env/</tt> plus the <tt>res-ref-name</tt> used in
<tt>web.xml</tt> (above).</p>

<pre>
protected void doGet(HttpServletRequest request, HttpServletResponse response) {
    try {
        InitialContext ctx = new InitialContext();
        DataSource ds = ctx.lookup("java:comp/env/<b>jdbc/MyDataSource</b>");
        Connection con = ds.getConnection();
    } catch(NamingException e) {
        ...
    } catch(SQLException e) {
        ...
    }
}
</pre>

<hr />

<p><a href="<portlet:actionURL portletMode="view">
              <portlet:param name="mode" value="list" />
            </portlet:actionURL>">Return to list</a></p><|MERGE_RESOLUTION|>--- conflicted
+++ resolved
@@ -49,18 +49,12 @@
 <pre>
 &lt;?xml version="1.0" encoding="UTF-8"?&gt;
 &lt;web-app
-<<<<<<< HEAD
-    xmlns="http://geronimo.apache.org/xml/ns/j2ee/web-1.0"
-    xmlns:naming="http://geronimo.apache.org/xml/ns/naming-1.0"
-    configId="MyConfigName"&gt;
-=======
     xmlns="http://geronimo.apache.org/xml/ns/j2ee/web-1.1"&gt;
     &lt;environment&gt;
       &lt;configId&gt;
         &lt;artifactId&gt;MyWebApp&lt;/artifactId&gt;
       &lt;/configId&gt;
     &lt;/environment&gt;
->>>>>>> c9354487
 
     &lt;context-root&gt;/MyWebApp&lt;/context-root&gt;
     &lt;context-priority-classloader&gt;true&lt;/context-priority-classloader&gt;
@@ -84,18 +78,12 @@
 <pre>
 &lt;?xml version="1.0" encoding="UTF-8"?&gt;
 &lt;web-app
-<<<<<<< HEAD
-    xmlns="http://geronimo.apache.org/xml/ns/j2ee/web-1.0"
-    xmlns:naming="http://geronimo.apache.org/xml/ns/naming-1.0"
-    configId="MyConfigName"&gt;
-=======
     xmlns="http://geronimo.apache.org/xml/ns/j2ee/web-1.1"&gt;
     &lt;environment&gt;
       &lt;configId&gt;
         &lt;artifactId&gt;MyWebApp&lt;/artifactId&gt;
       &lt;/configId&gt;
     &lt;/environment&gt;
->>>>>>> c9354487
 
     &lt;context-root&gt;/MyWebApp&lt;/context-root&gt;
     &lt;context-priority-classloader&gt;true&lt;/context-priority-classloader&gt;
