--- conflicted
+++ resolved
@@ -73,13 +73,8 @@
 <a href="<portlet:actionURL portletMode="view">
            <portlet:param name="mode" value="new" />
            <portlet:param name="protocol" value="${protocol}" />
-<<<<<<< HEAD
-           <portlet:param name="managerObjectName" value="${container.managerObjectName}" />
-           <portlet:param name="containerObjectName" value="${container.containerObjectName}" />
-=======
            <portlet:param name="managerURI" value="${container.managerURI}" />
            <portlet:param name="containerURI" value="${container.containerURI}" />
->>>>>>> c9354487
            <portlet:param name="containerDisplayName" value="${container.name}" />
          </portlet:actionURL>">Add new ${protocol} listener for ${container.name}</a>
 </c:forEach>
