--- conflicted
+++ resolved
@@ -18,11 +18,7 @@
     <tr><th colspan="2" align="left">Add new ${protocol} listener for ${containerDisplayName}</th></tr>
   </c:when>
   <c:otherwise>
-<<<<<<< HEAD
-    <tr><th colspan="2" align="left">Edit connector ${name}</th></tr>
-=======
     <tr><th colspan="2" align="left">Edit connector ${displayName}</th></tr>
->>>>>>> c9354487
   </c:otherwise>
 </c:choose>
 
