/**
 *
 * Copyright 2004, 2005 The Apache Software Foundation or its licensors, as applicable.
 *
 *  Licensed under the Apache License, Version 2.0 (the "License");
 *  you may not use this file except in compliance with the License.
 *  You may obtain a copy of the License at
 *
 *     http://www.apache.org/licenses/LICENSE-2.0
 *
 *  Unless required by applicable law or agreed to in writing, software
 *  distributed under the License is distributed on an "AS IS" BASIS,
 *  WITHOUT WARRANTIES OR CONDITIONS OF ANY KIND, either express or implied.
 *  See the License for the specific language governing permissions and
 *  limitations under the License.
 */

package org.apache.geronimo.console.jmsmanager.renderers;

import java.io.IOException;
import java.lang.reflect.Field;
import java.util.ArrayList;
import java.util.Enumeration;
import java.util.List;

import javax.jms.Connection;
import javax.jms.ConnectionFactory;
import javax.jms.Destination;
import javax.jms.Queue;
import javax.jms.QueueBrowser;
import javax.jms.Session;
import javax.management.ObjectName;
import javax.portlet.PortletException;
import javax.portlet.RenderRequest;
import javax.portlet.RenderResponse;

import org.apache.geronimo.console.jmsmanager.AbstractJMSManager;
import org.apache.geronimo.j2ee.j2eeobjectnames.NameFactory;
import org.apache.geronimo.gbean.AbstractName;

public class ViewDLQRenderer extends AbstractJMSManager implements
        PortletRenderer {

    private Destination dlq = null;

    private QueueBrowser dlqBrowser = null;

    private Connection connection = null;

    private Session session = null;

    private String dlqName;

    public ViewDLQRenderer() {
    }

    public void setup(RenderRequest request, RenderResponse response) {
        String destinationApplicationName = request
                .getParameter("destinationApplicationName");
        String destinationModuleName = request
                .getParameter("destinationModuleName");
        String destinationName = request.getParameter("destinationName");

        try {
<<<<<<< HEAD
            /*
            ObjectName adminObjectName = NameFactory.getComponentName(null,
                    null, destinationApplicationName, NameFactory.JCA_RESOURCE,
                    destinationModuleName, destinationName, null, baseContext);
            destination = (Destination) kernel.invoke(adminObjectName,
=======
            //TODO configid disabled
            AbstractName adminObjectName = null;//NameFactory.getComponentName(null,
//                    null, destinationApplicationName, NameFactory.JCA_RESOURCE,
//                    destinationModuleName, destinationName, null, baseContext);
            Destination destination = (Destination) kernel.invoke(adminObjectName,
>>>>>>> c9354487
                    "$getResource");
            ConnectionFactory connectionFactory = (ConnectionFactory) kernel
                    .invoke(JCA_MANAGED_CONNECTION_FACTORY_NAME,
                            "$getResource");
            connection = connectionFactory.createConnection();
            session = connection.createSession(false, Session.AUTO_ACKNOWLEDGE);

            DeadLetterPolicy dlp = new DeadLetterPolicy();

            //dlqName =
            // dlp.getDeadLetterNameFromDestination((ActiveMQDestination)
            // destination);
            // This is a hack to get around the fact that the code commented
            // above throws a ClassCastException due to ClassLoader weirdness.
            Field f = dlp.getClass().getDeclaredField(
                    "deadLetterPerDestinationName");
            f.setAccessible(true);
            boolean deadLetterPerDestinationName = f.getBoolean(dlp);
            f = dlp.getClass().getDeclaredField("deadLetterPrefix");
            f.setAccessible(true);
            String deadLetterPrefix = "" + f.get(dlp);
            if (deadLetterPerDestinationName) {
                dlqName = deadLetterPrefix
                        + destination.getClass().getMethod("getPhysicalName",
                                null).invoke(destination, null);
            } else {
                dlqName = deadLetterPrefix + deadLetterPrefix;
            }

            dlq = session.createQueue(dlqName);
            dlqBrowser = session.createBrowser((Queue) dlq);

            connection.start();
             */
        } catch (Exception e) {
            e.printStackTrace();
        }
    }

    public List getDLQContents(QueueBrowser qb) {

        List list = new ArrayList();

        try {
            for (Enumeration e = qb.getEnumeration(); e.hasMoreElements();) {
                Object o = e.nextElement();
                list.add(o);
            }

            connection.stop();
            dlqBrowser.close();
            session.close();
            connection.close();

        } catch (Exception e) {
            e.printStackTrace();
        }

        return list;
    }

    public String render(RenderRequest request, RenderResponse response)
            throws PortletException, IOException {

        setup(request, response);
        List dlqContents = getDLQContents(dlqBrowser);
        request.setAttribute("dlqcontents", dlqContents);
        request.setAttribute("dlqname", dlqName);

        return "/WEB-INF/view/jmsmanager/viewDLQ.jsp";
    }

}<|MERGE_RESOLUTION|>--- conflicted
+++ resolved
@@ -34,6 +34,7 @@
 import javax.portlet.RenderRequest;
 import javax.portlet.RenderResponse;
 
+import org.activemq.service.DeadLetterPolicy;
 import org.apache.geronimo.console.jmsmanager.AbstractJMSManager;
 import org.apache.geronimo.j2ee.j2eeobjectnames.NameFactory;
 import org.apache.geronimo.gbean.AbstractName;
@@ -62,19 +63,11 @@
         String destinationName = request.getParameter("destinationName");
 
         try {
-<<<<<<< HEAD
-            /*
-            ObjectName adminObjectName = NameFactory.getComponentName(null,
-                    null, destinationApplicationName, NameFactory.JCA_RESOURCE,
-                    destinationModuleName, destinationName, null, baseContext);
-            destination = (Destination) kernel.invoke(adminObjectName,
-=======
             //TODO configid disabled
             AbstractName adminObjectName = null;//NameFactory.getComponentName(null,
 //                    null, destinationApplicationName, NameFactory.JCA_RESOURCE,
 //                    destinationModuleName, destinationName, null, baseContext);
             Destination destination = (Destination) kernel.invoke(adminObjectName,
->>>>>>> c9354487
                     "$getResource");
             ConnectionFactory connectionFactory = (ConnectionFactory) kernel
                     .invoke(JCA_MANAGED_CONNECTION_FACTORY_NAME,
@@ -108,7 +101,7 @@
             dlqBrowser = session.createBrowser((Queue) dlq);
 
             connection.start();
-             */
+
         } catch (Exception e) {
             e.printStackTrace();
         }
