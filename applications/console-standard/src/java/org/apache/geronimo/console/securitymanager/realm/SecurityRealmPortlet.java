/**
 *
 * Copyright 2003-2004 The Apache Software Foundation
 *
 *  Licensed under the Apache License, Version 2.0 (the "License");
 *  you may not use this file except in compliance with the License.
 *  You may obtain a copy of the License at
 *
 *     http://www.apache.org/licenses/LICENSE-2.0
 *
 *  Unless required by applicable law or agreed to in writing, software
 *  distributed under the License is distributed on an "AS IS" BASIS,
 *  WITHOUT WARRANTIES OR CONDITIONS OF ANY KIND, either express or implied.
 *  See the License for the specific language governing permissions and
 *  limitations under the License.
 */
package org.apache.geronimo.console.securitymanager.realm;

import org.apache.commons.logging.Log;
import org.apache.commons.logging.LogFactory;
import org.apache.geronimo.console.BasePortlet;
import org.apache.geronimo.console.util.PortletManager;
import org.apache.geronimo.deployment.xbeans.ArtifactType;
import org.apache.geronimo.deployment.xbeans.AttributeType;
import org.apache.geronimo.deployment.xbeans.ModuleDocument;
import org.apache.geronimo.deployment.xbeans.ModuleType;
import org.apache.geronimo.deployment.xbeans.DependenciesType;
import org.apache.geronimo.deployment.xbeans.EnvironmentType;
import org.apache.geronimo.deployment.xbeans.GbeanType;
import org.apache.geronimo.deployment.xbeans.ReferenceType;
import org.apache.geronimo.deployment.xbeans.XmlAttributeType;
import org.apache.geronimo.j2ee.j2eeobjectnames.NameFactory;
import org.apache.geronimo.kernel.management.State;
import org.apache.geronimo.kernel.proxy.GeronimoManagedBean;
import org.apache.geronimo.kernel.repository.Artifact;
import org.apache.geronimo.kernel.repository.ListableRepository;
import org.apache.geronimo.management.geronimo.JCAManagedConnectionFactory;
import org.apache.geronimo.security.jaas.JaasLoginModuleChain;
import org.apache.geronimo.security.jaas.LoginModuleSettings;
import org.apache.geronimo.security.jaas.JaasLoginModuleUse;
import org.apache.geronimo.security.realm.providers.FileAuditLoginModule;
import org.apache.geronimo.security.realm.providers.GeronimoPasswordCredentialLoginModule;
import org.apache.geronimo.security.realm.providers.RepeatedFailureLockoutLoginModule;
import org.apache.geronimo.security.realm.SecurityRealm;
import org.apache.geronimo.xbeans.geronimo.loginconfig.GerControlFlagType;
import org.apache.geronimo.xbeans.geronimo.loginconfig.GerLoginConfigDocument;
import org.apache.geronimo.xbeans.geronimo.loginconfig.GerLoginConfigType;
import org.apache.geronimo.xbeans.geronimo.loginconfig.GerLoginModuleType;
import org.apache.geronimo.xbeans.geronimo.loginconfig.GerOptionType;
import org.apache.geronimo.gbean.AbstractName;
import org.apache.xmlbeans.XmlCursor;
import org.apache.xmlbeans.XmlObject;
import org.apache.xmlbeans.XmlOptions;

import javax.enterprise.deploy.spi.DeploymentManager;
import javax.enterprise.deploy.spi.Target;
import javax.enterprise.deploy.spi.TargetModuleID;
import javax.enterprise.deploy.spi.status.ProgressObject;
import javax.management.MalformedObjectNameException;
import javax.management.ObjectName;
import javax.portlet.ActionRequest;
import javax.portlet.ActionResponse;
import javax.portlet.PortletConfig;
import javax.portlet.PortletException;
import javax.portlet.PortletRequest;
import javax.portlet.PortletRequestDispatcher;
import javax.portlet.PortletSession;
import javax.portlet.RenderRequest;
import javax.portlet.RenderResponse;
import javax.portlet.WindowState;
import javax.security.auth.Subject;
import javax.security.auth.spi.LoginModule;
import java.io.BufferedReader;
import java.io.File;
import java.io.FileWriter;
import java.io.IOException;
import java.io.PrintWriter;
import java.io.Serializable;
import java.io.StringReader;
import java.io.StringWriter;
import java.io.Writer;
import java.net.MalformedURLException;
import java.net.URL;
import java.net.URLClassLoader;
import java.net.URI;
import java.util.ArrayList;
import java.util.Arrays;
import java.util.Collections;
import java.util.HashMap;
import java.util.Iterator;
import java.util.LinkedHashMap;
import java.util.List;
import java.util.Map;
import java.util.Properties;
import java.util.Set;
import java.util.SortedSet;

/**
 * A portlet that lists, creates, and edits security realms.
 *
 * @version $Rev$ $Date$
 */
public class SecurityRealmPortlet extends BasePortlet {
    private final static Log log = LogFactory.getLog(SecurityRealmPortlet.class);
    private final static String[] SKIP_ENTRIES_WITH = new String[]{"geronimo", "tomcat", "tranql", "commons", "directory", "activemq"};
    private static final String LIST_VIEW          = "/WEB-INF/view/realmwizard/list.jsp";
    private static final String EDIT_VIEW          = "/WEB-INF/view/realmwizard/edit.jsp";
    private static final String SELECT_TYPE_VIEW   = "/WEB-INF/view/realmwizard/selectType.jsp";
    private static final String CONFIGURE_VIEW     = "/WEB-INF/view/realmwizard/configure.jsp";
    private static final String ADVANCED_VIEW      = "/WEB-INF/view/realmwizard/advanced.jsp";
    private static final String TEST_LOGIN_VIEW    = "/WEB-INF/view/realmwizard/testLogin.jsp";
    private static final String TEST_RESULTS_VIEW  = "/WEB-INF/view/realmwizard/testResults.jsp";
    private static final String SHOW_PLAN_VIEW     = "/WEB-INF/view/realmwizard/showPlan.jsp";
    private static final String USAGE_VIEW         = "/WEB-INF/view/realmwizard/usage.jsp";
    private static final String LIST_MODE          = "list";
    private static final String EDIT_MODE          = "edit";
    private static final String SELECT_TYPE_MODE   = "type";
    private static final String CONFIGURE_MODE     = "configure";
    private static final String ADVANCED_MODE      = "advanced";
    private static final String TEST_LOGIN_MODE    = "test";
    private static final String TEST_RESULTS_MODE  = "results";
    private static final String SHOW_PLAN_MODE     = "plan";
    private static final String EDIT_EXISTING_MODE = "editExisting";
    private static final String USAGE_MODE         = "usage";
    private static final String SAVE_MODE          = "save";
    private static final String MODE_KEY = "mode";

    private PortletRequestDispatcher listView;
    private PortletRequestDispatcher editView;
    private PortletRequestDispatcher selectTypeView;
    private PortletRequestDispatcher configureView;
    private PortletRequestDispatcher advancedView;
    private PortletRequestDispatcher testLoginView;
    private PortletRequestDispatcher testResultsView;
    private PortletRequestDispatcher planView;
    private PortletRequestDispatcher usageView;

    public void init(PortletConfig portletConfig) throws PortletException {
        super.init(portletConfig);
        listView = portletConfig.getPortletContext().getRequestDispatcher(LIST_VIEW);
        editView = portletConfig.getPortletContext().getRequestDispatcher(EDIT_VIEW);
        selectTypeView = portletConfig.getPortletContext().getRequestDispatcher(SELECT_TYPE_VIEW);
        configureView = portletConfig.getPortletContext().getRequestDispatcher(CONFIGURE_VIEW);
        advancedView = portletConfig.getPortletContext().getRequestDispatcher(ADVANCED_VIEW);
        testLoginView = portletConfig.getPortletContext().getRequestDispatcher(TEST_LOGIN_VIEW);
        testResultsView = portletConfig.getPortletContext().getRequestDispatcher(TEST_RESULTS_VIEW);
        planView = portletConfig.getPortletContext().getRequestDispatcher(SHOW_PLAN_VIEW);
        usageView = portletConfig.getPortletContext().getRequestDispatcher(USAGE_VIEW);
    }

    public void destroy() {
        listView = null;
        editView = null;
        selectTypeView = null;
        configureView = null;
        advancedView = null;
        testLoginView = null;
        usageView = null;
        planView = null;
        super.destroy();
    }

    public void processAction(ActionRequest actionRequest,
            ActionResponse actionResponse) throws PortletException, IOException {
        String mode = actionRequest.getParameter(MODE_KEY);
        RealmData data = new RealmData();
        data.load(actionRequest);
        if(mode.equals(SELECT_TYPE_MODE)) {
            data.realmType="Properties File Realm";
            actionResponse.setRenderParameter(MODE_KEY, SELECT_TYPE_MODE);
        } else if(mode.equals("process-"+SELECT_TYPE_MODE)) {
            if(data.getName() != null && !data.getName().trim().equals("")) {
                // Config properties have to be set in render since they have values of null
                if(data.getRealmType().equals("Other")) {
                    actionResponse.setRenderParameter(MODE_KEY, EDIT_MODE);
                } else {
                    actionResponse.setRenderParameter(MODE_KEY, CONFIGURE_MODE);
                }
            } else {
                actionResponse.setRenderParameter(MODE_KEY, SELECT_TYPE_MODE);
            }
        } else if(mode.equals("process-"+CONFIGURE_MODE)) {
            final String error = actionTestLoginModuleLoad(actionRequest, data);
            if(error == null) {
                actionResponse.setRenderParameter(MODE_KEY, ADVANCED_MODE);
            } else {
                actionResponse.setRenderParameter("LoginModuleError", error);
                actionResponse.setRenderParameter(MODE_KEY, CONFIGURE_MODE);
            }
        } else if(mode.equals("process-"+ADVANCED_MODE)) {
            String test = actionRequest.getParameter("test");
            if(test == null || test.equals("true")) {
                actionResponse.setRenderParameter(MODE_KEY, TEST_LOGIN_MODE);
            } else {
                actionSaveRealm(actionRequest, data);
                actionResponse.setRenderParameter(MODE_KEY, LIST_MODE);
            }
        } else if(mode.equals("process-"+TEST_LOGIN_MODE)) {
            actionAttemptLogin(data, actionRequest, actionRequest.getPortletSession(true), actionRequest.getParameter("username"), actionRequest.getParameter("password"));
            actionResponse.setRenderParameter(MODE_KEY, TEST_RESULTS_MODE);
        } else if(mode.equals(SHOW_PLAN_MODE)) {
            XmlObject object = actionGeneratePlan(actionRequest, data);
            savePlanToSession(actionRequest.getPortletSession(true), object);
            actionResponse.setRenderParameter(MODE_KEY, SHOW_PLAN_MODE);
        } else if(mode.equals(EDIT_EXISTING_MODE)) {
            actionLoadExistingRealm(actionRequest, data);
            actionResponse.setRenderParameter(MODE_KEY, EDIT_MODE);
        } else if(mode.equals(CONFIGURE_MODE)) {
            if(data.getAbstractName() != null || (data.getRealmType() != null && data.getRealmType().equals("Other"))) {
                actionResponse.setRenderParameter(MODE_KEY, EDIT_MODE);
            } else {
                actionResponse.setRenderParameter(MODE_KEY, CONFIGURE_MODE);
            }
        } else if(mode.equals(SAVE_MODE)) {
            actionSaveRealm(actionRequest, data);
            actionResponse.setRenderParameter(MODE_KEY, LIST_MODE);
        } else {
            actionResponse.setRenderParameter(MODE_KEY, mode);
        }
        data.store(actionResponse);
    }

    protected void doView(RenderRequest renderRequest, RenderResponse renderResponse) throws IOException, PortletException {
        if (WindowState.MINIMIZED.equals(renderRequest.getWindowState())) {
            return;
        }
        try {
            String mode = renderRequest.getParameter(MODE_KEY);
            RealmData data = new RealmData();
            data.load(renderRequest);
            renderRequest.setAttribute("realm", data);
            if(mode == null || mode.equals("")) {
                mode = LIST_MODE;
            }
            if(mode.equals(LIST_MODE)) {
                renderList(renderRequest, renderResponse);
            } else if(mode.equals(EDIT_MODE)) {
                renderEdit(renderRequest, renderResponse, data);
            } else if(mode.equals(SELECT_TYPE_MODE)) {
                renderSelectType(renderRequest, renderResponse);
            } else if(mode.equals(CONFIGURE_MODE)) {
                renderConfigure(renderRequest, renderResponse, data);
            } else if(mode.equals(ADVANCED_MODE)) {
                renderAdvanced(renderRequest, renderResponse, data);
            } else if(mode.equals(TEST_LOGIN_MODE)) {
                renderTestLoginForm(renderRequest, renderResponse);
            } else if(mode.equals(TEST_RESULTS_MODE)) {
                renderTestResults(renderRequest, renderResponse);
            } else if(mode.equals(SHOW_PLAN_MODE)) {
                renderPlan(renderRequest, renderResponse);
            } else if(mode.equals(USAGE_MODE)) {
                renderUsage(renderRequest, renderResponse);
            }
        } catch (Throwable e) {
            log.error("Unable to render portlet", e);
        }
    }

    private String actionTestLoginModuleLoad(PortletRequest request, RealmData data) {
        Map options = new HashMap();
        try {
            LoginModule module = loadModule(request, data, options);
            log.warn("Testing with options "+options);
            try {
                PortletManager.testLoginModule(request, module, options);
                return null;
            } catch (Exception e) {
                log.warn("Unable to initialize LoginModule", e);
                return "Unable to initialize LoginModule: "+e.getMessage();
            }
        } catch (Exception e) {
            log.warn("Unable to load LoginModule class", e);
            return "Unable to load LoginModule class: "+e.getMessage();
        }
    }

    private LoginModule loadModule(PortletRequest request, RealmData data, Map options) throws ClassNotFoundException, InstantiationException, IllegalAccessException {
        ClassLoader loader = getClass().getClassLoader();
        if(data.jar != null && !data.jar.equals("")) {
            try {
                Artifact one = Artifact.create(data.getJar());
                ListableRepository[] repos = PortletManager.getCurrentServer(request).getRepositories();
                for (int i = 0; i < repos.length; i++) {
                    ListableRepository repo = repos[i];
                    File file = repo.getLocation(one);
                    if(file != null) {
                        loader = new URLClassLoader(new URL[]{file.toURL()}, loader);
                        break;
                    }
                }
            } catch (MalformedURLException e) {
                log.warn("Repository unable to look up JAR file", e);
            }
        }
        Class cls = loader.loadClass(getSelectedModule(data).getClassName());
        LoginModule module = (LoginModule) cls.newInstance();
        for (Iterator it = data.getOptions().keySet().iterator(); it.hasNext();) {
            String key = (String) it.next();
            final Object value = data.getOptions().get(key);
            if(value != null && !value.equals("")) {
                options.put(key, value);
            }
        }
        options.put(JaasLoginModuleUse.CLASSLOADER_LM_OPTION, loader);
        return module;
    }

    private void actionAttemptLogin(RealmData data, PortletRequest request, PortletSession session, String username, String password) {
        session.removeAttribute("TestLoginPrincipals");
        session.removeAttribute("TestLoginError");
        Map options = new HashMap();
        try {
            LoginModule module = loadModule(request, data, options);
            Subject sub = PortletManager.testLoginModule(request, module, options, username, password);
            session.setAttribute("TestLoginPrincipals", sub.getPrincipals());
        } catch (Exception e) {
            log.warn("Test login failed", e);
            session.setAttribute("TestLoginError", "Login Failed: "+(e.getMessage() == null ? "no message" : e.getMessage()));
        }
    }

    private XmlObject actionGeneratePlan(PortletRequest request, RealmData data) {
        normalize(data);
        ModuleDocument doc = ModuleDocument.Factory.newInstance();
        ModuleType root = doc.addNewModule();
        EnvironmentType environment = root.addNewEnvironment();
        ArtifactType configId = environment.addNewModuleId();
        configId.setGroupId("console");
        configId.setArtifactId("realm-"+data.getName());
        configId.setVersion("1.0");
        configId.setType("car");

        // Parent

        DependenciesType dependenciesType = environment.addNewDependencies();
        ArtifactType parent = dependenciesType.addNewDependency();
        parent.setGroupId("geronimo");
        parent.setArtifactId("j2ee-security");
        parent.setType("car");
        // Dependencies
        if(data.getJar() != null) {
            ArtifactType artifactType = dependenciesType.addNewDependency();
            Artifact artifact = Artifact.create(data.getJar());
            artifactType.setGroupId(artifact.getGroupId());
            artifactType.setArtifactId(artifact.getArtifactId());
            artifactType.setVersion(artifact.getVersion().toString());
            artifactType.setType(artifact.getType());
        }
        // Build the realm GBean
        GbeanType realm = root.addNewGbean();
        realm.setName(data.getName());
        realm.setClass1("org.apache.geronimo.security.realm.GenericSecurityRealm");
        AttributeType realmName = realm.addNewAttribute();
        realmName.setName("realmName");
        realmName.setStringValue(data.getName());
        ReferenceType serverInfo = realm.addNewReference();
        serverInfo.setName2("ServerInfo");
        serverInfo.setName((String)PortletManager.getNameFor(request, PortletManager.getCurrentServer(request).getServerInfo()).getName().get("name"));
        ReferenceType loginService = realm.addNewReference();
        loginService.setName2("LoginService");
        loginService.setName((String)PortletManager.getNameFor(request, PortletManager.getCurrentServer(request).getLoginService()).getName().get("name"));
        XmlAttributeType config = realm.addNewXmlReference();
        // Construct the content to put in the XmlAttributeType
        GerLoginConfigDocument lcDoc = GerLoginConfigDocument.Factory.newInstance();
        GerLoginConfigType login = lcDoc.addNewLoginConfig();
        for (int i = 0; i < data.getModules().length; i++) {
            LoginModuleDetails details = data.getModules()[i];
            if(details.getLoginDomainName() == null || details.getLoginDomainName().equals("")) {
                continue;
            }
            GerLoginModuleType module = login.addNewLoginModule();
            module.setControlFlag(details.getControlFlag().equals("OPTIONAL") ? GerControlFlagType.OPTIONAL :
                    details.getControlFlag().equals("REQUIRED") ? GerControlFlagType.REQUIRED :
                    details.getControlFlag().equals("REQUISITE") ? GerControlFlagType.REQUISITE :
                    details.getControlFlag().equals("SUFFICIENT") ? GerControlFlagType.SUFFICIENT :
                    GerControlFlagType.OPTIONAL);
            module.setServerSide(details.isServerSide());
            module.setLoginDomainName(details.getLoginDomainName());
            module.setLoginModuleClass(details.getClassName());
            module.setWrapPrincipals(details.isWrapPrincipals());
            for (Iterator it = details.getOptions().entrySet().iterator(); it.hasNext();) {
                Map.Entry entry = (Map.Entry) it.next();
                GerOptionType option = module.addNewOption();
                option.setName((String) entry.getKey());
                option.setStringValue((String) entry.getValue());
            }

            // bit of a hack -- to put the DataSource module in as a parent for SQL modules
            if(details.getClassName().indexOf("SQL") > -1) {
                String poolName = (String) details.getOptions().get("dataSourceName");
                String appName = (String) details.getOptions().get("dataSourceApplication");
                if(poolName != null) {
                    if(appName == null) appName = "null";
                    JCAManagedConnectionFactory[] factories = PortletManager.getOutboundFactoriesOfType(request, "javax.sql.DataSource");
                    for (int j = 0; j < factories.length; j++) {
                        JCAManagedConnectionFactory factory = factories[j];
                        try {
                            ObjectName objectName = ObjectName.getInstance(factory.getObjectName());
                            final String testName = objectName.getKeyProperty(NameFactory.J2EE_NAME);
                            final String testApp = objectName.getKeyProperty(NameFactory.J2EE_APPLICATION);
                            if(testName.equals(poolName) && testApp.equals(appName)) {
                                String moduleName = objectName.getKeyProperty(NameFactory.JCA_RESOURCE);

                                ArtifactType artifactType = dependenciesType.addNewDependency();
                                Artifact artifact = Artifact.create(moduleName);
                                artifactType.setGroupId(artifact.getGroupId());
                                artifactType.setArtifactId(artifact.getArtifactId());
                                artifactType.setVersion(artifact.getVersion().toString());
                                artifactType.setType(artifact.getType());
                                break;
                            }
                        } catch (MalformedObjectNameException e) {
                            log.error("Unable to parse ObjectName", e);
                        }
                    }
                }
            }
        }
        // Copy the content into the XmlAttributeType
        XmlCursor loginCursor = lcDoc.newCursor();
        loginCursor.toFirstContentToken();
        XmlCursor destination = config.newCursor();
        destination.toNextToken();
        loginCursor.moveXml(destination);
        loginCursor.dispose();
        destination.dispose();
        config.setName("LoginModuleConfiguration");

        return doc;
    }

    private void actionLoadExistingRealm(PortletRequest request, RealmData data) {
        SecurityRealm realm = (SecurityRealm) PortletManager.getManagedBean(request, new AbstractName(URI.create(data.getAbstractName())));
        data.name = realm.getRealmName();
        List list = new ArrayList();
        JaasLoginModuleChain node = realm.getLoginModuleChain();
        while(node != null) {
            LoginModuleDetails details = new LoginModuleDetails();
            details.setControlFlag(node.getControlFlag());
            LoginModuleSettings module = node.getLoginModule();
            details.setLoginDomainName(module.getLoginDomainName());
            details.setClassName(module.getLoginModuleClass());
            details.setServerSide(module.isServerSide());
            details.setWrapPrincipals(module.isWrapPrincipals());
            details.setOptions(module.getOptions());
            list.add(details);
            node = node.getNext();
            if(node == null) {
                break;
            }
        }
        data.modules = (LoginModuleDetails[]) list.toArray(new LoginModuleDetails[list.size()]);
    }

    private void actionSaveRealm(PortletRequest request, RealmData data) {
        normalize(data);
        if(data.getAbstractName() == null || data.getAbstractName().equals("")) { // we're creating a new realm
            try {
                XmlObject plan = actionGeneratePlan(request, data);
                data.name = data.name.replaceAll("\\s", "");
                DeploymentManager mgr = PortletManager.getDeploymentManager(request);
                File tempFile = File.createTempFile("console-deployment",".xml");
                tempFile.deleteOnExit();
                log.debug("Writing security realm deployment plan to "+tempFile.getAbsolutePath());
                PrintWriter out = new PrintWriter(new FileWriter(tempFile));
                savePlanToStream(plan, out);
                out.flush();
                out.close();
                Target[] targets = mgr.getTargets();
                ProgressObject po = mgr.distribute(targets, null, tempFile);
                waitForProgress(po);
                if(po.getDeploymentStatus().isCompleted()) {
                    TargetModuleID[] ids = po.getResultTargetModuleIDs();
                    po = mgr.start(ids);
                    waitForProgress(po);
                    if(po.getDeploymentStatus().isCompleted()) {
                        System.out.println("Deployment completed successfully!");
                    }
                }
            } catch (IOException e) {
                log.error("Unable to save security realm", e);
            }
        } else {
            SecurityRealm realm = (SecurityRealm) PortletManager.getManagedBean(request, new AbstractName(URI.create(data.getAbstractName())));
            // index existing modules
            Map nodes = new HashMap();
            JaasLoginModuleChain node = realm.getLoginModuleChain();
            while(node != null) {
                LoginModuleSettings module = node.getLoginModule();
                nodes.put(module.getLoginDomainName(), node);
                node = node.getNext();
                if(node == null) {
                    break;
                }
            }
            // apply settings
            for (int i = 0; i < data.getModules().length; i++) {
                LoginModuleDetails details = data.getModules()[i];
                node = (JaasLoginModuleChain) nodes.get(details.getLoginDomainName());
                node.setControlFlag(details.getControlFlag());
                LoginModuleSettings module = node.getLoginModule();
                module.setOptions(details.getOptions());
                module.setServerSide(details.isServerSide());
                module.setWrapPrincipals(details.isWrapPrincipals());
                module.setLoginModuleClass(details.getClassName());
            }
        }
    }

    private void renderList(RenderRequest request, RenderResponse response) throws IOException, PortletException {
        // Unfortunately there are two classes named SecurityRealm; one extends the other
        // The array type is management.geronimo.SecurityRealm (the superclass)
        // The array entry types are security.realm.SecurityRealm (the subclass)
        org.apache.geronimo.management.geronimo.SecurityRealm[] realms = PortletManager.getCurrentServer(request).getSecurityRealms();
        ExistingRealm[] results = new ExistingRealm[realms.length];
        for (int i = 0; i < results.length; i++) {
            final GeronimoManagedBean managedBean = (GeronimoManagedBean)realms[i];
            results[i] = new ExistingRealm(realms[i].getRealmName(), PortletManager.getNameFor(request, realms[i]),
                    managedBean.getState());
        }
        request.setAttribute("realms", results);
        listView.include(request, response);
    }

    private void renderEdit(RenderRequest request, RenderResponse response, RealmData data) throws IOException, PortletException {
        normalize(data);
        editView.include(request, response);
    }

    private void renderSelectType(RenderRequest request, RenderResponse response) throws IOException, PortletException {
        request.setAttribute("moduleTypes", MasterLoginModuleInfo.getAllModules());
        selectTypeView.include(request, response);
    }

    private void renderConfigure(RenderRequest request, RenderResponse response, RealmData data) throws IOException, PortletException {
        // Pass errors through
        if(request.getParameter("LoginModuleError") != null) {
            request.setAttribute("LoginModuleError", request.getParameter("LoginModuleError"));
        }
        // Clear out any cached modules
        data.modules = null;
        // Configure option list
        MasterLoginModuleInfo info = getSelectedModule(data);
        for (int i = 0; i < info.getOptions().length; i++) {
            MasterLoginModuleInfo.OptionInfo option = info.getOptions()[i];
            if(!data.getOptions().containsKey(option.getName())) {
                data.getOptions().put(option.getName(), null);
            }
        }
        data.reorderOptions(info.getOptions());
        request.setAttribute("optionMap", info.getOptionMap());
        if(info.getName().indexOf("SQL") > -1) {
            loadDriverJARList(request);
            loadDatabasePoolList(request);
        }
        configureView.include(request, response);
    }

    private void renderAdvanced(RenderRequest request, RenderResponse response, RealmData data) throws IOException, PortletException {
        // Clear out any cached modules
        data.modules = null;
        // Show the page
        advancedView.include(request, response);
    }

    private void renderTestLoginForm(RenderRequest request, RenderResponse response) throws IOException, PortletException {
        testLoginView.include(request, response);
    }

    private void renderTestResults(RenderRequest request, RenderResponse response) throws IOException, PortletException {
        PortletSession session = request.getPortletSession();
        String status = (String) session.getAttribute("TestLoginError");
        if(status == null) {
            Set principals = (Set) session.getAttribute("TestLoginPrincipals");
            status = "Login succeeded with "+(principals == null ? 0 : principals.size())+" principals";
            request.setAttribute("principals", principals);
        }
        request.setAttribute("LoginResults", status);
        testResultsView.include(request, response);
    }

    private void renderPlan(RenderRequest request, RenderResponse response) throws IOException, PortletException {
        String plan = (String) request.getPortletSession().getAttribute("SecurityRealmPlan");
        request.setAttribute("deploymentPlan", plan);
        planView.include(request, response);
    }

    private void renderUsage(RenderRequest request, RenderResponse response) throws IOException, PortletException {
        usageView.include(request, response);
    }

    private static MasterLoginModuleInfo getSelectedModule(RealmData data) {
        MasterLoginModuleInfo[] all = MasterLoginModuleInfo.getAllModules();
        for (int i = 0; i < all.length; i++) {
            MasterLoginModuleInfo info = all[i];
            if(info.getName().equals(data.getRealmType())) {
                return info;
            }
        }
        return null;
    }

    private void loadDatabasePoolList(RenderRequest renderRequest) {
        JCAManagedConnectionFactory[] factories = PortletManager.getOutboundFactoriesOfType(renderRequest, "javax.sql.DataSource");
        List pools = new ArrayList();
        try {
            for (int i = 0; i < factories.length; i++) {
                JCAManagedConnectionFactory factory = factories[i];
                ObjectName objectName = ObjectName.getInstance(factory.getObjectName());
                final String name = objectName.getKeyProperty(NameFactory.J2EE_NAME);
                String display = name;
                final String appName = objectName.getKeyProperty(NameFactory.J2EE_APPLICATION);
                if(appName != null && !appName.equals("null")) {
                    display = display+" ("+appName+")";
                }
                pools.add(new DatabasePool(name, display, appName, PortletManager.getNameFor(renderRequest, factory)));
            }
            renderRequest.setAttribute("pools", pools);
        } catch (MalformedObjectNameException e) {
            log.error("Unable to parse ObjectName", e);
        }
    }

    private void loadDriverJARList(RenderRequest renderRequest) {
        // List the available JARs
        List list = new ArrayList();
        ListableRepository[] repos = PortletManager.getCurrentServer(renderRequest).getRepositories();
        for (int i = 0; i < repos.length; i++) {
            ListableRepository repo = repos[i];
<<<<<<< HEAD
            try {
                final URI[] uris = repo.listURIs();
                outer:
                for (int j = 0; j < uris.length; j++) {
                    if(uris[j] == null) {
                        continue; // probably a JAR lacks a version number in the name, etc.
                    }
                    String test = uris[j].toString();
                    for (int k = 0; k < SKIP_ENTRIES_WITH.length; k++) {
                        String skip = SKIP_ENTRIES_WITH[k];
                        if(test.indexOf(skip) > -1) {
                            continue outer;
                        }
=======

            SortedSet artifacts = repo.list();
            outer:
            for (Iterator iterator = artifacts.iterator(); iterator.hasNext();) {
                Artifact artifact = (Artifact) iterator.next();
                String test = artifact.toString();
                // todo should only test groupId and should check for long (org.apache.geronimo) and short form
                for (int k = 0; k < SKIP_ENTRIES_WITH.length; k++) {
                    String skip = SKIP_ENTRIES_WITH[k];
                    if(test.indexOf(skip) > -1) {
                        continue outer;
>>>>>>> c9354487
                    }
                }
                list.add(test);
            }
        }
        Collections.sort(list);
        renderRequest.setAttribute("jars", list);
    }

    private void savePlanToSession(PortletSession session, XmlObject object) {
        StringWriter out = new StringWriter();
        try {
            savePlanToStream(object, out);
            session.setAttribute("SecurityRealmPlan", out.getBuffer().toString());
        } catch (IOException e) {
            log.error("Unable to write deployment plan", e);
        }
    }

    private void savePlanToStream(XmlObject object, Writer out) throws IOException {
        XmlOptions options = new XmlOptions();
        options.setSavePrettyPrint();
        options.setSavePrettyPrintIndent(4);
        options.setUseDefaultNamespace();
        object.save(out, options);
        out.close();
    }

    private static void waitForProgress(ProgressObject po) {
        while(po.getDeploymentStatus().isRunning()) {
            try {
                Thread.sleep(100);
            } catch (InterruptedException e) {
                e.printStackTrace();
            }
        }
    }

    public static void normalize(RealmData data) {
        List list = new ArrayList();
        if(data.modules == null) {
            LoginModuleDetails module = new LoginModuleDetails();
            module.setClassName(getSelectedModule(data).getClassName());
            module.setControlFlag("REQUIRED");
            module.setLoginDomainName(data.getName());
            module.setServerSide(data.getRealmType().indexOf("erberos") < 0);
            Properties props = module.getOptions();
            for (Iterator it = data.getOptions().entrySet().iterator(); it.hasNext();) {
                Map.Entry entry = (Map.Entry) it.next();
                props.setProperty((String)entry.getKey(), (String) entry.getValue());
            }
            list.add(module);
            if(data.isStorePassword()) {
                module = new LoginModuleDetails();
                module.setClassName(GeronimoPasswordCredentialLoginModule.class.getName());
                module.setControlFlag("OPTIONAL");
                module.setLoginDomainName(data.getName()+"-Password");
                module.setServerSide(true);
                list.add(module);
            }
            if(data.getAuditPath() != null) {
                module = new LoginModuleDetails();
                module.setClassName(FileAuditLoginModule.class.getName());
                module.setControlFlag("OPTIONAL");
                module.setLoginDomainName(data.getName()+"-Audit");
                module.setServerSide(true);
                props = module.getOptions();
                props.setProperty("file", data.getAuditPath());
                list.add(module);
            }
            if(data.isLockoutEnabled()) {
                module = new LoginModuleDetails();
                module.setClassName(RepeatedFailureLockoutLoginModule.class.getName());
                module.setControlFlag("REQUISITE");
                module.setLoginDomainName(data.getName()+"-Lockout");
                module.setServerSide(true);
                props = module.getOptions();
                props.setProperty("failureCount", data.getLockoutCount());
                props.setProperty("failurePeriodSecs", data.getLockoutWindow());
                props.setProperty("lockoutDurationSecs", data.getLockoutDuration());
                list.add(module);
            }
        } else {
            list.addAll(Arrays.asList(data.modules));
        }
        if(data.getAbstractName() == null) {
            for(int i=list.size(); i<5; i++) {
                LoginModuleDetails module = new LoginModuleDetails();
                list.add(module);
            }
        }
        data.modules = (LoginModuleDetails[]) list.toArray(new LoginModuleDetails[list.size()]);
    }

    public static class RealmData implements Serializable {
        private String name;
        private String realmType;
        private String jar;
        private Map options = new LinkedHashMap();
        private String auditPath;
        private String lockoutCount;
        private String lockoutWindow;
        private String lockoutDuration;
        private boolean storePassword;
        private String abstractName; // used when editing existing realms
        private LoginModuleDetails[] modules;

        public void load(PortletRequest request) {
            name = request.getParameter("name");
            if(name != null && name.equals("")) name = null;
            realmType = request.getParameter("realmType");
            if(realmType != null && realmType.equals("")) realmType = null;
            jar = request.getParameter("jar");
            if(jar != null && jar.equals("")) jar = null;
            auditPath = request.getParameter("auditPath");
            if(auditPath != null && auditPath.equals("")) auditPath = null;
            lockoutCount = request.getParameter("lockoutCount");
            if(lockoutCount != null && lockoutCount.equals("")) lockoutCount = null;
            lockoutWindow = request.getParameter("lockoutWindow");
            if(lockoutWindow != null && lockoutWindow.equals("")) lockoutWindow = null;
            lockoutDuration = request.getParameter("lockoutDuration");
            if(lockoutDuration != null && lockoutDuration.equals("")) lockoutDuration = null;
            abstractName = request.getParameter("objectName");
            if(abstractName != null && abstractName.equals("")) abstractName = null;
            String test = request.getParameter("storePassword");
            storePassword = test != null && !test.equals("") && !test.equals("false");
            Map map = request.getParameterMap();
            for (Iterator it = map.keySet().iterator(); it.hasNext();) {
                String key = (String) it.next();
                if(key.startsWith("option-")) {
                    if(key.equals("option-databasePoolObjectName")) { // special handling for a data source, where there's one select corresponding to two properties
                        String nameString = request.getParameter(key);
                        if(nameString != null && !nameString.equals("")) {
                            try {
                                ObjectName on = ObjectName.getInstance(nameString);
                                options.put("dataSourceName", on.getKeyProperty(NameFactory.J2EE_NAME));
                                options.put("dataSourceApplication", on.getKeyProperty(NameFactory.J2EE_APPLICATION));
                            } catch (MalformedObjectNameException e) {
                                log.error("Unable to parse ObjectName", e);
                            }
                        }
                    } else {
                        final String optionName = key.substring(7);
                        final String value = request.getParameter(key);
                        if(value != null && !value.equals("")) {
                            options.put(optionName, value);
                        }
                    }
                }
            }
            int count = 0;
            List list = new ArrayList();
            while(true) {
                int index = count;
                ++count;
                String name = request.getParameter("module-domain-"+index);
                if(name == null || name.equals("")) break;
                LoginModuleDetails details = new LoginModuleDetails();
                details.setLoginDomainName(name);
                String cls = request.getParameter("module-class-"+index);
                if(cls == null || cls.equals("")) continue;
                details.setClassName(cls);
                String flag = request.getParameter("module-control-"+index);
                if(flag == null || flag.equals("")) continue;
                details.setControlFlag(flag);
                String wrap = request.getParameter("module-wrap-"+index);
                if(wrap == null || wrap.equals("")) continue;
                details.setWrapPrincipals(Boolean.valueOf(wrap).booleanValue());
                String server = request.getParameter("module-server-"+index);
                if(server == null || server.equals("")) continue;
                details.setServerSide(Boolean.valueOf(server).booleanValue());
                String options = request.getParameter("module-options-"+index);
                if(options != null && !options.equals("")) {
                    BufferedReader in = new BufferedReader(new StringReader(options));
                    String line;
                    try {
                        while((line = in.readLine()) != null) {
                            if(line.startsWith("#") || line.equals("")) {
                                continue;
                            }
                            int pos = line.indexOf('=');
                            if(pos > -1) {
                                details.getOptions().setProperty(line.substring(0, pos), line.substring(pos+1));
                            }
                        }
                    } catch (IOException e) {
                        log.error("Unable to read properties '"+options+"'", e);
                    }
                }
                list.add(details);
            }
            if(list.size() > 0) {
                modules = (LoginModuleDetails[]) list.toArray(new LoginModuleDetails[list.size()]);
            }
        }

        public void reorderOptions(MasterLoginModuleInfo.OptionInfo[] info) {
            if(info == null || info.length == 0) {
                return; // Probably SQL or something that handles this manually
            }
            Map map = new LinkedHashMap();
            for(int i=0; i<info.length;i++) {
                if(options.containsKey(info[i].getName())) {
                    map.put(info[i].getName(), options.get(info[i].getName()));
                }
            }
            options = map;
        }

        public void store(ActionResponse response) {
            if(name != null) response.setRenderParameter("name", name);
            if(realmType != null) response.setRenderParameter("realmType", realmType);
            if(jar != null) response.setRenderParameter("jar", jar);
            if(auditPath != null) response.setRenderParameter("auditPath", auditPath);
            if(lockoutCount != null) response.setRenderParameter("lockoutCount", lockoutCount);
            if(lockoutWindow != null) response.setRenderParameter("lockoutWindow", lockoutWindow);
            if(lockoutDuration != null) response.setRenderParameter("lockoutDuration", lockoutDuration);
            if(abstractName != null) response.setRenderParameter("objectName", abstractName);
            if(storePassword) response.setRenderParameter("storePassword", "true");
            for (Iterator it = options.keySet().iterator(); it.hasNext();) {
                String name = (String) it.next();
                String value = (String) options.get(name);
                if(value != null) {
                    response.setRenderParameter("option-"+name, value);
                }
            }
            if(modules != null) {
                for (int i = 0; i < modules.length; i++) {
                    LoginModuleDetails module = modules[i];
                    if(module.getLoginDomainName() != null) response.setRenderParameter("module-domain-"+i, module.getLoginDomainName());
                    if(module.getClassName() != null) response.setRenderParameter("module-class-"+i, module.getClassName());
                    if(module.getControlFlag() != null) response.setRenderParameter("module-control-"+i, module.getControlFlag());
                    response.setRenderParameter("module-wrap-"+i, Boolean.toString(module.isWrapPrincipals()));
                    response.setRenderParameter("module-server-"+i, Boolean.toString(module.isServerSide()));
                    if(module.getOptions().size() > 0) response.setRenderParameter("module-options-"+i, module.getOptionString());
                }
            }
        }

        public String getName() {
            return name;
        }

        public String getRealmType() {
            return realmType;
        }

        public Map getOptions() {
            return options;
        }

        public Set getOptionNames() {
            return options.keySet();
        }

        public String getJar() {
            return jar;
        }

        public String getAuditPath() {
            return auditPath;
        }

        public String getLockoutCount() {
            return lockoutCount;
        }

        public String getLockoutWindow() {
            return lockoutWindow;
        }

        public String getLockoutDuration() {
            return lockoutDuration;
        }

        public boolean isStorePassword() {
            return storePassword;
        }

        public boolean isLockoutEnabled() {
            return lockoutCount != null || lockoutWindow != null || lockoutDuration != null;
        }

        /**
         * @deprecated Use getAbstractName() instead
         */
        public String getObjectName() {
            return abstractName;
        }

        public String getAbstractName() {
            return abstractName;
        }

        public boolean isTestable() {
            return getSelectedModule(this).isTestable();
        }

        public LoginModuleDetails[] getModules() {
            return modules;
        }
    }

    public static class LoginModuleDetails implements Serializable {
        private String loginDomainName;
        private String className;
        private String controlFlag;
        private boolean serverSide = true;
        private boolean wrapPrincipals = false;
        private Properties options = new Properties();

        public String getLoginDomainName() {
            return loginDomainName;
        }

        public void setLoginDomainName(String loginDomainName) {
            this.loginDomainName = loginDomainName;
        }

        public String getClassName() {
            return className;
        }

        public void setClassName(String className) {
            this.className = className;
        }

        public String getControlFlag() {
            return controlFlag;
        }

        public void setControlFlag(String controlFlag) {
            this.controlFlag = controlFlag;
        }

        public boolean isServerSide() {
            return serverSide;
        }

        public void setServerSide(boolean serverSide) {
            this.serverSide = serverSide;
        }

        public Properties getOptions() {
            return options;
        }

        public void setOptions(Properties options) {
            this.options = options;
        }

        public boolean isWrapPrincipals() {
            return wrapPrincipals;
        }

        public void setWrapPrincipals(boolean wrapPrincipals) {
            this.wrapPrincipals = wrapPrincipals;
        }

        public String getOptionString() {
            StringBuffer buf = new StringBuffer();
            for (Iterator it = options.keySet().iterator(); it.hasNext();) {
                String key = (String) it.next();
                buf.append(key).append("=").append(options.getProperty(key)).append("\n");
            }
            return buf.toString();
        }
    }

    public static class ExistingRealm implements Serializable {
        private final String name;
        private final String abstractName;
        private final String parentName;
        private final int state;

        public ExistingRealm(String name, AbstractName objectName, int state) {
            this.name = name;
            this.abstractName = objectName.toString();
            String parent = (String) objectName.getName().get(NameFactory.J2EE_APPLICATION);
            if(parent != null && parent.equals("null")) {
                parent = null;
            }
            parentName = parent;
            this.state = state;

        }

        public String getName() {
            return name;
        }

        /**
         * @deprecated Use getAbstractName() instead
         */
        public String getObjectName() {
            return abstractName;
        }

        public String getAbstractName() {
            return abstractName;
        }

        public String getParentName() {
            return parentName;
        }

        public int getState() {
            return state;
        }

        public String getStateName() {
            return State.toString(state);
        }
    }

    public static class DatabasePool implements Serializable, Comparable {
        private final String name;
        private final String displayName;
        private final String applicationName;
        private final String abstractName;

        public DatabasePool(String name, String displayName, String applicationName, AbstractName abstractName) {
            this.name = name;
            this.displayName = displayName;
            this.applicationName = applicationName;
            this.abstractName = abstractName.toString();
        }

        public String getName() {
            return name;
        }

        public String getApplicationName() {
            return applicationName;
        }

        /**
         * @deprecated Use getAbstractName() instead
         */
        public String getObjectName() {
            return abstractName;
        }

        public String getAbstrcatName() {
            return abstractName;
        }

        public String getDisplayName() {
            return displayName;
        }

        public int compareTo(Object o) {
            final DatabasePool pool = (DatabasePool)o;
            int names = name.compareTo(pool.name);
            if(applicationName == null) {
                if(pool.applicationName == null) {
                    return names;
                } else {
                    return -1;
                }
            } else {
                if(pool.applicationName == null) {
                    return 1;
                } else {
                    int test = applicationName.compareTo(pool.applicationName);
                    if(test != 0) {
                        return test;
                    } else {
                        return names;
                    }
                }
            }
        }
    }
}<|MERGE_RESOLUTION|>--- conflicted
+++ resolved
@@ -627,21 +627,6 @@
         ListableRepository[] repos = PortletManager.getCurrentServer(renderRequest).getRepositories();
         for (int i = 0; i < repos.length; i++) {
             ListableRepository repo = repos[i];
-<<<<<<< HEAD
-            try {
-                final URI[] uris = repo.listURIs();
-                outer:
-                for (int j = 0; j < uris.length; j++) {
-                    if(uris[j] == null) {
-                        continue; // probably a JAR lacks a version number in the name, etc.
-                    }
-                    String test = uris[j].toString();
-                    for (int k = 0; k < SKIP_ENTRIES_WITH.length; k++) {
-                        String skip = SKIP_ENTRIES_WITH[k];
-                        if(test.indexOf(skip) > -1) {
-                            continue outer;
-                        }
-=======
 
             SortedSet artifacts = repo.list();
             outer:
@@ -653,7 +638,6 @@
                     String skip = SKIP_ENTRIES_WITH[k];
                     if(test.indexOf(skip) > -1) {
                         continue outer;
->>>>>>> c9354487
                     }
                 }
                 list.add(test);
