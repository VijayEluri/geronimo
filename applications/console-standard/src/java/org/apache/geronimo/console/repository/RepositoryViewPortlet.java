--- conflicted
+++ resolved
@@ -183,24 +183,10 @@
             ListableRepository[] repos = PortletManager.getCurrentServer(request).getRepositories();
             for (int i = 0; i < repos.length; i++) {
                 ListableRepository repo = repos[i];
-<<<<<<< HEAD
-                try {
-                    final URI[] uris = repo.listURIs();
-                    for (int j = 0; j < uris.length; j++) {
-                        if(uris[j] == null) {
-                            continue; // probably a JAR lacks a version number in the name, etc.
-                        }
-                        String fileName = uris[j].toString();
-                        list.add(fileName);
-                    }
-                } catch (URISyntaxException e) {
-                    e.printStackTrace();
-=======
                 final SortedSet artifacts = repo.list();
                 for (Iterator iterator = artifacts.iterator(); iterator.hasNext();) {
                     String fileName = iterator.next().toString();
                     list.add(fileName);
->>>>>>> c9354487
                 }
             }
             Collections.sort(list);
