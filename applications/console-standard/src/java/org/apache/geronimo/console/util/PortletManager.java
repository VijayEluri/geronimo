--- conflicted
+++ resolved
@@ -16,8 +16,6 @@
  */
 package org.apache.geronimo.console.util;
 
-<<<<<<< HEAD
-=======
 import java.io.File;
 import java.util.Map;
 import java.util.regex.Pattern;
@@ -35,54 +33,16 @@
 import javax.servlet.http.HttpServletRequest;
 import javax.servlet.http.HttpSession;
 
->>>>>>> c9354487
 import org.apache.commons.logging.Log;
 import org.apache.commons.logging.LogFactory;
 import org.apache.geronimo.deployment.plugin.factories.DeploymentFactoryImpl;
 import org.apache.geronimo.gbean.AbstractName;
 import org.apache.geronimo.kernel.Kernel;
 import org.apache.geronimo.kernel.KernelRegistry;
-<<<<<<< HEAD
-import org.apache.geronimo.kernel.config.ConfigurationInfo;
-=======
->>>>>>> c9354487
 import org.apache.geronimo.kernel.config.ConfigurationModuleType;
 import org.apache.geronimo.kernel.proxy.GeronimoManagedBean;
 import org.apache.geronimo.kernel.repository.Artifact;
 import org.apache.geronimo.kernel.repository.Repository;
-<<<<<<< HEAD
-import org.apache.geronimo.kernel.repository.WriteableRepository;
-import org.apache.geronimo.management.J2EEDomain;
-import org.apache.geronimo.management.ResourceAdapter;
-import org.apache.geronimo.management.geronimo.*;
-import org.apache.geronimo.pool.GeronimoExecutor;
-import org.apache.geronimo.security.realm.SecurityRealm;
-import org.apache.geronimo.security.jaas.server.JaasLoginServiceMBean;
-import org.apache.geronimo.security.keystore.KeystoreManager;
-import org.apache.geronimo.system.logging.SystemLog;
-import org.apache.geronimo.system.serverinfo.ServerInfo;
-import org.apache.geronimo.system.configuration.ConfigurationInstaller;
-
-import javax.enterprise.deploy.spi.DeploymentManager;
-import javax.enterprise.deploy.spi.exceptions.DeploymentManagerCreationException;
-import javax.naming.InitialContext;
-import javax.naming.NamingException;
-import javax.portlet.PortletRequest;
-import javax.portlet.PortletSession;
-import javax.portlet.RenderResponse;
-import javax.security.auth.Subject;
-import javax.security.auth.login.LoginException;
-import javax.security.auth.spi.LoginModule;
-import javax.servlet.http.HttpSession;
-import javax.servlet.http.HttpServletRequest;
-import java.util.ArrayList;
-import java.util.List;
-import java.util.Map;
-import java.net.URI;
-import java.net.URL;
-import java.net.URISyntaxException;
-import java.net.MalformedURLException;
-=======
 import org.apache.geronimo.management.J2EEDeployedObject;
 import org.apache.geronimo.management.geronimo.J2EEDomain;
 import org.apache.geronimo.management.geronimo.J2EEServer;
@@ -100,7 +60,6 @@
 import org.apache.geronimo.management.geronimo.WebContainer;
 import org.apache.geronimo.management.geronimo.WebManager;
 import org.apache.geronimo.system.logging.SystemLog;
->>>>>>> c9354487
 
 /**
  * @version $Rev$ $Date$
@@ -190,39 +149,6 @@
         return jvm;
     }
 
-<<<<<<< HEAD
-    public static Repository[] getRepositories(PortletRequest request) {
-        ManagementHelper helper = getManagementHelper(request);
-        return helper.getRepositories(getCurrentServer(request));
-    }
-
-    public static SecurityRealm[] getSecurityRealms(PortletRequest request) {
-        ManagementHelper helper = getManagementHelper(request);
-        return helper.getSecurityRealms(getCurrentServer(request));
-    }
-
-    public static ServerInfo getServerInfo(PortletRequest request) {
-        ManagementHelper helper = getManagementHelper(request);
-        return helper.getServerInfo(getCurrentServer(request));
-    }
-
-    public static JaasLoginServiceMBean getLoginService(PortletRequest request) {
-        ManagementHelper helper = getManagementHelper(request);
-        return helper.getLoginService(getCurrentServer(request));
-    }
-
-    public static KeystoreManager getKeystoreManager(PortletRequest request) {
-        ManagementHelper helper = getManagementHelper(request);
-        return helper.getKeystoreManager(getCurrentServer(request));
-    }
-
-    public static ConfigurationInstaller getConfigurationInstaller(PortletRequest request) {
-        ManagementHelper helper = getManagementHelper(request);
-        return helper.getConfigurationInstaller(getCurrentServer(request));
-    }
-
-=======
->>>>>>> c9354487
     public static void testLoginModule(PortletRequest request, LoginModule module, Map options) {
         ManagementHelper helper = getManagementHelper(request);
         helper.testLoginModule(getCurrentServer(request), module, options);
@@ -248,16 +174,6 @@
         return helper.getAdminObjectModules(getCurrentServer(request), ifaces);
     }
 
-    public static ResourceAdapterModule[] getOutboundRAModules(PortletRequest request, String[] iface) {
-        ManagementHelper helper = getManagementHelper(request);
-        return helper.getOutboundRAModules(getCurrentServer(request), iface);
-    }
-
-    public static ResourceAdapterModule[] getAdminObjectModules(PortletRequest request, String[] ifaces) {
-        ManagementHelper helper = getManagementHelper(request);
-        return helper.getAdminObjectModules(getCurrentServer(request), ifaces);
-    }
-
     public static JCAManagedConnectionFactory[] getOutboundFactoriesOfType(PortletRequest request, String iface) {
         ManagementHelper helper = getManagementHelper(request);
         return helper.getOutboundFactories(getCurrentServer(request), iface);
@@ -286,19 +202,6 @@
     public static JCAManagedConnectionFactory[] getOutboundFactoriesForRA(PortletRequest request, ResourceAdapterModule module, String[] iface) {
         ManagementHelper helper = getManagementHelper(request);
         return helper.getOutboundFactories(module, iface);
-<<<<<<< HEAD
-    }
-
-    //todo: Create an interface for admin objects
-    public static JCAAdminObject[] getAdminObjectsForRA(PortletRequest request, ResourceAdapterModule module, String[] ifaces) {
-        ManagementHelper helper = getManagementHelper(request);
-        return helper.getAdminObjects(module, ifaces);
-    }
-
-    public static String[] getWebManagerNames(PortletRequest request) {
-        return getCurrentServer(request).getWebManagers();
-=======
->>>>>>> c9354487
     }
 
     //todo: Create an interface for admin objects
@@ -332,30 +235,15 @@
         return manager.getAccessLog((WebContainer) helper.getObject(containerName));
     }
 
-<<<<<<< HEAD
-    public static WebConnector getWebConnector(PortletRequest request, String connectorObjectName) {
-        ManagementHelper helper = getManagementHelper(request);
-        return (WebConnector) helper.getObject(connectorObjectName);
-    }
-
-    public static WebContainer getWebContainer(PortletRequest request, String containerObjectName) {
-=======
     public static WebContainer getWebContainer(PortletRequest request, AbstractName containerName) {
->>>>>>> c9354487
         ManagementHelper helper = getManagementHelper(request);
         return (WebContainer) helper.getObject(containerName);
     }
 
     public static WebConnector createWebConnector(PortletRequest request, AbstractName managerName, AbstractName containerName, String name, String protocol, String host, int port) {
         ManagementHelper helper = getManagementHelper(request);
-<<<<<<< HEAD
-        WebManager manager = (WebManager) helper.getObject(managerObjectName);
-        String objectName = manager.addConnector(containerObjectName, name, protocol, host, port);
-        return objectName == null ? null : (WebConnector)helper.getObject(objectName);
-=======
         WebManager manager = (WebManager) helper.getObject(managerName);
         return manager.addConnector((WebContainer) helper.getObject(containerName), name, protocol, host, port);
->>>>>>> c9354487
     }
 
     public static WebConnector[] getWebConnectors(PortletRequest request, AbstractName managerName) {
@@ -454,21 +342,7 @@
         return (GeronimoManagedBean) helper.getObject(name);
     }
 
-<<<<<<< HEAD
-    public static ResourceAdapter[] getResourceAdapters(PortletRequest request, ResourceAdapterModule module) {
-        ManagementHelper helper = getManagementHelper(request);
-        return helper.getResourceAdapters(module);
-    }
-
-    public static JCAResource[] getJCAResources(PortletRequest request, ResourceAdapter adapter) {
-        ManagementHelper helper = getManagementHelper(request);
-        return helper.getRAResources(adapter);
-    }
-
-    public static GeronimoExecutor[] getThreadPools(PortletRequest request) {
-=======
     public static Artifact getConfigurationFor(PortletRequest request, AbstractName objectName) {
->>>>>>> c9354487
         ManagementHelper helper = getManagementHelper(request);
         return helper.getConfigurationNameFor(objectName);
     }
@@ -499,21 +373,7 @@
         return null;
     }
 
-<<<<<<< HEAD
-    public static GeronimoManagedBean[] getManagedBeans(PortletRequest request, Class intrface) {
-        ManagementHelper helper = getManagementHelper(request);
-        Object[] obs = helper.findByInterface(intrface);
-        GeronimoManagedBean[] results = new GeronimoManagedBean[obs.length];
-        for (int i = 0; i < results.length; i++) {
-            results[i] = (GeronimoManagedBean) obs[i];
-        }
-        return results;
-    }
-
-    public static GeronimoManagedBean getManagedBean(PortletRequest request, String name) {
-=======
     public static J2EEDeployedObject getModule(PortletRequest request, Artifact configuration) {
->>>>>>> c9354487
         ManagementHelper helper = getManagementHelper(request);
         return helper.getModuleForConfiguration(configuration);
     }
@@ -541,54 +401,4 @@
         }
         return contextPath;
     }
-
-    public static URI getConfigurationFor(PortletRequest request, String objectName) {
-        ManagementHelper helper = getManagementHelper(request);
-        return helper.getConfigurationNameFor(objectName);
-    }
-
-    public static URL getRepositoryEntry(PortletRequest request, String repositoryURI) {
-        try {
-            Repository[] repos = getRepositories(request);
-            URI uri = new URI(repositoryURI);
-            for (int i = 0; i < repos.length; i++) {
-                Repository repo = repos[i];
-                if(repo.hasURI(uri)) {
-                    return repo.getURL(uri);
-                }
-            }
-        } catch (URISyntaxException e) {
-            log.error("Unable to access repository entry '"+repositoryURI+"'", e);
-        } catch (MalformedURLException e) {
-            log.error("Unable to access repository entry '"+repositoryURI+"'", e);
-        }
-        return null;
-    }
-
-    public static ConfigurationInfo[] getConfigurations(PortletRequest request, ConfigurationModuleType type, boolean includeChildModules) {
-        ManagementHelper helper = getManagementHelper(request);
-        return helper.getConfigurations(type, includeChildModules);
-    }
-
-    /**
-     * Looks up the context prefix used by the portal, even if the thing running
-     * is in one of the portlets.  We're kind of hacking our way there, but hey,
-     * it beats hardcoding.
-     */
-    public static String getConsoleFrameworkServletPath (HttpServletRequest request) {
-        String contextPath = "";
-        Object o = request.getAttribute("javax.portlet.response");
-        if (o!=null && o instanceof RenderResponse) { // request came from a portlet
-            RenderResponse renderResponse = (RenderResponse)o;
-            contextPath = renderResponse.createRenderURL().toString();
-            int index = contextPath.indexOf(request.getPathInfo());
-            if(index == -1) { // todo: Hack!  But this doesn't always work otherwise if invoked from a page that was invoked from another portlet instead of a page accessed by top-level navigation
-                index = contextPath.indexOf(request.getPathInfo().substring(0, 20));
-            }
-            contextPath = contextPath.substring(0,index);
-        } else { // request did not come from a portlet
-            contextPath = request.getContextPath();
-        }
-        return contextPath;
-    }
 }