--- conflicted
+++ resolved
@@ -239,11 +239,7 @@
                 </fragment>
             </fragment>
         </fragment>
-<<<<<<< HEAD
-
-=======
 -->
->>>>>>> c9354487
         <fragment name="apachejk" type="page">
             <navigation>
                 <title>Apache HTTP</title>
@@ -465,13 +461,8 @@
 
         <fragment name="import" type="page">
             <navigation>
-<<<<<<< HEAD
-                <title>Import/Export</title>
-                <description>ico_list_16x16.gif Import and export configurations for this server</description>
-=======
                 <title>Plugins</title>
                 <description>ico_list_16x16.gif Import and export plugins (configurations) for this server</description>
->>>>>>> c9354487
             </navigation>
 
             <fragment name="row1" type="row">
