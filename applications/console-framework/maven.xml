<?xml version="1.0" encoding="UTF-8"?>
<<<<<<< HEAD
<project default="default"
    xmlns:j="jelly:core"
    xmlns:ant="jelly:ant"
    xmlns:define="jelly:define"
    xmlns:velocity="jelly:velocity"
    xmlns:util="jelly:util">

    <preGoal name="war:war">
        <attainGoal name="preCompile"/>
    </preGoal>

    <!-- Output folder for compiled jsps. -->
    <j:set var="outDir"  value="${basedir}/target/${pom.artifactId}/WEB-INF/work"/>     
   
    <!-- pre compile jsps -->   
    <goal name="default">
        <ant:mkdir dir="${outDir}"/>         
        <attainGoal name="war:install"/>
    </goal>

    
    <!-- ==================================================== -->
    <!-- Pre compile JSPs                                     -->
    <!-- ==================================================== -->
    <goal name="preCompile">
        <ant:path id="jspc.classpath">
            <ant:path refid="maven.dependency.classpath"/>
            <ant:pathelement path="${basedir}/target/${pom.artifactId}/WEB-INF/classes"/>
        </ant:path>
        <ant:echo>Pre-compiling JSPs from ${basedir}/src/webapp to ${outDir}.</ant:echo>
        <ant:java classname="org.apache.jasper.JspC" fork="true" failonerror="true" classpathref="jspc.classpath">
            <arg value="-d"/>
            <arg value="${outDir}"/>
            <arg value="-webapp"/>
            <arg value="${basedir}/src/webapp"/>
        </ant:java>
        <ant:echo>Compiling generated Java files in ${outDir}.</ant:echo>               
        <ant:javac
            srcdir="${outDir}"
            destdir="${outDir}"
            debug="${maven.compile.debug}"
            deprecation="${maven.compile.deprecation}"
            optimize="${maven.compile.optimize}"
            classpathref="jspc.classpath"/>
    </goal>  
=======
<project default="default">

    <goal name="default">
        <attainGoal name="war:install"/>
    </goal>

    <postGoal name="war:webapp">
      <attainGoal name="preCompile"/>
    </postGoal>
>>>>>>> c9354487

</project><|MERGE_RESOLUTION|>--- conflicted
+++ resolved
@@ -1,51 +1,4 @@
 <?xml version="1.0" encoding="UTF-8"?>
-<<<<<<< HEAD
-<project default="default"
-    xmlns:j="jelly:core"
-    xmlns:ant="jelly:ant"
-    xmlns:define="jelly:define"
-    xmlns:velocity="jelly:velocity"
-    xmlns:util="jelly:util">
-
-    <preGoal name="war:war">
-        <attainGoal name="preCompile"/>
-    </preGoal>
-
-    <!-- Output folder for compiled jsps. -->
-    <j:set var="outDir"  value="${basedir}/target/${pom.artifactId}/WEB-INF/work"/>     
-   
-    <!-- pre compile jsps -->   
-    <goal name="default">
-        <ant:mkdir dir="${outDir}"/>         
-        <attainGoal name="war:install"/>
-    </goal>
-
-    
-    <!-- ==================================================== -->
-    <!-- Pre compile JSPs                                     -->
-    <!-- ==================================================== -->
-    <goal name="preCompile">
-        <ant:path id="jspc.classpath">
-            <ant:path refid="maven.dependency.classpath"/>
-            <ant:pathelement path="${basedir}/target/${pom.artifactId}/WEB-INF/classes"/>
-        </ant:path>
-        <ant:echo>Pre-compiling JSPs from ${basedir}/src/webapp to ${outDir}.</ant:echo>
-        <ant:java classname="org.apache.jasper.JspC" fork="true" failonerror="true" classpathref="jspc.classpath">
-            <arg value="-d"/>
-            <arg value="${outDir}"/>
-            <arg value="-webapp"/>
-            <arg value="${basedir}/src/webapp"/>
-        </ant:java>
-        <ant:echo>Compiling generated Java files in ${outDir}.</ant:echo>               
-        <ant:javac
-            srcdir="${outDir}"
-            destdir="${outDir}"
-            debug="${maven.compile.debug}"
-            deprecation="${maven.compile.deprecation}"
-            optimize="${maven.compile.optimize}"
-            classpathref="jspc.classpath"/>
-    </goal>  
-=======
 <project default="default">
 
     <goal name="default">
@@ -55,6 +8,5 @@
     <postGoal name="war:webapp">
       <attainGoal name="preCompile"/>
     </postGoal>
->>>>>>> c9354487
 
 </project>