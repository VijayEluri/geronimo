--- conflicted
+++ resolved
@@ -32,29 +32,14 @@
                 <deploy>true</deploy>
             </properties>
         </dependency>
-        
         <dependency>
             <groupId>org.apache.geronimo.specs</groupId>
-<<<<<<< HEAD
-            <artifactId>geronimo-servlet_2.4_spec</artifactId>
-            <version>${geronimo_spec_servlet_version}</version>
-=======
             <artifactId>geronimo-j2ee_1.4_spec</artifactId>
             <version>${geronimo_spec_j2ee_version}</version>
->>>>>>> c9354487
             <properties>
                 <repository>true</repository>
             </properties>
         </dependency>
-        <dependency>
-            <groupId>org.apache.geronimo.specs</groupId>
-            <artifactId>geronimo-jsp_2.0_spec</artifactId>
-            <version>${geronimo_spec_jsp_version}</version>
-            <properties>
-                <repository>true</repository>
-            </properties>
-        </dependency>
-        
         <dependency>
             <groupId>portlet-api</groupId>
             <artifactId>portlet-api</artifactId>
@@ -114,8 +99,4 @@
     </build>
 
 
-<<<<<<< HEAD
-</project>
-=======
-</project>
->>>>>>> c9354487
+</project>