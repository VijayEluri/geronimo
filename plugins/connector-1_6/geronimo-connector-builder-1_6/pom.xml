--- conflicted
+++ resolved
@@ -100,10 +100,6 @@
         <dependency>
             <groupId>${openejbGroup}</groupId>
             <artifactId>openejb-jee</artifactId>
-<<<<<<< HEAD
-            <version>${openejbVersion}</version>
-=======
->>>>>>> 6466067e
         </dependency>
 
         <dependency>
