<?xml version="1.0" encoding="UTF-8"?>
<!--

    Copyright 2005 The Apache Software Foundation

    Licensed under the Apache License, Version 2.0 (the "License");
    you may not use this file except in compliance with the License.
    You may obtain a copy of the License at

       http://www.apache.org/licenses/LICENSE-2.0

    Unless required by applicable law or agreed to in writing, software
    distributed under the License is distributed on an "AS IS" BASIS,
    WITHOUT WARRANTIES OR CONDITIONS OF ANY KIND, either express or implied.
    See the License for the specific language governing permissions and
    limitations under the License.
-->

<!-- $Rev$ $Date$ -->
<project>
    <pomVersion>3</pomVersion>
    <groupId>geronimo</groupId>
    <id>geronimo-izpack-plugin</id>
    <name>Geronimo :: IZPack Installer Build Plugin</name>
    <description>A plugin used to build an IZPack based installer for Geronimo</description>
<<<<<<< HEAD
    <currentVersion>1.2-SNAPSHOT</currentVersion>
=======
    <currentVersion>1.1-SNAPSHOT</currentVersion>
>>>>>>> c9354487

    <dependencies>
        <dependency>
            <groupId>geronimo</groupId>
            <artifactId>geronimo-kernel</artifactId>
<<<<<<< HEAD
            <version>1.2-SNAPSHOT</version>
=======
            <version>1.1-SNAPSHOT</version>
>>>>>>> c9354487
        </dependency>
        <dependency>
            <groupId>geronimo</groupId>
            <artifactId>geronimo-system</artifactId>
<<<<<<< HEAD
            <version>1.2-SNAPSHOT</version>
=======
            <version>1.1-SNAPSHOT</version>
>>>>>>> c9354487
        </dependency>
        <dependency>
            <groupId>geronimo</groupId>
            <artifactId>standalone-compiler-custom</artifactId>
            <version>3.8.0</version>
        </dependency>
    </dependencies>

    <build>
        <!--sourceDirectory>src/java</sourceDirectory-->

        <resources>
            <resource>
                <directory></directory>
                <includes>
                    <include>plugin.jelly</include>
                    <include>plugin.properties</include>
                    <include>project.xml</include>
                    <include>NOTICE.txt</include>
                </includes>
            </resource>
        </resources>
    </build>
</project>
<|MERGE_RESOLUTION|>--- conflicted
+++ resolved
@@ -23,30 +23,18 @@
     <id>geronimo-izpack-plugin</id>
     <name>Geronimo :: IZPack Installer Build Plugin</name>
     <description>A plugin used to build an IZPack based installer for Geronimo</description>
-<<<<<<< HEAD
-    <currentVersion>1.2-SNAPSHOT</currentVersion>
-=======
     <currentVersion>1.1-SNAPSHOT</currentVersion>
->>>>>>> c9354487
 
     <dependencies>
         <dependency>
             <groupId>geronimo</groupId>
             <artifactId>geronimo-kernel</artifactId>
-<<<<<<< HEAD
-            <version>1.2-SNAPSHOT</version>
-=======
             <version>1.1-SNAPSHOT</version>
->>>>>>> c9354487
         </dependency>
         <dependency>
             <groupId>geronimo</groupId>
             <artifactId>geronimo-system</artifactId>
-<<<<<<< HEAD
-            <version>1.2-SNAPSHOT</version>
-=======
             <version>1.1-SNAPSHOT</version>
->>>>>>> c9354487
         </dependency>
         <dependency>
             <groupId>geronimo</groupId>
