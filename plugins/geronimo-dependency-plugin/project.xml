--- conflicted
+++ resolved
@@ -23,11 +23,7 @@
     <id>geronimo-dependency-plugin</id>
     <name>Geronimo :: Maven Dependency Plugin</name>
     <description>A plugin used to construct a geronimo-service.xml dependency list for a Geronimo module</description>
-<<<<<<< HEAD
-    <currentVersion>1.2.0-1</currentVersion>
-=======
     <currentVersion>1.1.0-3</currentVersion>
->>>>>>> c9354487
 
     <dependencies>
         <dependency>
@@ -51,11 +47,7 @@
         <dependency>
             <groupId>geronimo</groupId>
             <artifactId>geronimo-service-builder</artifactId>
-<<<<<<< HEAD
-            <version>1.2-SNAPSHOT</version>
-=======
             <version>1.1-SNAPSHOT</version>
->>>>>>> c9354487
         </dependency>
     </dependencies>
 
