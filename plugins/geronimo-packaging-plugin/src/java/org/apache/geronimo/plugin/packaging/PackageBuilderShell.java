/**
 *
 * Copyright 2005 The Apache Software Foundation
 *
 *  Licensed under the Apache License, Version 2.0 (the "License");
 *  you may not use this file except in compliance with the License.
 *  You may obtain a copy of the License at
 *
 *     http://www.apache.org/licenses/LICENSE-2.0
 *
 *  Unless required by applicable law or agreed to in writing, software
 *  distributed under the License is distributed on an "AS IS" BASIS,
 *  WITHOUT WARRANTIES OR CONDITIONS OF ANY KIND, either express or implied.
 *  See the License for the specific language governing permissions and
 *  limitations under the License.
 */
package org.apache.geronimo.plugin.packaging;

import java.io.File;
import java.lang.reflect.InvocationTargetException;
import java.lang.reflect.Method;
import java.net.MalformedURLException;
import java.net.URL;
import java.net.URLClassLoader;
import java.util.ArrayList;
import java.util.Iterator;
import java.util.List;
<<<<<<< HEAD
import javax.management.MalformedObjectNameException;
import javax.management.ObjectName;

import org.apache.commons.jelly.JellyContext;
import org.apache.commons.logging.Log;
import org.apache.commons.logging.LogFactory;
=======
import java.util.TreeMap;
import java.util.Collection;

import org.apache.commons.logging.Log;
import org.apache.commons.logging.LogFactory;
import org.apache.geronimo.system.repository.Maven1Repository;
import org.apache.geronimo.system.repository.Maven2Repository;
import org.apache.geronimo.system.configuration.RepositoryConfigurationStore;
>>>>>>> c9354487
import org.apache.maven.jelly.MavenJellyContext;
import org.apache.maven.project.Dependency;
import org.apache.maven.repository.Artifact;

/**
 * JellyBean that builds a Geronimo Configuration using the local Mavem
 * infrastructure.
 *
 * @version $Rev$ $Date$
 */
public class PackageBuilderShell {
<<<<<<< HEAD
=======
    private static final String PACKAGING_CLASSPATH_PROPERTY = "packaging.classpath";
    private static final String PACKAGING_CONFIG_PROPERTY = "packaging.config.order";
>>>>>>> c9354487
    private static Log log = LogFactory.getLog(PlanProcessor.class);

    private List artifacts;
    private List pluginArtifacts;
    private MavenJellyContext context;

    private static ClassLoader classLoader;

    private File repository;
    private File targetRepository;
    private Collection deploymentConfigList;
    private String deployerName;

    private File planFile;
    private File moduleFile;
    private File packageFile;
    private String mainClass;
    private String mainGBean;
    private String mainMethod;
    private String configurations;
    private String classPath;
    private String endorsedDirs;
    private String extensionDirs;
<<<<<<< HEAD
    private static final String PACKAGING_CLASSPATH_PROPERTY = "packaging.classpath";
=======
    private String explicitResolutionLocation;
>>>>>>> c9354487
    private String logLevel = "INFO";

    public File getRepository() {
        return repository;
    }

    /**
     * Set the location of the Maven repository; typically ${maven.repo.local}
     *
     * @param repository the location of the Maven repository
     */
    public void setRepository(File repository) {
        this.repository = repository;
    }

    public File getTargetRepository() {
        return targetRepository;
    }

    public void setTargetRepository(File targetRepository) {
        this.targetRepository = targetRepository;
    }

    public String getDeployerName() {
        return deployerName;
    }

    /**
     * Set the name of the GBean that is the Deployer.
     *
     * @param deployerName the name of the Deployer GBean
     */
    public void setDeployerName(String deployerName) {
        this.deployerName = deployerName;
    }

    public File getPlanFile() {
        return planFile;
    }

    /**
     * Set the File that is the deployment plan.
     *
     * @param planFile the deployment plan
     */
    public void setPlanFile(File planFile) {
        this.planFile = planFile;
    }

    public File getModuleFile() {
        return moduleFile;
    }

    /**
     * Set the File that is the module being deployed.
     *
     * @param moduleFile the module to deploy
     */
    public void setModuleFile(File moduleFile) {
        this.moduleFile = moduleFile;
    }

    public File getPackageFile() {
        return packageFile;
    }

    /**
     * Set the File where the Configuration will be stored; normally the artifact being produced.
     *
     * @param packageFile the package file to produce
     */
    public void setPackageFile(File packageFile) {
        this.packageFile = packageFile;
    }

    public String getMainClass() {
        return mainClass;
    }

    /**
     * Set the name of the class containing the main method for a executable configuration.
     *
     * @param mainClass
     */
    public void setMainClass(String mainClass) {
        this.mainClass = mainClass;
    }

    public String getMainGBean() {
        return mainGBean;
    }

    public void setMainGBean(String mainGBean) {
        this.mainGBean = mainGBean;
    }

    public String getMainMethod() {
        return mainMethod;
    }

    public void setMainMethod(String mainMethod) {
        this.mainMethod = mainMethod;
    }

    public String getConfigurations() {
        return configurations;
    }

    public void setConfigurations(String configurations) {
        this.configurations = configurations;
    }

    public String getClassPath() {
        return classPath;
    }

    public void setClassPath(String classPath) {
        this.classPath = classPath;
    }

    public String getEndorsedDirs() {
        return endorsedDirs;
    }

    public void setEndorsedDirs(String endorsedDirs) {
        this.endorsedDirs = endorsedDirs;
    }

    public String getExtensionDirs() {
        return extensionDirs;
    }

    public void setExtensionDirs(String extensionDirs) {
        this.extensionDirs = extensionDirs;
    }

    public List getArtifacts() {
        return artifacts;
    }

    public void setArtifacts(List artifacts) {
        this.artifacts = artifacts;
        TreeMap tree = new TreeMap();
        for (Iterator iterator = artifacts.iterator(); iterator.hasNext();) {
            Artifact artifact = (Artifact) iterator.next();
            Dependency dependency = artifact.getDependency();
            if (dependency.getProperty(PACKAGING_CONFIG_PROPERTY) != null) {
                String orderString = dependency.getProperty(PACKAGING_CONFIG_PROPERTY);
                try {
                    Integer order = Integer.decode(orderString);
                    String artifactString = dependency.getGroupId() + "/" + dependency.getArtifactId() + "/" + dependency.getVersion() + "/" + dependency.getType();
                    tree.put(order, artifactString);
                } catch(NumberFormatException e) {
                    System.out.println("Could not interpret order for " + dependency);
                }
            }
        }

        deploymentConfigList = tree.values();
    }

    public List getPluginArtifacts() {
        return pluginArtifacts;
    }

    public void setPluginArtifacts(List pluginArtifacts) {
        this.pluginArtifacts = pluginArtifacts;
    }

    public MavenJellyContext getContext() {
        return context;
    }

    public void setContext(MavenJellyContext context) {
        this.context = context;
    }

<<<<<<< HEAD
=======
    public String getExplicitResolutionLocation() {
        return explicitResolutionLocation;
    }

    public void setExplicitResolutionLocation(String explicitResolutionLocation) {
        this.explicitResolutionLocation = explicitResolutionLocation;
    }

>>>>>>> c9354487
    public String getLogLevel() {
        return logLevel;
    }

    public void setLogLevel(String logLevel) {
        this.logLevel = logLevel;
    }

    public void execute() throws Exception {
        try {
            Object packageBuilder = getPackageBuilder();
            set("setClassPath", classPath, String.class, packageBuilder);
            set("setDeployerName", deployerName, String.class, packageBuilder);
<<<<<<< HEAD
            set("setDeploymentConfig", deploymentConfigString, String.class, packageBuilder);
            set("setEndorsedDirs", endorsedDirs, String.class, packageBuilder);
            set("setExtensionDirs", extensionDirs, String.class, packageBuilder);
            set("setMainClass", mainClass, String.class, packageBuilder);
=======
            set("setDeploymentConfig", deploymentConfigList, Collection.class, packageBuilder);
            set("setEndorsedDirs", endorsedDirs, String.class, packageBuilder);
            set("setExtensionDirs", extensionDirs, String.class, packageBuilder);
            set("setMainClass", mainClass, String.class, packageBuilder);
            set("setMainMethod", mainMethod, String.class, packageBuilder);
            set("setMainGBean", mainGBean, String.class, packageBuilder);
            set("setConfigurations", configurations, String.class, packageBuilder);
>>>>>>> c9354487
            set("setModuleFile", moduleFile, File.class, packageBuilder);
            set("setPackageFile", packageFile, File.class, packageBuilder);
            set("setPlanFile", planFile, File.class, packageBuilder);
            set("setRepository", repository, File.class, packageBuilder);
<<<<<<< HEAD
            set("setRepositoryClass", MavenRepository.class.getName(), String.class, packageBuilder);
            set("setConfigurationStoreClass", MavenConfigStore.class.getName(), String.class, packageBuilder);
=======
            set("setRepositoryClass", Maven1Repository.class.getName(), String.class, packageBuilder);
            set("setConfigurationStoreClass", MavenConfigStore.class.getName(), String.class, packageBuilder);
            set("setTargetRepository", targetRepository, File.class, packageBuilder);
            set("setTargetRepositoryClass", Maven2Repository.class.getName(), String.class, packageBuilder);
            set("setTargetConfigurationStoreClass", RepositoryConfigurationStore.class.getName(), String.class, packageBuilder);
            set("setExplicitResolutionLocation", explicitResolutionLocation, String.class, packageBuilder);
>>>>>>> c9354487
            set("setLogLevel", logLevel, String.class, packageBuilder);

            Method m = packageBuilder.getClass().getMethod("execute", new Class[]{});
            m.invoke(packageBuilder, new Object[]{});
        } catch (Exception e) {
            log.error(e.getClass().getName()+": "+e.getMessage(), e);
            throw e;
        }
    }

    private void set(String methodName, Object value, Class type, Object packageBuilder) throws NoSuchMethodException, IllegalAccessException, InvocationTargetException {
        Method m = packageBuilder.getClass().getMethod(methodName, new Class[]{type});
        m.invoke(packageBuilder, new Object[]{value});
    }


    private Object getPackageBuilder() throws ClassNotFoundException, IllegalAccessException, InstantiationException, MalformedURLException {
        if (classLoader == null) {
            String repo = context.getMavenRepoLocal();
            List urls = new ArrayList();
            for (Iterator iterator = pluginArtifacts.iterator(); iterator.hasNext();) {
                Artifact artifact = (Artifact) iterator.next();
                Dependency dependency = artifact.getDependency();
                if ("true".equals(dependency.getProperty(PACKAGING_CLASSPATH_PROPERTY))) {
                    String urlString = artifact.getUrlPath();
                    URL url = new File(repo + urlString).toURL();
                    urls.add(url);
                }
            }

            boolean found = false;
            for (Iterator iterator = artifacts.iterator(); iterator.hasNext();) {
                Artifact artifact = (Artifact) iterator.next();
                Dependency dependency = artifact.getDependency();
                if ("geronimo".equals(dependency.getGroupId())
                && "geronimo-packaging-plugin".equals(dependency.getArtifactId())
                && "plugin".equals(dependency.getType())) {
                    String urlString = artifact.getUrlPath();
                    URL url = new File(repo + urlString).toURL();
                    urls.add(url);
                    found = true;
                }
            }
            if (!found) {
                System.err.println("You must include the geronimo packaging plugin as a dependency in your project.xml");
                throw new RuntimeException("You must include the geronimo packaging plugin as a dependency in your project.xml");
            }
            URL[] builderClassPath = (URL[]) urls.toArray(new URL[urls.size()]);
            classLoader = new URLClassLoader(builderClassPath, ClassLoader.getSystemClassLoader());
        }
        return classLoader.loadClass(PackageBuilder.class.getName()).newInstance();
    }


}<|MERGE_RESOLUTION|>--- conflicted
+++ resolved
@@ -25,14 +25,6 @@
 import java.util.ArrayList;
 import java.util.Iterator;
 import java.util.List;
-<<<<<<< HEAD
-import javax.management.MalformedObjectNameException;
-import javax.management.ObjectName;
-
-import org.apache.commons.jelly.JellyContext;
-import org.apache.commons.logging.Log;
-import org.apache.commons.logging.LogFactory;
-=======
 import java.util.TreeMap;
 import java.util.Collection;
 
@@ -41,7 +33,6 @@
 import org.apache.geronimo.system.repository.Maven1Repository;
 import org.apache.geronimo.system.repository.Maven2Repository;
 import org.apache.geronimo.system.configuration.RepositoryConfigurationStore;
->>>>>>> c9354487
 import org.apache.maven.jelly.MavenJellyContext;
 import org.apache.maven.project.Dependency;
 import org.apache.maven.repository.Artifact;
@@ -53,11 +44,8 @@
  * @version $Rev$ $Date$
  */
 public class PackageBuilderShell {
-<<<<<<< HEAD
-=======
     private static final String PACKAGING_CLASSPATH_PROPERTY = "packaging.classpath";
     private static final String PACKAGING_CONFIG_PROPERTY = "packaging.config.order";
->>>>>>> c9354487
     private static Log log = LogFactory.getLog(PlanProcessor.class);
 
     private List artifacts;
@@ -81,11 +69,7 @@
     private String classPath;
     private String endorsedDirs;
     private String extensionDirs;
-<<<<<<< HEAD
-    private static final String PACKAGING_CLASSPATH_PROPERTY = "packaging.classpath";
-=======
     private String explicitResolutionLocation;
->>>>>>> c9354487
     private String logLevel = "INFO";
 
     public File getRepository() {
@@ -263,8 +247,6 @@
         this.context = context;
     }
 
-<<<<<<< HEAD
-=======
     public String getExplicitResolutionLocation() {
         return explicitResolutionLocation;
     }
@@ -273,7 +255,6 @@
         this.explicitResolutionLocation = explicitResolutionLocation;
     }
 
->>>>>>> c9354487
     public String getLogLevel() {
         return logLevel;
     }
@@ -287,12 +268,6 @@
             Object packageBuilder = getPackageBuilder();
             set("setClassPath", classPath, String.class, packageBuilder);
             set("setDeployerName", deployerName, String.class, packageBuilder);
-<<<<<<< HEAD
-            set("setDeploymentConfig", deploymentConfigString, String.class, packageBuilder);
-            set("setEndorsedDirs", endorsedDirs, String.class, packageBuilder);
-            set("setExtensionDirs", extensionDirs, String.class, packageBuilder);
-            set("setMainClass", mainClass, String.class, packageBuilder);
-=======
             set("setDeploymentConfig", deploymentConfigList, Collection.class, packageBuilder);
             set("setEndorsedDirs", endorsedDirs, String.class, packageBuilder);
             set("setExtensionDirs", extensionDirs, String.class, packageBuilder);
@@ -300,22 +275,16 @@
             set("setMainMethod", mainMethod, String.class, packageBuilder);
             set("setMainGBean", mainGBean, String.class, packageBuilder);
             set("setConfigurations", configurations, String.class, packageBuilder);
->>>>>>> c9354487
             set("setModuleFile", moduleFile, File.class, packageBuilder);
             set("setPackageFile", packageFile, File.class, packageBuilder);
             set("setPlanFile", planFile, File.class, packageBuilder);
             set("setRepository", repository, File.class, packageBuilder);
-<<<<<<< HEAD
-            set("setRepositoryClass", MavenRepository.class.getName(), String.class, packageBuilder);
-            set("setConfigurationStoreClass", MavenConfigStore.class.getName(), String.class, packageBuilder);
-=======
             set("setRepositoryClass", Maven1Repository.class.getName(), String.class, packageBuilder);
             set("setConfigurationStoreClass", MavenConfigStore.class.getName(), String.class, packageBuilder);
             set("setTargetRepository", targetRepository, File.class, packageBuilder);
             set("setTargetRepositoryClass", Maven2Repository.class.getName(), String.class, packageBuilder);
             set("setTargetConfigurationStoreClass", RepositoryConfigurationStore.class.getName(), String.class, packageBuilder);
             set("setExplicitResolutionLocation", explicitResolutionLocation, String.class, packageBuilder);
->>>>>>> c9354487
             set("setLogLevel", logLevel, String.class, packageBuilder);
 
             Method m = packageBuilder.getClass().getMethod("execute", new Class[]{});
