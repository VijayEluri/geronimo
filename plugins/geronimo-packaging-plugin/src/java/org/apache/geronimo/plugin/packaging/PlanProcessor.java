/**
 *
 * Copyright 2005 The Apache Software Foundation
 *
 *  Licensed under the Apache License, Version 2.0 (the "License");
 *  you may not use this file except in compliance with the License.
 *  You may obtain a copy of the License at
 *
 *     http://www.apache.org/licenses/LICENSE-2.0
 *
 *  Unless required by applicable law or agreed to in writing, software
 *  distributed under the License is distributed on an "AS IS" BASIS,
 *  WITHOUT WARRANTIES OR CONDITIONS OF ANY KIND, either express or implied.
 *  See the License for the specific language governing permissions and
 *  limitations under the License.
 */
package org.apache.geronimo.plugin.packaging;

import org.apache.commons.jelly.JellyContext;
<<<<<<< HEAD
import org.apache.commons.logging.Log;
import org.apache.commons.logging.LogFactory;
=======
import org.apache.commons.jelly.tags.velocity.JellyContextAdapter;
import org.apache.commons.logging.Log;
import org.apache.commons.logging.LogFactory;
import org.apache.geronimo.deployment.service.EnvironmentBuilder;
import org.apache.geronimo.deployment.xbeans.ArtifactType;
import org.apache.geronimo.deployment.xbeans.EnvironmentType;
import org.apache.geronimo.kernel.repository.Environment;
>>>>>>> c9354487
import org.apache.maven.project.Dependency;
import org.apache.maven.repository.Artifact;
import org.apache.velocity.Template;
import org.apache.velocity.app.VelocityEngine;
import org.apache.velocity.context.Context;
import org.apache.xmlbeans.XmlCursor;
import org.apache.xmlbeans.XmlException;
import org.apache.xmlbeans.XmlObject;
import org.apache.xmlbeans.XmlOptions;

import javax.xml.namespace.QName;

import java.io.File;
import java.io.StringWriter;
import java.util.Iterator;
import java.util.LinkedHashSet;
import java.util.List;

/**
 * @version $Rev$ $Date$
 */
public class PlanProcessor {
    private static Log log = LogFactory.getLog(PlanProcessor.class);

    private static final String IMPORT_PROPERTY = "geronimo.import";
//    private static final String INCLUDE_PROPERTY = "geronimo.include";
    private static final String DEPENDENCY_PROPERTY = "geronimo.dependency";
    private static final String KEEP_VERSION_PROPERTY = "geronimo.keep.version";
    private static final String REFERENCE_PROPERTY = "geronimo.reference";
    private static final String ENVIRONMENT_LOCAL_NAME = "environment";
    private static final QName ENVIRONMENT_QNAME = new QName("http://geronimo.apache.org/xml/ns/deployment-1.1", "environment");

    private List artifacts;
    private String sourceDir;
    private String targetDir;
    private String planFile;
    private String targetFile;
    private Context context;
    private String groupId;
    private String artifactId;
    private String version;

    public List getArtifacts() {
        return artifacts;
    }

    public void setArtifacts(List artifacts) {
        this.artifacts = artifacts;
    }

    public String getSourceDir() {
        return sourceDir;
    }

    public void setSourceDir(String sourceDir) {
        this.sourceDir = sourceDir;
    }

    public String getTargetDir() {
        return targetDir;
    }

    public void setTargetDir(String targetDir) {
        this.targetDir = targetDir;
    }

    public String getPlanFile() {
        return planFile;
    }

    public void setPlanFile(String planFile) {
        this.planFile = planFile;
    }

    public String getTargetFile() {
        return targetFile;
    }

    public void setTargetFile(String targetFile) {
        this.targetFile = targetFile;
    }

    public void setContext(JellyContext context) {
        this.context = new JellyContextAdapter(context);
    }

<<<<<<< HEAD
    public void execute() throws Exception, XmlException {
        try {
            if (artifacts == null) {
                throw new RuntimeException("Artifacts not supplied");
            }
            if (targetDir == null) {
                throw new RuntimeException("No target directory supplied");
            }
            if (planFile == null) {
                throw new RuntimeException("No source plan supplied");
            }
            if (targetFile == null) {
                throw new RuntimeException("No target plan supplied");
            }

            File sourceD = new File(sourceDir);
            VelocityEngine velocity = new VelocityEngine();
            velocity.setProperty(VelocityEngine.FILE_RESOURCE_LOADER_PATH, sourceD.getAbsolutePath());
            velocity.init();
            Template template = velocity.getTemplate(planFile);
            StringWriter writer = new StringWriter();
            template.merge(context, writer);

            String plan = writer.toString();

            XmlObject doc = XmlObject.Factory.parse(plan);
            XmlCursor xmlCursor = doc.newCursor();
            try {

                xmlCursor.toFirstContentToken();
                xmlCursor.toFirstChild();
=======
    public String getGroupId() {
        return groupId;
    }

    public void setGroupId(String groupId) {
        this.groupId = groupId;
    }

    public String getArtifactId() {
        return artifactId;
    }

    public void setArtifactId(String artifactId) {
        this.artifactId = artifactId;
    }

    public String getVersion() {
        return version;
    }

    public void setVersion(String version) {
        this.version = version;
    }

    public void execute() throws Exception, XmlException {
        try {
            if (artifacts == null) {
                throw new RuntimeException("Artifacts not supplied");
            }
            if (targetDir == null) {
                throw new RuntimeException("No target directory supplied");
            }
            if (planFile == null) {
                throw new RuntimeException("No source plan supplied");
            }
            if (targetFile == null) {
                throw new RuntimeException("No target plan supplied");
            }

            File sourceD = new File(sourceDir);
            VelocityEngine velocity = new VelocityEngine();
            velocity.setProperty(VelocityEngine.FILE_RESOURCE_LOADER_PATH, sourceD.getAbsolutePath());
            velocity.init();
            Template template = velocity.getTemplate(planFile);
            StringWriter writer = new StringWriter();
            template.merge(context, writer);
>>>>>>> c9354487

            String plan = writer.toString();

<<<<<<< HEAD
                insertPlanElements(xmlCursor, IMPORT_PROPERTY, IMPORT_QNAME);
                insertPlanElements(xmlCursor, INCLUDE_PROPERTY, INCLUDE_QNAME);
                insertPlanElements(xmlCursor, DEPENDENCY_PROPERTY, DEPENDENCY_QNAME);

=======
            LinkedHashSet dependencies = toDependencies();
            org.apache.geronimo.kernel.repository.Artifact configId = new org.apache.geronimo.kernel.repository.Artifact(groupId, artifactId, version, "car");
            XmlObject doc = XmlObject.Factory.parse(plan);
            XmlCursor xmlCursor = doc.newCursor();
            try {

                mergeEnvironment(xmlCursor, configId, dependencies);

>>>>>>> c9354487
                File targetDir = new File(this.targetDir);
                if (targetDir.exists()) {
                    if (!targetDir.isDirectory()) {
                        throw new RuntimeException("TargetDir: " + this.targetDir + " exists and is not a directory");
                    }
                } else {
                    targetDir.mkdirs();
                }
                File output = new File(targetFile);
                XmlOptions xmlOptions = new XmlOptions();
                xmlOptions.setSavePrettyPrint();
                doc.save(output, xmlOptions);
            } finally {
                xmlCursor.dispose();
            }
        } catch (Exception e) {
<<<<<<< HEAD
            log.error(e.getClass().getName()+": "+e.getMessage(), e);
            throw e;
=======
            log.error(e.getClass().getName() + ": " + e.getMessage(), e);
            throw e;
        }
    }

    void mergeEnvironment(XmlCursor xmlCursor, org.apache.geronimo.kernel.repository.Artifact configId, LinkedHashSet dependencies) {
        xmlCursor.toFirstContentToken();
        xmlCursor.toFirstChild();
        QName childName = xmlCursor.getName();
        Environment oldEnvironment;
        if (childName != null && childName.getLocalPart().equals(ENVIRONMENT_LOCAL_NAME)) {
            convertElement(xmlCursor, ENVIRONMENT_QNAME.getNamespaceURI());
            XmlObject xmlObject = xmlCursor.getObject();
            EnvironmentType environmentType = (EnvironmentType) xmlObject.copy().changeType(EnvironmentType.type);
            oldEnvironment = EnvironmentBuilder.buildEnvironment(environmentType);
            xmlCursor.removeXml();
        } else {
            oldEnvironment = new Environment();
        }


        Environment newEnvironment = new Environment();
        newEnvironment.setConfigId(configId);
        newEnvironment.setDependencies(dependencies);

        EnvironmentBuilder.mergeEnvironments(oldEnvironment, newEnvironment);
        EnvironmentType environmentType = EnvironmentBuilder.buildEnvironmentType(oldEnvironment);

        xmlCursor.beginElement(ENVIRONMENT_QNAME);
        XmlCursor element = environmentType.newCursor();
        try {
            element.copyXmlContents(xmlCursor);
        } finally {
            element.dispose();
>>>>>>> c9354487
        }
    }

    private void convertElement(XmlCursor cursor, String namespace) {
        cursor.push();
        XmlCursor end = cursor.newCursor();
        try {
            end.toCursor(cursor);
            end.toEndToken();
            while (cursor.hasNextToken() && cursor.isLeftOf(end)) {
                if (cursor.isStart()) {
                    if (!namespace.equals(cursor.getName().getNamespaceURI())) {
                        cursor.setName(new QName(namespace, cursor.getName().getLocalPart()));
                    }
                }
                cursor.toNextToken();
            }
            cursor.pop();
        } finally {
            end.dispose();
        }
    }

    private LinkedHashSet toDependencies() {
        LinkedHashSet dependencies = new LinkedHashSet();
        for (Iterator iterator = artifacts.iterator(); iterator.hasNext();) {
            Artifact artifact = (Artifact) iterator.next();
            Dependency dependency = artifact.getDependency();
            org.apache.geronimo.kernel.repository.Dependency geronimoDependency = toGeronimoDependency(dependency);
            if (geronimoDependency != null) {
                dependencies.add(geronimoDependency);
            }
        }
        return dependencies;
    }

    private static org.apache.geronimo.kernel.repository.Dependency toGeronimoDependency(Dependency dependency) {
        org.apache.geronimo.kernel.repository.Artifact artifact = toGeronimoArtifact(dependency);
        if ("true".equals(dependency.getProperty(DEPENDENCY_PROPERTY))) {
            if ("true".equals(dependency.getProperty(KEEP_VERSION_PROPERTY))) {
                artifact = new org.apache.geronimo.kernel.repository.Artifact(artifact.getGroupId(), artifact.getArtifactId(), dependency.getVersion(), artifact.getType());
            }
            return new org.apache.geronimo.kernel.repository.Dependency(artifact, org.apache.geronimo.kernel.repository.ImportType.CLASSES);
        } else if ("true".equals(dependency.getProperty(REFERENCE_PROPERTY))) {
            return new org.apache.geronimo.kernel.repository.Dependency(artifact, org.apache.geronimo.kernel.repository.ImportType.SERVICES);
        } else if ("true".equals(dependency.getProperty(IMPORT_PROPERTY))) {
            return new org.apache.geronimo.kernel.repository.Dependency(artifact, org.apache.geronimo.kernel.repository.ImportType.ALL);
        } else {
            // not one of ours
            return null;
        }
    }

    private static org.apache.geronimo.kernel.repository.Artifact toGeronimoArtifact(Dependency dependency) {
        String groupId = dependency.getGroupId();
        String artifactId = dependency.getArtifactId();
        String version = null;
        String type = dependency.getType();
        return new org.apache.geronimo.kernel.repository.Artifact(groupId, artifactId, version, type);
    }

    interface Inserter {
        ArtifactType insert(EnvironmentType environmentType);
    }


}<|MERGE_RESOLUTION|>--- conflicted
+++ resolved
@@ -17,10 +17,6 @@
 package org.apache.geronimo.plugin.packaging;
 
 import org.apache.commons.jelly.JellyContext;
-<<<<<<< HEAD
-import org.apache.commons.logging.Log;
-import org.apache.commons.logging.LogFactory;
-=======
 import org.apache.commons.jelly.tags.velocity.JellyContextAdapter;
 import org.apache.commons.logging.Log;
 import org.apache.commons.logging.LogFactory;
@@ -28,7 +24,6 @@
 import org.apache.geronimo.deployment.xbeans.ArtifactType;
 import org.apache.geronimo.deployment.xbeans.EnvironmentType;
 import org.apache.geronimo.kernel.repository.Environment;
->>>>>>> c9354487
 import org.apache.maven.project.Dependency;
 import org.apache.maven.repository.Artifact;
 import org.apache.velocity.Template;
@@ -115,7 +110,30 @@
         this.context = new JellyContextAdapter(context);
     }
 
-<<<<<<< HEAD
+    public String getGroupId() {
+        return groupId;
+    }
+
+    public void setGroupId(String groupId) {
+        this.groupId = groupId;
+    }
+
+    public String getArtifactId() {
+        return artifactId;
+    }
+
+    public void setArtifactId(String artifactId) {
+        this.artifactId = artifactId;
+    }
+
+    public String getVersion() {
+        return version;
+    }
+
+    public void setVersion(String version) {
+        this.version = version;
+    }
+
     public void execute() throws Exception, XmlException {
         try {
             if (artifacts == null) {
@@ -141,69 +159,6 @@
 
             String plan = writer.toString();
 
-            XmlObject doc = XmlObject.Factory.parse(plan);
-            XmlCursor xmlCursor = doc.newCursor();
-            try {
-
-                xmlCursor.toFirstContentToken();
-                xmlCursor.toFirstChild();
-=======
-    public String getGroupId() {
-        return groupId;
-    }
-
-    public void setGroupId(String groupId) {
-        this.groupId = groupId;
-    }
-
-    public String getArtifactId() {
-        return artifactId;
-    }
-
-    public void setArtifactId(String artifactId) {
-        this.artifactId = artifactId;
-    }
-
-    public String getVersion() {
-        return version;
-    }
-
-    public void setVersion(String version) {
-        this.version = version;
-    }
-
-    public void execute() throws Exception, XmlException {
-        try {
-            if (artifacts == null) {
-                throw new RuntimeException("Artifacts not supplied");
-            }
-            if (targetDir == null) {
-                throw new RuntimeException("No target directory supplied");
-            }
-            if (planFile == null) {
-                throw new RuntimeException("No source plan supplied");
-            }
-            if (targetFile == null) {
-                throw new RuntimeException("No target plan supplied");
-            }
-
-            File sourceD = new File(sourceDir);
-            VelocityEngine velocity = new VelocityEngine();
-            velocity.setProperty(VelocityEngine.FILE_RESOURCE_LOADER_PATH, sourceD.getAbsolutePath());
-            velocity.init();
-            Template template = velocity.getTemplate(planFile);
-            StringWriter writer = new StringWriter();
-            template.merge(context, writer);
->>>>>>> c9354487
-
-            String plan = writer.toString();
-
-<<<<<<< HEAD
-                insertPlanElements(xmlCursor, IMPORT_PROPERTY, IMPORT_QNAME);
-                insertPlanElements(xmlCursor, INCLUDE_PROPERTY, INCLUDE_QNAME);
-                insertPlanElements(xmlCursor, DEPENDENCY_PROPERTY, DEPENDENCY_QNAME);
-
-=======
             LinkedHashSet dependencies = toDependencies();
             org.apache.geronimo.kernel.repository.Artifact configId = new org.apache.geronimo.kernel.repository.Artifact(groupId, artifactId, version, "car");
             XmlObject doc = XmlObject.Factory.parse(plan);
@@ -212,7 +167,6 @@
 
                 mergeEnvironment(xmlCursor, configId, dependencies);
 
->>>>>>> c9354487
                 File targetDir = new File(this.targetDir);
                 if (targetDir.exists()) {
                     if (!targetDir.isDirectory()) {
@@ -229,10 +183,6 @@
                 xmlCursor.dispose();
             }
         } catch (Exception e) {
-<<<<<<< HEAD
-            log.error(e.getClass().getName()+": "+e.getMessage(), e);
-            throw e;
-=======
             log.error(e.getClass().getName() + ": " + e.getMessage(), e);
             throw e;
         }
@@ -267,7 +217,6 @@
             element.copyXmlContents(xmlCursor);
         } finally {
             element.dispose();
->>>>>>> c9354487
         }
     }
 
