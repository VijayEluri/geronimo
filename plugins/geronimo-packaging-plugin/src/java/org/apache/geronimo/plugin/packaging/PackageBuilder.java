/**
 *
 * Copyright 2005 The Apache Software Foundation
 *
 *  Licensed under the Apache License, Version 2.0 (the "License");
 *  you may not use this file except in compliance with the License.
 *  You may obtain a copy of the License at
 *
 *     http://www.apache.org/licenses/LICENSE-2.0
 *
 *  Unless required by applicable law or agreed to in writing, software
 *  distributed under the License is distributed on an "AS IS" BASIS,
 *  WITHOUT WARRANTIES OR CONDITIONS OF ANY KIND, either express or implied.
 *  See the License for the specific language governing permissions and
 *  limitations under the License.
 */
package org.apache.geronimo.plugin.packaging;

import java.io.File;
import java.net.URI;
<<<<<<< HEAD
import java.util.Iterator;
import java.util.List;
import java.util.Set;
import javax.management.MalformedObjectNameException;
import javax.management.ObjectName;

import org.apache.geronimo.gbean.GBeanData;
import org.apache.geronimo.gbean.GReferenceInfo;
import org.apache.geronimo.gbean.GBeanInfo;
import org.apache.geronimo.kernel.Kernel;
import org.apache.geronimo.kernel.KernelFactory;
import org.apache.geronimo.kernel.KernelRegistry;
import org.apache.geronimo.kernel.log.GeronimoLogging;
import org.apache.geronimo.kernel.config.ConfigurationManager;
import org.apache.geronimo.kernel.config.ConfigurationManagerImpl;
import org.apache.geronimo.kernel.config.ConfigurationUtil;
import org.apache.log4j.BasicConfigurator;
import org.apache.commons.logging.Log;
import org.apache.commons.logging.LogFactory;
=======
import java.util.Collection;
import java.util.HashSet;
import java.util.Iterator;
import java.util.List;
import java.util.Set;

import org.apache.commons.logging.Log;
import org.apache.commons.logging.LogFactory;
import org.apache.geronimo.gbean.AbstractName;
import org.apache.geronimo.gbean.AbstractNameQuery;
import org.apache.geronimo.gbean.GBeanData;
import org.apache.geronimo.gbean.GBeanInfo;
import org.apache.geronimo.gbean.ReferencePatterns;
import org.apache.geronimo.kernel.Kernel;
import org.apache.geronimo.kernel.KernelFactory;
import org.apache.geronimo.kernel.KernelRegistry;
import org.apache.geronimo.kernel.Naming;
import org.apache.geronimo.kernel.config.ConfigurationData;
import org.apache.geronimo.kernel.config.ConfigurationManager;
import org.apache.geronimo.kernel.config.ConfigurationUtil;
import org.apache.geronimo.kernel.config.KernelConfigurationManager;
import org.apache.geronimo.kernel.log.GeronimoLogging;
import org.apache.geronimo.kernel.management.State;
import org.apache.geronimo.kernel.repository.Artifact;
import org.apache.geronimo.kernel.repository.DefaultArtifactManager;
import org.apache.geronimo.system.resolver.ExplicitDefaultArtifactResolver;
>>>>>>> c9354487

/**
 * JellyBean that builds a Geronimo Configuration using the local Mavem
 * infrastructure.
 *
<<<<<<< HEAD
 * @version $Rev$ $Date$
=======
 * @version $Rev:385659 $ $Date$
>>>>>>> c9354487
 */
public class PackageBuilder {

    private static Log log = LogFactory.getLog(PackageBuilder.class);

    private static final String KERNEL_NAME = "geronimo.maven";
<<<<<<< HEAD
    /**
     * The name of the GBean that will load dependencies from the Maven repository.
     */
    private static final ObjectName REPOSITORY_NAME;

    /**
     * The name of the GBean that will load Configurations from the Maven repository.
     */
    private static final ObjectName CONFIGSTORE_NAME;

    /**
     * The name of the GBean that will manage Configurations.
     */
    private static final ObjectName CONFIGMANAGER_NAME;

    /**
     * The name of the GBean that will provide values for managed attributes.
     */
    private static final ObjectName ATTRIBUTESTORE_NAME;
=======
>>>>>>> c9354487

    /**
     * Reference to the kernel that will last the lifetime of this classloader.
     * The KernelRegistry keeps soft references that may be garbage collected.
     */
    private static Kernel kernel;
<<<<<<< HEAD

    private static final String[] ARG_TYPES = {
=======
    private static AbstractName targetConfigStoreAName;
    private static AbstractName targetRepositoryAName;

    private static final String[] ARG_TYPES = {
            boolean.class.getName(),
>>>>>>> c9354487
            File.class.getName(),
            File.class.getName(),
            File.class.getName(),
            Boolean.TYPE.getName(),
            String.class.getName(),
            String.class.getName(),
            String.class.getName(),
            String.class.getName(),
<<<<<<< HEAD
    };

    static {
        try {
            REPOSITORY_NAME = new ObjectName(KERNEL_NAME + ":name=Repository");
            CONFIGSTORE_NAME = new ObjectName(KERNEL_NAME + ":name=MavenConfigStore,j2eeType=ConfigurationStore");
            CONFIGMANAGER_NAME = new ObjectName(KERNEL_NAME + ":name=ConfigurationManager,j2eeType=ConfigurationManager");
            ATTRIBUTESTORE_NAME = new ObjectName(KERNEL_NAME + ":name=ManagedAttributeStore");
        } catch (MalformedObjectNameException e) {
            throw new ExceptionInInitializerError(e.getMessage());
        }
    }

    private String repositoryClass;
    private String configurationStoreClass;

    private File repository;
    private String deploymentConfigString;
    private URI[] deploymentConfig;
    private ObjectName deployerName;
=======
            String.class.getName(),
            String.class.getName(),
            String.class.getName(),
            String.class.getName(),
    };

    private String repositoryClass;
    private String configurationStoreClass;
    private String targetRepositoryClass;
    private String targetConfigurationStoreClass;

    private File repository;
    private File targetRepository;
    private Collection deploymentConfigs;
//    private Artifact[] deploymentConfig;
    private AbstractName deployerName;
>>>>>>> c9354487

    private File planFile;
    private File moduleFile;
    private File packageFile;
    private String mainClass;
<<<<<<< HEAD
    private String classPath;
    private String endorsedDirs;
    private String extensionDirs;
    private String logLevel;

=======
    private String mainGBean;
    private String mainMethod;
    private String configurations;
    private String classPath;
    private String endorsedDirs;
    private String extensionDirs;
    private String explicitResolutionLocation;
    private String logLevel;

    private boolean targetSet;

>>>>>>> c9354487
    public String getRepositoryClass() {
        return repositoryClass;
    }

    public void setRepositoryClass(String repositoryClass) {
        this.repositoryClass = repositoryClass;
    }

    public String getConfigurationStoreClass() {
        return configurationStoreClass;
    }

    public void setConfigurationStoreClass(String configurationStoreClass) {
        this.configurationStoreClass = configurationStoreClass;
    }


    public File getRepository() {
        return repository;
    }

    /**
     * Set the location of the Maven repository; typically ${maven.repo.local}
     *
     * @param repository the location of the Maven repository
     */
    public void setRepository(File repository) {
        this.repository = repository;
    }

<<<<<<< HEAD
    public String getDeploymentConfig() {
        return deploymentConfigString;
=======
    public String getTargetRepositoryClass() {
        return targetRepositoryClass;
    }

    public void setTargetRepositoryClass(String targetRepositoryClass) {
        this.targetRepositoryClass = targetRepositoryClass;
    }

    public String getTargetConfigurationStoreClass() {
        return targetConfigurationStoreClass;
    }

    public void setTargetConfigurationStoreClass(String targetConfigurationStoreClass) {
        this.targetConfigurationStoreClass = targetConfigurationStoreClass;
    }

    public File getTargetRepository() {
        return targetRepository;
    }

    public void setTargetRepository(File targetRepository) {
        this.targetRepository = targetRepository;
    }

    public Collection getDeploymentConfig() {
        return deploymentConfigs;
>>>>>>> c9354487
    }

    /**
     * Set the id of the Configuration to use to perform the packaging.
     *
     * @param deploymentConfigString comma-separated list of the ids of the Configurations performing the deployment
     */
<<<<<<< HEAD
    public void setDeploymentConfig(String deploymentConfigString) {
        this.deploymentConfigString = deploymentConfigString;
        String[] configNames = deploymentConfigString.split(",");
        deploymentConfig = new URI[configNames.length];
        for (int i = 0; i < configNames.length; i++) {
            String configName = configNames[i];
            deploymentConfig[i] = URI.create(configName);
        }
=======
    public void setDeploymentConfig(Collection deploymentConfigString) {
        this.deploymentConfigs = deploymentConfigString;
>>>>>>> c9354487
    }

    public String getDeployerName() {
        return deployerName.toString();
    }

    /**
     * Set the name of the GBean that is the Deployer.
     *
     * @param deployerName the name of the Deployer GBean
     */
    public void setDeployerName(String deployerName) {
<<<<<<< HEAD
        try {
            this.deployerName = new ObjectName(deployerName);
        } catch (MalformedObjectNameException e) {
            throw new IllegalArgumentException("deployerName is not a valid ObjectName: " + deployerName);
        }
=======
        this.deployerName = new AbstractName(URI.create(deployerName));
>>>>>>> c9354487
    }

    public File getPlanFile() {
        return planFile;
    }

    /**
     * Set the File that is the deployment plan.
     *
     * @param planFile the deployment plan
     */
    public void setPlanFile(File planFile) {
        this.planFile = planFile;
    }

    public File getModuleFile() {
        return moduleFile;
    }

    /**
     * Set the File that is the module being deployed.
     *
     * @param moduleFile the module to deploy
     */
    public void setModuleFile(File moduleFile) {
        this.moduleFile = moduleFile;
    }

    public File getPackageFile() {
        return packageFile;
    }

    /**
     * Set the File where the Configuration will be stored; normally the artifact being produced.
     *
     * @param packageFile the package file to produce
     */
    public void setPackageFile(File packageFile) {
        this.packageFile = packageFile;
    }

    public String getMainClass() {
        return mainClass;
    }

    /**
     * Set the name of the class containing the main method for a executable configuration.
     *
     * @param mainClass
     */
    public void setMainClass(String mainClass) {
        this.mainClass = mainClass;
    }

<<<<<<< HEAD
=======
    public String getMainGBean() {
        return mainGBean;
    }

    public void setMainGBean(String mainGBean) {
        this.mainGBean = mainGBean;
    }

    public String getMainMethod() {
        return mainMethod;
    }

    public void setMainMethod(String mainMethod) {
        this.mainMethod = mainMethod;
    }

    public String getConfigurations() {
        return configurations;
    }

    public void setConfigurations(String configurations) {
        this.configurations = configurations;
    }

>>>>>>> c9354487
    public String getClassPath() {
        return classPath;
    }

    public void setClassPath(String classPath) {
        this.classPath = classPath;
    }

    public String getEndorsedDirs() {
        return endorsedDirs;
    }

    public void setEndorsedDirs(String endorsedDirs) {
        this.endorsedDirs = endorsedDirs;
    }

    public String getExtensionDirs() {
        return extensionDirs;
    }

    public void setExtensionDirs(String extensionDirs) {
        this.extensionDirs = extensionDirs;
    }

<<<<<<< HEAD
=======
    public String getExplicitResolutionLocation() {
        return explicitResolutionLocation;
    }

    public void setExplicitResolutionLocation(String explicitResolutionLocation) {
        this.explicitResolutionLocation = explicitResolutionLocation;
    }

>>>>>>> c9354487
    public String getLogLevel() {
        return logLevel;
    }

    public void setLogLevel(String logLevel) {
        this.logLevel = logLevel;
    }

    public void execute() throws Exception {
<<<<<<< HEAD
        try {
            Kernel kernel = createKernel(repository, repositoryClass, configurationStoreClass, logLevel);
=======
        System.out.println();
        System.out.println("    Packaging configuration " + planFile);
        System.out.println();
        try {
            Kernel kernel = createKernel();
            if(!targetSet) {
                setTargetConfigStore();
            }
>>>>>>> c9354487

            // start the Configuration we're going to use for this deployment
            ConfigurationManager configurationManager = ConfigurationUtil.getConfigurationManager(kernel);
            try {
<<<<<<< HEAD
                for (int i = 0; i < deploymentConfig.length; i++) {
                    URI configName = deploymentConfig[i];
                    if (!configurationManager.isLoaded(configName)) {
                        List configs = configurationManager.loadRecursive(configName);
                        for (Iterator iterator = configs.iterator(); iterator.hasNext(); ) {
                            URI ancestorConfigName = (URI) iterator.next();
                            try {
                                configurationManager.loadGBeans(ancestorConfigName);
                            } catch (Throwable e) {
                                throw new RuntimeException("Could not start configuration: " + configName, e);
                            }
                        }
                        configurationManager.start(configName);
=======
                for (Iterator iterator = deploymentConfigs.iterator(); iterator.hasNext();) {
                    String artifactName = (String) iterator.next();
                    Artifact configName = Artifact.create(artifactName);
                    if (!configurationManager.isLoaded(configName)) {
                        configurationManager.loadConfiguration(configName);
                        configurationManager.startConfiguration(configName);
>>>>>>> c9354487
                    }
                }
            } finally {
                ConfigurationUtil.releaseConfigurationManager(kernel, configurationManager);
            }

<<<<<<< HEAD
            ObjectName deployer = locateDeployer(kernel);
            invokeDeployer(kernel, deployer);
            System.out.println("Generated package " + packageFile);
        } catch (Exception e) {
            log.error(e.getClass().getName()+": "+e.getMessage(), e);
=======
            AbstractName deployer = locateDeployer(kernel);
            invokeDeployer(kernel, deployer, targetConfigStoreAName.toString());
            System.out.println("Generated package " + packageFile);
        } catch (Exception e) {
            log.error(e.getClass().getName() + ": " + e.getMessage(), e);
            throw e;
        }
    }

    private void setTargetConfigStore() throws Exception {
        try {
            kernel.stopGBean(targetRepositoryAName);
            kernel.setAttribute(targetRepositoryAName, "root", targetRepository.toURI());
            kernel.startGBean(targetRepositoryAName);
            if(kernel.getGBeanState(targetConfigStoreAName) != State.RUNNING_INDEX) {
                throw new IllegalStateException("After restarted repository then config store is not running");
            }
            targetSet = true;
        } catch (Exception e) {
            e.printStackTrace();
>>>>>>> c9354487
            throw e;
        }
    }

    /**
     * Create a Geronimo Kernel to contain the deployment configurations.
     */
<<<<<<< HEAD
    private static synchronized Kernel createKernel(File repository, String repoClass, String configStoreClass, String logLevel) throws Exception {
=======
    private synchronized Kernel createKernel() throws Exception {
>>>>>>> c9354487
        // first return our cached version
        if (kernel != null) {
            return kernel;
        }

        // check the registry in case someone else created one
        kernel = KernelRegistry.getKernel(KERNEL_NAME);
        if (kernel != null) {
            return kernel;
        }

        GeronimoLogging geronimoLogging = GeronimoLogging.getGeronimoLogging(logLevel);
        if (geronimoLogging == null) {
            geronimoLogging = GeronimoLogging.DEBUG;
        }
        GeronimoLogging.initialize(geronimoLogging);
        // boot one ourselves
        kernel = KernelFactory.newInstance().createKernel(KERNEL_NAME);
        kernel.boot();

<<<<<<< HEAD
        bootDeployerSystem(kernel, repository, repoClass, configStoreClass);
=======
        bootDeployerSystem();
>>>>>>> c9354487

        return kernel;
    }

    /**
     * Boot the in-Maven deployment system.
     * This contains Repository and ConfigurationStore GBeans that map to
     * the local maven installation.
     */
<<<<<<< HEAD
    private static void bootDeployerSystem(Kernel kernel, File repository, String repoClass, String configStoreClass) throws Exception {
        ClassLoader cl = PackageBuilder.class.getClassLoader();
        GBeanInfo repoInfo = GBeanInfo.getGBeanInfo(repoClass, cl);
        GBeanData repoGBean = new GBeanData(REPOSITORY_NAME, repoInfo);
        repoGBean.setAttribute("root", repository);
        kernel.loadGBean(repoGBean, cl);
        kernel.startGBean(REPOSITORY_NAME);

        GBeanInfo configStoreInfo = GBeanInfo.getGBeanInfo(configStoreClass, cl);
        GBeanData storeGBean = new GBeanData(CONFIGSTORE_NAME, configStoreInfo);
        Set refs = configStoreInfo.getReferences();
        for (Iterator iterator = refs.iterator(); iterator.hasNext();) {
            GReferenceInfo refInfo = (GReferenceInfo) iterator.next();
            if ("Repository".equals(refInfo.getName())) {
                storeGBean.setReferencePattern("Repository", REPOSITORY_NAME);
                break;
            }
        }
        kernel.loadGBean(storeGBean, cl);
        kernel.startGBean(CONFIGSTORE_NAME);

        GBeanData configManagerGBean = new GBeanData(CONFIGMANAGER_NAME, ConfigurationManagerImpl.GBEAN_INFO);
        configManagerGBean.setReferencePattern("Stores", CONFIGSTORE_NAME);
        configManagerGBean.setReferencePattern("AttributeStore", ATTRIBUTESTORE_NAME);
        kernel.loadGBean(configManagerGBean, cl);
        kernel.startGBean(CONFIGMANAGER_NAME);

        GBeanData attrManagerGBean = new GBeanData(ATTRIBUTESTORE_NAME, MavenAttributeStore.GBEAN_INFO);
        kernel.loadGBean(attrManagerGBean, cl);
        kernel.startGBean(ATTRIBUTESTORE_NAME);
=======
    private void bootDeployerSystem() throws Exception {
        Artifact baseId = new Artifact("geronimo", "packaging", "fixed", "car");
        Naming naming = kernel.getNaming();
        ConfigurationData bootstrap = new ConfigurationData(baseId, naming);
        ClassLoader cl = PackageBuilder.class.getClassLoader();
        Set repoNames = new HashSet();

        //Source repo
        GBeanData repoGBean = bootstrap.addGBean("SourceRepository", GBeanInfo.getGBeanInfo(repositoryClass, cl));
        URI repositoryURI = repository.toURI();
        repoGBean.setAttribute("root", repositoryURI);
        repoNames.add(repoGBean.getAbstractName());

        //Target repo
        GBeanData targetRepoGBean = bootstrap.addGBean("TargetRepository", GBeanInfo.getGBeanInfo(targetRepositoryClass, cl));
        URI targetRepositoryURI = targetRepository.toURI();
        targetRepoGBean.setAttribute("root", targetRepositoryURI);
        repoNames.add(targetRepoGBean.getAbstractName());
        targetRepositoryAName = targetRepoGBean.getAbstractName();

        GBeanData artifactManagerGBean = bootstrap.addGBean("ArtifactManager", DefaultArtifactManager.GBEAN_INFO);

        GBeanData artifactResolverGBean = bootstrap.addGBean("ArtifactResolver", ExplicitDefaultArtifactResolver.GBEAN_INFO);
        artifactResolverGBean.setAttribute("versionMapLocation", explicitResolutionLocation);
        ReferencePatterns repoPatterns = new ReferencePatterns(repoNames);
        artifactResolverGBean.setReferencePatterns("Repositories", repoPatterns);
        artifactResolverGBean.setReferencePattern("ArtifactManager", artifactManagerGBean.getAbstractName());

        Set storeNames = new HashSet();
        //source config store
        GBeanInfo configStoreInfo = GBeanInfo.getGBeanInfo(configurationStoreClass, cl);
        GBeanData storeGBean = bootstrap.addGBean("ConfigStore", configStoreInfo);
        if (configStoreInfo.getReference("Repository") != null) {
            storeGBean.setReferencePattern("Repository", repoGBean.getAbstractName());
        }
        storeNames.add(storeGBean.getAbstractName());

        //target config store
        GBeanInfo targetConfigStoreInfo = GBeanInfo.getGBeanInfo(targetConfigurationStoreClass, cl);
        GBeanData targetStoreGBean = bootstrap.addGBean("TargetConfigStore", targetConfigStoreInfo);
        if (targetConfigStoreInfo.getReference("Repository") != null) {
            targetStoreGBean.setReferencePattern("Repository", targetRepoGBean.getAbstractName());
        }
        storeNames.add(targetStoreGBean.getAbstractName());

        targetConfigStoreAName = targetStoreGBean.getAbstractName();
        targetSet = true;

        GBeanData attrManagerGBean = bootstrap.addGBean("AttributeStore", MavenAttributeStore.GBEAN_INFO);

        GBeanData configManagerGBean = bootstrap.addGBean("ConfigManager", KernelConfigurationManager.GBEAN_INFO);
        configManagerGBean.setReferencePatterns("Stores", new ReferencePatterns(storeNames));
        configManagerGBean.setReferencePattern("AttributeStore", attrManagerGBean.getAbstractName());
        configManagerGBean.setReferencePattern("ArtifactManager", artifactManagerGBean.getAbstractName());
        configManagerGBean.setReferencePattern("ArtifactResolver", artifactResolverGBean.getAbstractName());
        configManagerGBean.setReferencePatterns("Repositories", repoPatterns);

        ConfigurationUtil.loadBootstrapConfiguration(kernel, bootstrap, cl);

>>>>>>> c9354487
    }

    /**
     * Locate a Deployer GBean matching the deployerName pattern.
     *
     * @param kernel the kernel to search.
     * @return the ObjectName of the Deployer GBean
     * @throws IllegalStateException if there is not exactly one GBean matching the deployerName pattern
     */
<<<<<<< HEAD
    private ObjectName locateDeployer(Kernel kernel) {
        Iterator i = kernel.listGBeans(deployerName).iterator();
        if (!i.hasNext()) {
            throw new IllegalStateException("No deployer found matching deployerName: " + deployerName);
        }
        ObjectName deployer = (ObjectName) i.next();
=======
    private AbstractName locateDeployer(Kernel kernel) {
        Iterator i = kernel.listGBeans(new AbstractNameQuery(deployerName)).iterator();
        if (!i.hasNext()) {
            throw new IllegalStateException("No deployer found matching deployerName: " + deployerName);
        }
        AbstractName deployer = (AbstractName) i.next();
>>>>>>> c9354487
        if (i.hasNext()) {
            throw new IllegalStateException("Multiple deployers found matching deployerName: " + deployerName);
        }
        return deployer;
    }

<<<<<<< HEAD
    private List invokeDeployer(Kernel kernel, ObjectName deployer) throws Exception {
        Object[] args = {planFile, moduleFile, packageFile, Boolean.FALSE, mainClass, classPath, endorsedDirs, extensionDirs};
=======
    private List invokeDeployer(Kernel kernel, AbstractName deployer, String targetConfigStore) throws Exception {
        boolean isExecutable = mainClass != null;
        Object[] args = {Boolean.FALSE, planFile, moduleFile, isExecutable ? packageFile : null, Boolean.valueOf(!isExecutable), mainClass, mainGBean, mainMethod, configurations, classPath, endorsedDirs, extensionDirs, targetConfigStore};
>>>>>>> c9354487
        return (List) kernel.invoke(deployer, "deploy", args, ARG_TYPES);
    }
}<|MERGE_RESOLUTION|>--- conflicted
+++ resolved
@@ -18,27 +18,6 @@
 
 import java.io.File;
 import java.net.URI;
-<<<<<<< HEAD
-import java.util.Iterator;
-import java.util.List;
-import java.util.Set;
-import javax.management.MalformedObjectNameException;
-import javax.management.ObjectName;
-
-import org.apache.geronimo.gbean.GBeanData;
-import org.apache.geronimo.gbean.GReferenceInfo;
-import org.apache.geronimo.gbean.GBeanInfo;
-import org.apache.geronimo.kernel.Kernel;
-import org.apache.geronimo.kernel.KernelFactory;
-import org.apache.geronimo.kernel.KernelRegistry;
-import org.apache.geronimo.kernel.log.GeronimoLogging;
-import org.apache.geronimo.kernel.config.ConfigurationManager;
-import org.apache.geronimo.kernel.config.ConfigurationManagerImpl;
-import org.apache.geronimo.kernel.config.ConfigurationUtil;
-import org.apache.log4j.BasicConfigurator;
-import org.apache.commons.logging.Log;
-import org.apache.commons.logging.LogFactory;
-=======
 import java.util.Collection;
 import java.util.HashSet;
 import java.util.Iterator;
@@ -65,61 +44,29 @@
 import org.apache.geronimo.kernel.repository.Artifact;
 import org.apache.geronimo.kernel.repository.DefaultArtifactManager;
 import org.apache.geronimo.system.resolver.ExplicitDefaultArtifactResolver;
->>>>>>> c9354487
 
 /**
  * JellyBean that builds a Geronimo Configuration using the local Mavem
  * infrastructure.
  *
-<<<<<<< HEAD
- * @version $Rev$ $Date$
-=======
  * @version $Rev:385659 $ $Date$
->>>>>>> c9354487
  */
 public class PackageBuilder {
 
     private static Log log = LogFactory.getLog(PackageBuilder.class);
 
     private static final String KERNEL_NAME = "geronimo.maven";
-<<<<<<< HEAD
-    /**
-     * The name of the GBean that will load dependencies from the Maven repository.
-     */
-    private static final ObjectName REPOSITORY_NAME;
-
-    /**
-     * The name of the GBean that will load Configurations from the Maven repository.
-     */
-    private static final ObjectName CONFIGSTORE_NAME;
-
-    /**
-     * The name of the GBean that will manage Configurations.
-     */
-    private static final ObjectName CONFIGMANAGER_NAME;
-
-    /**
-     * The name of the GBean that will provide values for managed attributes.
-     */
-    private static final ObjectName ATTRIBUTESTORE_NAME;
-=======
->>>>>>> c9354487
 
     /**
      * Reference to the kernel that will last the lifetime of this classloader.
      * The KernelRegistry keeps soft references that may be garbage collected.
      */
     private static Kernel kernel;
-<<<<<<< HEAD
-
-    private static final String[] ARG_TYPES = {
-=======
     private static AbstractName targetConfigStoreAName;
     private static AbstractName targetRepositoryAName;
 
     private static final String[] ARG_TYPES = {
             boolean.class.getName(),
->>>>>>> c9354487
             File.class.getName(),
             File.class.getName(),
             File.class.getName(),
@@ -128,28 +75,6 @@
             String.class.getName(),
             String.class.getName(),
             String.class.getName(),
-<<<<<<< HEAD
-    };
-
-    static {
-        try {
-            REPOSITORY_NAME = new ObjectName(KERNEL_NAME + ":name=Repository");
-            CONFIGSTORE_NAME = new ObjectName(KERNEL_NAME + ":name=MavenConfigStore,j2eeType=ConfigurationStore");
-            CONFIGMANAGER_NAME = new ObjectName(KERNEL_NAME + ":name=ConfigurationManager,j2eeType=ConfigurationManager");
-            ATTRIBUTESTORE_NAME = new ObjectName(KERNEL_NAME + ":name=ManagedAttributeStore");
-        } catch (MalformedObjectNameException e) {
-            throw new ExceptionInInitializerError(e.getMessage());
-        }
-    }
-
-    private String repositoryClass;
-    private String configurationStoreClass;
-
-    private File repository;
-    private String deploymentConfigString;
-    private URI[] deploymentConfig;
-    private ObjectName deployerName;
-=======
             String.class.getName(),
             String.class.getName(),
             String.class.getName(),
@@ -166,19 +91,11 @@
     private Collection deploymentConfigs;
 //    private Artifact[] deploymentConfig;
     private AbstractName deployerName;
->>>>>>> c9354487
 
     private File planFile;
     private File moduleFile;
     private File packageFile;
     private String mainClass;
-<<<<<<< HEAD
-    private String classPath;
-    private String endorsedDirs;
-    private String extensionDirs;
-    private String logLevel;
-
-=======
     private String mainGBean;
     private String mainMethod;
     private String configurations;
@@ -190,7 +107,6 @@
 
     private boolean targetSet;
 
->>>>>>> c9354487
     public String getRepositoryClass() {
         return repositoryClass;
     }
@@ -221,10 +137,6 @@
         this.repository = repository;
     }
 
-<<<<<<< HEAD
-    public String getDeploymentConfig() {
-        return deploymentConfigString;
-=======
     public String getTargetRepositoryClass() {
         return targetRepositoryClass;
     }
@@ -251,7 +163,6 @@
 
     public Collection getDeploymentConfig() {
         return deploymentConfigs;
->>>>>>> c9354487
     }
 
     /**
@@ -259,19 +170,8 @@
      *
      * @param deploymentConfigString comma-separated list of the ids of the Configurations performing the deployment
      */
-<<<<<<< HEAD
-    public void setDeploymentConfig(String deploymentConfigString) {
-        this.deploymentConfigString = deploymentConfigString;
-        String[] configNames = deploymentConfigString.split(",");
-        deploymentConfig = new URI[configNames.length];
-        for (int i = 0; i < configNames.length; i++) {
-            String configName = configNames[i];
-            deploymentConfig[i] = URI.create(configName);
-        }
-=======
     public void setDeploymentConfig(Collection deploymentConfigString) {
         this.deploymentConfigs = deploymentConfigString;
->>>>>>> c9354487
     }
 
     public String getDeployerName() {
@@ -284,15 +184,7 @@
      * @param deployerName the name of the Deployer GBean
      */
     public void setDeployerName(String deployerName) {
-<<<<<<< HEAD
-        try {
-            this.deployerName = new ObjectName(deployerName);
-        } catch (MalformedObjectNameException e) {
-            throw new IllegalArgumentException("deployerName is not a valid ObjectName: " + deployerName);
-        }
-=======
         this.deployerName = new AbstractName(URI.create(deployerName));
->>>>>>> c9354487
     }
 
     public File getPlanFile() {
@@ -347,8 +239,6 @@
         this.mainClass = mainClass;
     }
 
-<<<<<<< HEAD
-=======
     public String getMainGBean() {
         return mainGBean;
     }
@@ -373,7 +263,6 @@
         this.configurations = configurations;
     }
 
->>>>>>> c9354487
     public String getClassPath() {
         return classPath;
     }
@@ -398,8 +287,6 @@
         this.extensionDirs = extensionDirs;
     }
 
-<<<<<<< HEAD
-=======
     public String getExplicitResolutionLocation() {
         return explicitResolutionLocation;
     }
@@ -408,7 +295,6 @@
         this.explicitResolutionLocation = explicitResolutionLocation;
     }
 
->>>>>>> c9354487
     public String getLogLevel() {
         return logLevel;
     }
@@ -418,10 +304,6 @@
     }
 
     public void execute() throws Exception {
-<<<<<<< HEAD
-        try {
-            Kernel kernel = createKernel(repository, repositoryClass, configurationStoreClass, logLevel);
-=======
         System.out.println();
         System.out.println("    Packaging configuration " + planFile);
         System.out.println();
@@ -430,46 +312,22 @@
             if(!targetSet) {
                 setTargetConfigStore();
             }
->>>>>>> c9354487
 
             // start the Configuration we're going to use for this deployment
             ConfigurationManager configurationManager = ConfigurationUtil.getConfigurationManager(kernel);
             try {
-<<<<<<< HEAD
-                for (int i = 0; i < deploymentConfig.length; i++) {
-                    URI configName = deploymentConfig[i];
-                    if (!configurationManager.isLoaded(configName)) {
-                        List configs = configurationManager.loadRecursive(configName);
-                        for (Iterator iterator = configs.iterator(); iterator.hasNext(); ) {
-                            URI ancestorConfigName = (URI) iterator.next();
-                            try {
-                                configurationManager.loadGBeans(ancestorConfigName);
-                            } catch (Throwable e) {
-                                throw new RuntimeException("Could not start configuration: " + configName, e);
-                            }
-                        }
-                        configurationManager.start(configName);
-=======
                 for (Iterator iterator = deploymentConfigs.iterator(); iterator.hasNext();) {
                     String artifactName = (String) iterator.next();
                     Artifact configName = Artifact.create(artifactName);
                     if (!configurationManager.isLoaded(configName)) {
                         configurationManager.loadConfiguration(configName);
                         configurationManager.startConfiguration(configName);
->>>>>>> c9354487
                     }
                 }
             } finally {
                 ConfigurationUtil.releaseConfigurationManager(kernel, configurationManager);
             }
 
-<<<<<<< HEAD
-            ObjectName deployer = locateDeployer(kernel);
-            invokeDeployer(kernel, deployer);
-            System.out.println("Generated package " + packageFile);
-        } catch (Exception e) {
-            log.error(e.getClass().getName()+": "+e.getMessage(), e);
-=======
             AbstractName deployer = locateDeployer(kernel);
             invokeDeployer(kernel, deployer, targetConfigStoreAName.toString());
             System.out.println("Generated package " + packageFile);
@@ -490,7 +348,6 @@
             targetSet = true;
         } catch (Exception e) {
             e.printStackTrace();
->>>>>>> c9354487
             throw e;
         }
     }
@@ -498,11 +355,7 @@
     /**
      * Create a Geronimo Kernel to contain the deployment configurations.
      */
-<<<<<<< HEAD
-    private static synchronized Kernel createKernel(File repository, String repoClass, String configStoreClass, String logLevel) throws Exception {
-=======
     private synchronized Kernel createKernel() throws Exception {
->>>>>>> c9354487
         // first return our cached version
         if (kernel != null) {
             return kernel;
@@ -523,11 +376,7 @@
         kernel = KernelFactory.newInstance().createKernel(KERNEL_NAME);
         kernel.boot();
 
-<<<<<<< HEAD
-        bootDeployerSystem(kernel, repository, repoClass, configStoreClass);
-=======
         bootDeployerSystem();
->>>>>>> c9354487
 
         return kernel;
     }
@@ -537,38 +386,6 @@
      * This contains Repository and ConfigurationStore GBeans that map to
      * the local maven installation.
      */
-<<<<<<< HEAD
-    private static void bootDeployerSystem(Kernel kernel, File repository, String repoClass, String configStoreClass) throws Exception {
-        ClassLoader cl = PackageBuilder.class.getClassLoader();
-        GBeanInfo repoInfo = GBeanInfo.getGBeanInfo(repoClass, cl);
-        GBeanData repoGBean = new GBeanData(REPOSITORY_NAME, repoInfo);
-        repoGBean.setAttribute("root", repository);
-        kernel.loadGBean(repoGBean, cl);
-        kernel.startGBean(REPOSITORY_NAME);
-
-        GBeanInfo configStoreInfo = GBeanInfo.getGBeanInfo(configStoreClass, cl);
-        GBeanData storeGBean = new GBeanData(CONFIGSTORE_NAME, configStoreInfo);
-        Set refs = configStoreInfo.getReferences();
-        for (Iterator iterator = refs.iterator(); iterator.hasNext();) {
-            GReferenceInfo refInfo = (GReferenceInfo) iterator.next();
-            if ("Repository".equals(refInfo.getName())) {
-                storeGBean.setReferencePattern("Repository", REPOSITORY_NAME);
-                break;
-            }
-        }
-        kernel.loadGBean(storeGBean, cl);
-        kernel.startGBean(CONFIGSTORE_NAME);
-
-        GBeanData configManagerGBean = new GBeanData(CONFIGMANAGER_NAME, ConfigurationManagerImpl.GBEAN_INFO);
-        configManagerGBean.setReferencePattern("Stores", CONFIGSTORE_NAME);
-        configManagerGBean.setReferencePattern("AttributeStore", ATTRIBUTESTORE_NAME);
-        kernel.loadGBean(configManagerGBean, cl);
-        kernel.startGBean(CONFIGMANAGER_NAME);
-
-        GBeanData attrManagerGBean = new GBeanData(ATTRIBUTESTORE_NAME, MavenAttributeStore.GBEAN_INFO);
-        kernel.loadGBean(attrManagerGBean, cl);
-        kernel.startGBean(ATTRIBUTESTORE_NAME);
-=======
     private void bootDeployerSystem() throws Exception {
         Artifact baseId = new Artifact("geronimo", "packaging", "fixed", "car");
         Naming naming = kernel.getNaming();
@@ -628,7 +445,6 @@
 
         ConfigurationUtil.loadBootstrapConfiguration(kernel, bootstrap, cl);
 
->>>>>>> c9354487
     }
 
     /**
@@ -638,35 +454,21 @@
      * @return the ObjectName of the Deployer GBean
      * @throws IllegalStateException if there is not exactly one GBean matching the deployerName pattern
      */
-<<<<<<< HEAD
-    private ObjectName locateDeployer(Kernel kernel) {
-        Iterator i = kernel.listGBeans(deployerName).iterator();
-        if (!i.hasNext()) {
-            throw new IllegalStateException("No deployer found matching deployerName: " + deployerName);
-        }
-        ObjectName deployer = (ObjectName) i.next();
-=======
     private AbstractName locateDeployer(Kernel kernel) {
         Iterator i = kernel.listGBeans(new AbstractNameQuery(deployerName)).iterator();
         if (!i.hasNext()) {
             throw new IllegalStateException("No deployer found matching deployerName: " + deployerName);
         }
         AbstractName deployer = (AbstractName) i.next();
->>>>>>> c9354487
         if (i.hasNext()) {
             throw new IllegalStateException("Multiple deployers found matching deployerName: " + deployerName);
         }
         return deployer;
     }
 
-<<<<<<< HEAD
-    private List invokeDeployer(Kernel kernel, ObjectName deployer) throws Exception {
-        Object[] args = {planFile, moduleFile, packageFile, Boolean.FALSE, mainClass, classPath, endorsedDirs, extensionDirs};
-=======
     private List invokeDeployer(Kernel kernel, AbstractName deployer, String targetConfigStore) throws Exception {
         boolean isExecutable = mainClass != null;
         Object[] args = {Boolean.FALSE, planFile, moduleFile, isExecutable ? packageFile : null, Boolean.valueOf(!isExecutable), mainClass, mainGBean, mainMethod, configurations, classPath, endorsedDirs, extensionDirs, targetConfigStore};
->>>>>>> c9354487
         return (List) kernel.invoke(deployer, "deploy", args, ARG_TYPES);
     }
 }