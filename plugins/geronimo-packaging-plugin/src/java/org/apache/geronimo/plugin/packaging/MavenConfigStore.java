--- conflicted
+++ resolved
@@ -18,29 +18,6 @@
 
 import java.io.File;
 import java.io.IOException;
-<<<<<<< HEAD
-import java.io.InputStream;
-import java.io.ObjectInputStream;
-import java.net.URI;
-import java.net.URL;
-import java.net.URLDecoder;
-import java.util.List;
-import javax.management.MalformedObjectNameException;
-import javax.management.ObjectName;
-
-import org.apache.geronimo.gbean.GBeanData;
-import org.apache.geronimo.gbean.GBeanInfo;
-import org.apache.geronimo.gbean.GBeanInfoBuilder;
-import org.apache.geronimo.kernel.config.Configuration;
-import org.apache.geronimo.kernel.config.ConfigurationStore;
-import org.apache.geronimo.kernel.config.InvalidConfigException;
-import org.apache.geronimo.kernel.config.NoSuchConfigException;
-import org.apache.geronimo.kernel.config.ConfigurationData;
-import org.apache.geronimo.kernel.config.ManageableAttributeStore;
-import org.apache.geronimo.kernel.repository.Repository;
-import org.apache.geronimo.kernel.Kernel;
-import org.apache.geronimo.system.configuration.ExecutableConfigurationUtil;
-=======
 import java.util.List;
 
 import org.apache.geronimo.gbean.GBeanInfo;
@@ -53,7 +30,6 @@
 import org.apache.geronimo.kernel.Kernel;
 import org.apache.geronimo.system.configuration.ExecutableConfigurationUtil;
 import org.apache.geronimo.system.configuration.RepositoryConfigurationStore;
->>>>>>> c9354487
 
 /**
  * Implementation of ConfigurationStore that loads Configurations from a repository.
@@ -62,70 +38,6 @@
  *
  * @version $Rev$ $Date$
  */
-<<<<<<< HEAD
-public class MavenConfigStore implements ConfigurationStore {
-    private final Kernel kernel;
-    private final ObjectName objectName;
-    private final Repository repository;
-    private final ManageableAttributeStore attributeStore;
-
-    public MavenConfigStore(Kernel kernel, String objectName, Repository repository, ManageableAttributeStore attributeStore) throws MalformedObjectNameException {
-        this.kernel = kernel;
-        this.objectName = new ObjectName(objectName);
-        this.repository = repository;
-        this.attributeStore = attributeStore;
-    }
-
-    public String getObjectName() {
-        return objectName.toString();
-    }
-
-    public synchronized ObjectName loadConfiguration(URI configId) throws NoSuchConfigException, IOException, InvalidConfigException {
-        if (!repository.hasURI(configId)) {
-            throw new NoSuchConfigException("Configuration not found: " + configId);
-        }
-
-        GBeanData config = new GBeanData();
-        URL baseURL = new URL("jar:" + repository.getURL(configId).toString() + "!/");
-        InputStream jis = null;
-        try {
-            URL stateURL = new URL(baseURL, "META-INF/config.ser");
-            jis = stateURL.openStream();
-            ObjectInputStream ois = new ObjectInputStream(jis);
-            config.readExternal(ois);
-        } catch (ClassNotFoundException e) {
-            throw new InvalidConfigException("Unable to load class from config: " + configId, e);
-        } finally {
-            if (jis != null) {
-                jis.close();
-            }
-        }
-
-        ObjectName name;
-        try {
-            name = Configuration.getConfigurationObjectName(configId);
-        } catch (MalformedObjectNameException e) {
-            throw new InvalidConfigException("Cannot convert id to ObjectName: ", e);
-        }
-        config.setName(name);
-        config.setAttribute("baseURL", baseURL);
-
-        try {
-            kernel.loadGBean(config, Configuration.class.getClassLoader());
-        } catch (Exception e) {
-            throw new InvalidConfigException("Unable to register configuration", e);
-        }
-
-        return name;
-    }
-
-
-    public boolean containsConfiguration(URI configID) {
-        return repository.hasURI(configID);
-    }
-
-    public File createNewConfigurationDir() {
-=======
 public class MavenConfigStore extends RepositoryConfigurationStore {
     public MavenConfigStore(Kernel kernel, String objectName, WritableListableRepository repository) {
         super(kernel, objectName, repository);
@@ -136,7 +48,6 @@
     }
 
     public File createNewConfigurationDir(Artifact configId) {
->>>>>>> c9354487
         try {
             File tmpFile = File.createTempFile("package", ".tmpdir");
             tmpFile.delete();
@@ -144,12 +55,9 @@
             if (!tmpFile.isDirectory()) {
                 return null;
             }
-<<<<<<< HEAD
-=======
             // create the meta-inf dir
             File metaInf = new File(tmpFile, "META-INF");
             metaInf.mkdirs();
->>>>>>> c9354487
             return tmpFile;
         } catch (IOException e) {
             // doh why can't I throw this?
@@ -157,34 +65,6 @@
         }
     }
 
-<<<<<<< HEAD
-    public URI install(URL source) throws IOException, InvalidConfigException {
-        throw new UnsupportedOperationException();
-    }
-
-    public void install(ConfigurationData configurationData, File source) throws IOException, InvalidConfigException {
-        if (!source.isDirectory()) {
-            throw new InvalidConfigException("Source must be a directory: source=" + source);
-        }
-        URI configId = configurationData.getId();
-        URL targetURL = repository.getURL(configId);
-        File targetFile;
-        if (targetURL.getProtocol().equalsIgnoreCase("file")) {
-            try {
-                targetFile = new File(URLDecoder.decode(targetURL.getFile(), "UTF-8"));
-            } catch (IOException e) {
-                throw new InvalidConfigException("Could not construct File for car location", e);
-            }
-        } else {
-            URI targetURI = URI.create(targetURL.toString());
-            targetFile = new File(targetURI);
-        }
-        ExecutableConfigurationUtil.createExecutableConfiguration(configurationData, null, source, targetFile);
-    }
-
-    public void uninstall(URI configID) throws NoSuchConfigException, IOException {
-        throw new UnsupportedOperationException();
-=======
     public void install(ConfigurationData configurationData) throws IOException, InvalidConfigException {
         File source = configurationData.getConfigurationDir();
         if (!source.isDirectory()) {
@@ -198,17 +78,12 @@
     public void uninstall(Artifact configID) throws NoSuchConfigException, IOException {
         File targetFile = repository.getLocation(configID);
         targetFile.delete();
->>>>>>> c9354487
     }
 
     public List listConfigurations() {
         throw new UnsupportedOperationException();
     }
 
-<<<<<<< HEAD
-
-=======
->>>>>>> c9354487
     public static final GBeanInfo GBEAN_INFO;
 
     public static GBeanInfo getGBeanInfo() {
@@ -216,21 +91,11 @@
     }
 
     static {
-<<<<<<< HEAD
-        GBeanInfoBuilder builder = GBeanInfoBuilder.createStatic(MavenConfigStore.class);
-        builder.addInterface(ConfigurationStore.class);
-        builder.addAttribute("kernel", Kernel.class, false);
-        builder.addAttribute("objectName", String.class, false);
-        builder.addReference("Repository", Repository.class);
-        builder.addReference("AttributeStore", ManageableAttributeStore.class);
-        builder.setConstructor(new String[]{"kernel", "objectName", "Repository", "AttributeStore"});
-=======
         GBeanInfoBuilder builder = GBeanInfoBuilder.createStatic(MavenConfigStore.class, "ConfigurationStore");
         builder.addAttribute("kernel", Kernel.class, false);
         builder.addAttribute("objectName", String.class, false);
         builder.addReference("Repository", WritableListableRepository.class, "Repository");
         builder.setConstructor(new String[]{"kernel", "objectName", "Repository"});
->>>>>>> c9354487
         GBEAN_INFO = builder.getBeanInfo();
     }
 }