--- conflicted
+++ resolved
@@ -1,90 +1,3 @@
-<<<<<<< HEAD
-<?xml version="1.0" encoding="UTF-8"?>
-<!--
-
-    Copyright 2005 The Apache Software Foundation
-
-    Licensed under the Apache License, Version 2.0 (the "License");
-    you may not use this file except in compliance with the License.
-    You may obtain a copy of the License at
-
-       http://www.apache.org/licenses/LICENSE-2.0
-
-    Unless required by applicable law or agreed to in writing, software
-    distributed under the License is distributed on an "AS IS" BASIS,
-    WITHOUT WARRANTIES OR CONDITIONS OF ANY KIND, either express or implied.
-    See the License for the specific language governing permissions and
-    limitations under the License.
--->
-
-<!-- $Rev$ $Date$ -->
-
-<project
-    xmlns:artifact="artifact"
-    xmlns:ant="jelly:ant"
-    xmlns:velocity="jelly:velocity"
-    xmlns:define="jelly:define"
-    xmlns:car="geronimo:packaging"
-    >
-    <define:taglib uri="geronimo:packaging">
-        <define:jellybean name="package" className="org.apache.geronimo.plugin.packaging.PackageBuilderShell" method="execute"/>
-        <define:jellybean name="jmxDistribute" className="org.apache.geronimo.plugin.packaging.JMXDistributor" method="execute"/>
-        <define:jellybean name="dependencies" className="org.apache.geronimo.plugin.packaging.PlanProcessor" method="execute"/>
-    </define:taglib>
-
-    <goal name="car" description="Package a Geronimo Configuration" prereqs="car:package"/>
-
-<!--
-    <goal name="car:prepare-plan" description="Prepare a plan by processing with velocity">
-        <ant:mkdir dir="${geronimo.packaging.buildDir}"/>
-        <velocity:merge basedir="${geronimo.packaging.srcDir}" template="${geronimo.packaging.planFile}" name="${geronimo.packaging.buildFile}"/>
-    </goal>
--->
-
-    <goal name="car:prepare-plan" description="Add dependencies to a plan and process with velocity">
-        <car:dependencies
-            artifacts="${pom.artifacts}"
-            targetDir="${geronimo.packaging.buildDir}"
-            sourceDir="${geronimo.packaging.srcDir}"
-            planFile="${geronimo.packaging.planFile}"
-            targetFile="${geronimo.packaging.buildFile}"
-            context="${context}"/>
-    </goal>
-
-    <goal name="car:package" prereqs="car:prepare-plan" description="Package a Geronimo Configuration">
-        <car:package
-            context="${context}"
-            artifacts="${pom.artifacts}"
-            pluginArtifacts="${plugin.artifacts}"
-            repository="${geronimo.packaging.repository}"
-            deploymentConfig="${geronimo.packaging.deploymentConfig}"
-            deployerName="${geronimo.packaging.deployerName}"
-            planFile="${geronimo.packaging.buildFile}"
-            moduleFile="${geronimo.packaging.moduleFile}"
-            packageFile="${maven.build.dir}/${maven.final.name}.car"
-            mainClass="${geronimo.packaging.mainClass}"
-            classPath="${geronimo.packaging.classPath}"
-            endorsedDirs="${geronimo.packaging.endorsedDirs}"
-            extensionDirs="${geronimo.packaging.extensionDirs}"
-            logLevel="${geronimo.packaging.logLevel}"
-            />
-    </goal>
-
-    <goal name="car:install" prereqs="car:package" description="Install the package in the local repository">
-        <artifact:install artifact="${maven.build.dir}/${maven.final.name}.car" type="car" project="${pom}"/>
-    </goal>
-
-    <goal name="car:distribute" prereqs="car:package" description="Distribute the package to a server">
-        <car:jmxDistribute
-            user="${geronimo.packaging.user}"
-            password="${geronimo.packaging.password}"
-            url="${geronimo.packaging.url}"
-            storeName="${geronimo.packaging.storeName}"
-            artifact="${maven.build.dir}/${maven.final.name}.car"
-            />
-    </goal>
-</project>
-=======
 <?xml version="1.0" encoding="UTF-8"?>
 <!--
 
@@ -176,5 +89,4 @@
             <echo>done copying configs</echo>
         </j:catch>
     </goal>
-</project>
->>>>>>> c9354487
+</project>