/**
 *
 * Copyright 2005 The Apache Software Foundation
 *
 *  Licensed under the Apache License, Version 2.0 (the "License");
 *  you may not use this file except in compliance with the License.
 *  You may obtain a copy of the License at
 *
 *     http://www.apache.org/licenses/LICENSE-2.0
 *
 *  Unless required by applicable law or agreed to in writing, software
 *  distributed under the License is distributed on an "AS IS" BASIS,
 *  WITHOUT WARRANTIES OR CONDITIONS OF ANY KIND, either express or implied.
 *  See the License for the specific language governing permissions and
 *  limitations under the License.
 */
package org.apache.geronimo.plugin.assembly;

import org.apache.geronimo.kernel.config.InvalidConfigException;
import org.apache.geronimo.kernel.config.NoSuchConfigException;
import org.apache.geronimo.kernel.config.ConfigurationData;
import org.apache.geronimo.kernel.repository.Artifact;
import org.apache.geronimo.kernel.repository.ArtifactManager;
import org.apache.geronimo.kernel.repository.ArtifactResolver;
import org.apache.geronimo.kernel.repository.DefaultArtifactManager;
import org.apache.geronimo.kernel.repository.Environment;
import org.apache.geronimo.kernel.repository.FileWriteMonitor;
import org.apache.geronimo.kernel.repository.MissingDependencyException;
import org.apache.geronimo.kernel.repository.Dependency;
import org.apache.geronimo.kernel.repository.WritableListableRepository;
import org.apache.geronimo.system.repository.Maven1Repository;
import org.apache.geronimo.system.repository.Maven2Repository;
import org.apache.geronimo.system.configuration.RepositoryConfigurationStore;
import org.apache.geronimo.system.resolver.ExplicitDefaultArtifactResolver;

import java.io.File;
import java.io.FileInputStream;
import java.io.IOException;
import java.io.InputStream;
import java.util.Iterator;
<<<<<<< HEAD
import java.util.List;

import org.apache.geronimo.kernel.config.InvalidConfigException;
import org.apache.geronimo.kernel.repository.FileWriteMonitor;
import org.apache.geronimo.kernel.repository.Repository;
import org.apache.geronimo.system.repository.FileSystemRepository;
import org.apache.geronimo.gbean.GBeanData;
=======
import java.util.LinkedHashSet;
import java.util.Collections;
>>>>>>> c9354487

/**
 * @version $Rev$ $Date$
 */
public class BaseConfigInstaller {
    public static final FileWriteMonitor LOG_COPY_START = new StartFileWriteMonitor();

    /**
     * root file of the targetConfigStore and TargetRepository.  Typically $GERONIMO_HOME of the
     * geronimo server being assembled
     */
    private File targetRoot;

    /**
     * location of the target config store relative to targetRoot.  Typically "config-store"
     */
    private String targetConfigStore;

    /**
     * location of the target repository relative to targetRoot.  Typically "repository"
     */
    private String targetRepository;

    /**
     * location of the configuration to be installed relative to the sourceRepository
     */
    private String artifact;

    /**
     * location of the source repository for the dependencies
     */
    private File sourceRepository;

    private String explicitResolutionLocation;

    private ArtifactResolver artifactResolver;

    private WritableListableRepository targetRepo;
    private RepositoryConfigurationStore targetStore;

    private WritableListableRepository sourceRepo;
    private RepositoryConfigurationStore sourceStore;

    public File getTargetRoot() {
        return targetRoot;
    }

    public void setTargetRoot(File targetRoot) {
        this.targetRoot = targetRoot;
    }

    public String getTargetConfigStore() {
        return targetConfigStore;
    }

    public void setTargetConfigStore(String targetConfigStore) {
        this.targetConfigStore = targetConfigStore;
    }

    public String getTargetRepository() {
        return targetRepository;
    }

    public void setTargetRepository(String targetRepository) {
        this.targetRepository = targetRepository;
    }

    public String getArtifact() {
        return artifact;
    }

    public void setArtifact(String artifact) {
        this.artifact = artifact;
    }

    public File getSourceRepository() {
        return sourceRepository;
    }

    public void setSourceRepository(File sourceRepository) {
        this.sourceRepository = sourceRepository;
    }

    public String getExplicitResolutionLocation() {
        return explicitResolutionLocation;
    }

    public void setExplicitResolutionLocation(String explicitResolutionLocation) {
        this.explicitResolutionLocation = explicitResolutionLocation;
    }

<<<<<<< HEAD
    protected void execute(InstallAdapter installAdapter, Repository sourceRepo, FileSystemRepository targetRepo) throws IOException, InvalidConfigException {
        URI configId = URI.create(artifact);
        execute(configId, installAdapter, sourceRepo,  targetRepo);
    }

    protected void execute(URI configId, InstallAdapter installAdapter, Repository sourceRepo, FileSystemRepository targetRepo) throws IOException, InvalidConfigException {
        if (installAdapter.containsConfiguration(configId)) {
            System.out.println("Configuration " + configId + " already present in configuration store");
            return;
        }
        GBeanData config = installAdapter.install(sourceRepo, configId);
        List dependencies = (List) config.getAttribute("dependencies");
        System.out.println("Installed configuration " + configId);
=======
    public void execute() throws Exception {
        sourceRepo = new Maven1Repository(getSourceRepository());
        sourceStore = new RepositoryConfigurationStore(sourceRepo);
>>>>>>> c9354487

        targetRepo = new Maven2Repository(new File(targetRoot, targetRepository));
        targetStore = new RepositoryConfigurationStore(targetRepo);

<<<<<<< HEAD
        for (Iterator iterator = dependencies.iterator(); iterator.hasNext();) {
            URI dependency = (URI) iterator.next();
            if (!sourceRepo.hasURI(dependency)) {
                throw new RuntimeException("Dependency: " + dependency + " not found in local maven repo: for configuration: " + artifact);
            }
            if (!targetRepo.hasURI(dependency)) {
                URL sourceURL = sourceRepo.getURL(dependency);
                InputStream in = sourceURL.openStream();
                targetRepo.copyToRepository(in, dependency, monitor);
            }
        }
        URI[] parentId = (URI[]) config.getAttribute("parentId");
        if (parentId != null) {
            for (int i = 0; i < parentId.length; i++) {
                URI parent = parentId[i];
                execute(parent, installAdapter, sourceRepo, targetRepo);
            }
        }
    }
=======
        ArtifactManager artifactManager = new DefaultArtifactManager();
        artifactResolver = new ExplicitDefaultArtifactResolver(explicitResolutionLocation,
                artifactManager,
                Collections.singleton(sourceRepo),
                null);
>>>>>>> c9354487


<<<<<<< HEAD
        GBeanData install(Repository sourceRepo, URI configId) throws IOException, InvalidConfigException;

        boolean containsConfiguration(URI configID);
    }

    protected static class StartFileWriteMonitor implements FileWriteMonitor {
        public void writeStarted(String fileDescription) {
            System.out.println("Copying " + fileDescription);
=======
        Artifact configId = Artifact.create(artifact);

        // does this configuration exist?
        if (!sourceRepo.contains(configId)) {
            throw new NoSuchConfigException(configId);
>>>>>>> c9354487
        }

        // is this config already installed?
        if (targetStore.containsConfiguration(configId)) {
            System.out.println("Configuration " + configId + " already present in configuration store");
            return;
        }
        execute(configId);
    }

    private void execute(Artifact configId) throws IOException, InvalidConfigException, MissingDependencyException {
        LinkedHashSet dependencies;
        if (sourceStore.containsConfiguration(configId)) {
            // Copy the configuration into the target configuration store
            if (!targetStore.containsConfiguration(configId)) {
                File sourceFile = sourceRepo.getLocation(configId);
                InputStream in = new FileInputStream(sourceFile);
                try {
                    targetStore.install(in, (int)sourceFile.length(), configId, LOG_COPY_START);
                } finally {
                    in.close();
                }
            }

            // Determine the dependencies of this configuration
            try {
                ConfigurationData configurationData = targetStore.loadConfiguration(configId);
                Environment environment = configurationData.getEnvironment();
                dependencies = new LinkedHashSet();
                for (Iterator iterator = environment.getDependencies().iterator(); iterator.hasNext();) {
                    Dependency dependency = (Dependency) iterator.next();
                    dependencies.add(dependency.getArtifact());
                }

                System.out.println("Installed configuration " + configId);
            } catch (IOException e) {
                throw new InvalidConfigException("Unable to load configuration: " + configId, e);
            } catch (NoSuchConfigException e) {
                throw new InvalidConfigException("Unable to load configuration: " + configId, e);
            }
        } else {
            if (!sourceRepo.contains(configId)) {
                throw new RuntimeException("Dependency: " + configId + " not found in local maven repo: for configuration: " + artifact);
            }

            // Copy the artifact into the target repo
            if (!targetRepo.contains(configId)) {
                File sourceFile = sourceRepo.getLocation(configId);
                InputStream in = new FileInputStream(sourceFile);
                try {
                    targetRepo.copyToRepository(in, (int)sourceFile.length(), configId, LOG_COPY_START);
                } finally {
                    in.close();
                }
            }

            // Determine the dependencies of this artifact
            dependencies = sourceRepo.getDependencies(configId);
        }
        dependencies = artifactResolver.resolveInClassLoader(dependencies);
        for (Iterator iterator = dependencies.iterator(); iterator.hasNext();) {
            Artifact artifact = (Artifact) iterator.next();
            execute(artifact);
        }
    }

    private static class StartFileWriteMonitor implements FileWriteMonitor {
        public void writeStarted(String fileDescription, int fileSize) {
            System.out.println("Copying " + fileDescription);
        }

        public void writeProgress(int bytes) {

        }

        public void writeComplete(int bytes) {

        }
    }
}<|MERGE_RESOLUTION|>--- conflicted
+++ resolved
@@ -38,18 +38,8 @@
 import java.io.IOException;
 import java.io.InputStream;
 import java.util.Iterator;
-<<<<<<< HEAD
-import java.util.List;
-
-import org.apache.geronimo.kernel.config.InvalidConfigException;
-import org.apache.geronimo.kernel.repository.FileWriteMonitor;
-import org.apache.geronimo.kernel.repository.Repository;
-import org.apache.geronimo.system.repository.FileSystemRepository;
-import org.apache.geronimo.gbean.GBeanData;
-=======
 import java.util.LinkedHashSet;
 import java.util.Collections;
->>>>>>> c9354487
 
 /**
  * @version $Rev$ $Date$
@@ -141,74 +131,25 @@
         this.explicitResolutionLocation = explicitResolutionLocation;
     }
 
-<<<<<<< HEAD
-    protected void execute(InstallAdapter installAdapter, Repository sourceRepo, FileSystemRepository targetRepo) throws IOException, InvalidConfigException {
-        URI configId = URI.create(artifact);
-        execute(configId, installAdapter, sourceRepo,  targetRepo);
-    }
-
-    protected void execute(URI configId, InstallAdapter installAdapter, Repository sourceRepo, FileSystemRepository targetRepo) throws IOException, InvalidConfigException {
-        if (installAdapter.containsConfiguration(configId)) {
-            System.out.println("Configuration " + configId + " already present in configuration store");
-            return;
-        }
-        GBeanData config = installAdapter.install(sourceRepo, configId);
-        List dependencies = (List) config.getAttribute("dependencies");
-        System.out.println("Installed configuration " + configId);
-=======
     public void execute() throws Exception {
         sourceRepo = new Maven1Repository(getSourceRepository());
         sourceStore = new RepositoryConfigurationStore(sourceRepo);
->>>>>>> c9354487
 
         targetRepo = new Maven2Repository(new File(targetRoot, targetRepository));
         targetStore = new RepositoryConfigurationStore(targetRepo);
 
-<<<<<<< HEAD
-        for (Iterator iterator = dependencies.iterator(); iterator.hasNext();) {
-            URI dependency = (URI) iterator.next();
-            if (!sourceRepo.hasURI(dependency)) {
-                throw new RuntimeException("Dependency: " + dependency + " not found in local maven repo: for configuration: " + artifact);
-            }
-            if (!targetRepo.hasURI(dependency)) {
-                URL sourceURL = sourceRepo.getURL(dependency);
-                InputStream in = sourceURL.openStream();
-                targetRepo.copyToRepository(in, dependency, monitor);
-            }
-        }
-        URI[] parentId = (URI[]) config.getAttribute("parentId");
-        if (parentId != null) {
-            for (int i = 0; i < parentId.length; i++) {
-                URI parent = parentId[i];
-                execute(parent, installAdapter, sourceRepo, targetRepo);
-            }
-        }
-    }
-=======
         ArtifactManager artifactManager = new DefaultArtifactManager();
         artifactResolver = new ExplicitDefaultArtifactResolver(explicitResolutionLocation,
                 artifactManager,
                 Collections.singleton(sourceRepo),
                 null);
->>>>>>> c9354487
-
-
-<<<<<<< HEAD
-        GBeanData install(Repository sourceRepo, URI configId) throws IOException, InvalidConfigException;
-
-        boolean containsConfiguration(URI configID);
-    }
-
-    protected static class StartFileWriteMonitor implements FileWriteMonitor {
-        public void writeStarted(String fileDescription) {
-            System.out.println("Copying " + fileDescription);
-=======
+
+
         Artifact configId = Artifact.create(artifact);
 
         // does this configuration exist?
         if (!sourceRepo.contains(configId)) {
             throw new NoSuchConfigException(configId);
->>>>>>> c9354487
         }
 
         // is this config already installed?
