/**
 *
 * Copyright 2003-2004 The Apache Software Foundation
 *
 *  Licensed under the Apache License, Version 2.0 (the "License");
 *  you may not use this file except in compliance with the License.
 *  You may obtain a copy of the License at
 *
 *     http://www.apache.org/licenses/LICENSE-2.0
 *
 *  Unless required by applicable law or agreed to in writing, software
 *  distributed under the License is distributed on an "AS IS" BASIS,
 *  WITHOUT WARRANTIES OR CONDITIONS OF ANY KIND, either express or implied.
 *  See the License for the specific language governing permissions and
 *  limitations under the License.
 */

package org.apache.geronimo.plugin.assembly;

<<<<<<< HEAD
import java.io.IOException;
import java.io.InputStream;
import java.io.ObjectInputStream;
import java.net.URI;
import java.net.URL;

import org.apache.geronimo.gbean.GBeanData;
import org.apache.geronimo.kernel.config.InvalidConfigException;
import org.apache.geronimo.kernel.repository.Repository;
import org.apache.geronimo.system.repository.FileSystemRepository;

=======
>>>>>>> c9354487
/**
 * JellyBean that installs configuration artifacts into a repository based ConfigurationStore,  It also copies all
 * configuration dependencies into the repository
 *
 * @version $Rev$ $Date$
 */
public class RepoConfigInstaller extends BaseConfigInstaller {
<<<<<<< HEAD

    public void execute() throws Exception {
        Repository sourceRepo = new InnerRepository();
        URI rootURI = targetRoot.toURI().resolve(targetRepository);
        FileSystemRepository targetRepo = new FileSystemRepository(rootURI, null);
        InstallAdapter installAdapter = new CopyConfigStore(targetRepo);
        targetRepo.doStart();

        try {
            execute(installAdapter, sourceRepo, targetRepo);
        } finally {
            targetRepo.doStop();
        }

    }

    private static class CopyConfigStore implements InstallAdapter {

        private final FileSystemRepository targetRepo;

        public CopyConfigStore(FileSystemRepository targetRepo) {
            this.targetRepo = targetRepo;
        }

        public GBeanData install(Repository sourceRepo, URI configId) throws IOException, InvalidConfigException {
            URL sourceURL = sourceRepo.getURL(configId);
            InputStream in = sourceURL.openStream();
            try {
                if (!targetRepo.hasURI(configId)) {
                    targetRepo.copyToRepository(in, configId, new StartFileWriteMonitor());
                }
            } finally {
                in.close();
            }
            URL targetURL = targetRepo.getURL(configId);
            GBeanData config = new GBeanData();
            URL baseURL = new URL("jar:" + targetURL.toString() + "!/");
            InputStream jis = null;
            try {
                URL stateURL = new URL(baseURL, "META-INF/config.ser");
                jis = stateURL.openStream();
                ObjectInputStream ois = new ObjectInputStream(jis);
                config.readExternal(ois);
            } catch (ClassNotFoundException e) {
                throw new InvalidConfigException("Unable to load class from config: " + configId, e);
            } finally {
                if (jis != null) {
                    jis.close();
                }
            }
            return config;
        }

        public boolean containsConfiguration(URI configID) {
            return targetRepo.hasURI(configID);
        }
    }

=======
>>>>>>> c9354487
}<|MERGE_RESOLUTION|>--- conflicted
+++ resolved
@@ -17,20 +17,6 @@
 
 package org.apache.geronimo.plugin.assembly;
 
-<<<<<<< HEAD
-import java.io.IOException;
-import java.io.InputStream;
-import java.io.ObjectInputStream;
-import java.net.URI;
-import java.net.URL;
-
-import org.apache.geronimo.gbean.GBeanData;
-import org.apache.geronimo.kernel.config.InvalidConfigException;
-import org.apache.geronimo.kernel.repository.Repository;
-import org.apache.geronimo.system.repository.FileSystemRepository;
-
-=======
->>>>>>> c9354487
 /**
  * JellyBean that installs configuration artifacts into a repository based ConfigurationStore,  It also copies all
  * configuration dependencies into the repository
@@ -38,65 +24,4 @@
  * @version $Rev$ $Date$
  */
 public class RepoConfigInstaller extends BaseConfigInstaller {
-<<<<<<< HEAD
-
-    public void execute() throws Exception {
-        Repository sourceRepo = new InnerRepository();
-        URI rootURI = targetRoot.toURI().resolve(targetRepository);
-        FileSystemRepository targetRepo = new FileSystemRepository(rootURI, null);
-        InstallAdapter installAdapter = new CopyConfigStore(targetRepo);
-        targetRepo.doStart();
-
-        try {
-            execute(installAdapter, sourceRepo, targetRepo);
-        } finally {
-            targetRepo.doStop();
-        }
-
-    }
-
-    private static class CopyConfigStore implements InstallAdapter {
-
-        private final FileSystemRepository targetRepo;
-
-        public CopyConfigStore(FileSystemRepository targetRepo) {
-            this.targetRepo = targetRepo;
-        }
-
-        public GBeanData install(Repository sourceRepo, URI configId) throws IOException, InvalidConfigException {
-            URL sourceURL = sourceRepo.getURL(configId);
-            InputStream in = sourceURL.openStream();
-            try {
-                if (!targetRepo.hasURI(configId)) {
-                    targetRepo.copyToRepository(in, configId, new StartFileWriteMonitor());
-                }
-            } finally {
-                in.close();
-            }
-            URL targetURL = targetRepo.getURL(configId);
-            GBeanData config = new GBeanData();
-            URL baseURL = new URL("jar:" + targetURL.toString() + "!/");
-            InputStream jis = null;
-            try {
-                URL stateURL = new URL(baseURL, "META-INF/config.ser");
-                jis = stateURL.openStream();
-                ObjectInputStream ois = new ObjectInputStream(jis);
-                config.readExternal(ois);
-            } catch (ClassNotFoundException e) {
-                throw new InvalidConfigException("Unable to load class from config: " + configId, e);
-            } finally {
-                if (jis != null) {
-                    jis.close();
-                }
-            }
-            return config;
-        }
-
-        public boolean containsConfiguration(URI configID) {
-            return targetRepo.hasURI(configID);
-        }
-    }
-
-=======
->>>>>>> c9354487
 }