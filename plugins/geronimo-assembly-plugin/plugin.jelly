<?xml version="1.0" encoding="UTF-8"?>
<!--

    Copyright 2005 The Apache Software Foundation

    Licensed under the Apache License, Version 2.0 (the "License");
    you may not use this file except in compliance with the License.
    You may obtain a copy of the License at

       http://www.apache.org/licenses/LICENSE-2.0

    Unless required by applicable law or agreed to in writing, software
    distributed under the License is distributed on an "AS IS" BASIS,
    WITHOUT WARRANTIES OR CONDITIONS OF ANY KIND, either express or implied.
    See the License for the specific language governing permissions and
    limitations under the License.
-->

<!-- $Rev: 158417 $ $Date: 2005-03-20 23:25:45 -0800 (Sun, 20 Mar 2005) $ -->

<project
        xmlns:j="jelly:core"
        xmlns:artifact="artifact"
        xmlns:ant="jelly:ant"
        xmlns:define="jelly:define"
        xmlns:m="jelly:maven"
        xmlns:velocity="jelly:velocity"
        xmlns:assemble="geronimo:assembly"
        >

    <define:taglib uri="geronimo:assembly">
        <define:jellybean name="installConfig" className="org.apache.geronimo.plugin.assembly.RepoConfigInstaller"
                          method="execute"/>
        <define:jellybean name="repoCopier" className="org.apache.geronimo.plugin.assembly.RepoCopier"
                          method="execute"/>
    </define:taglib>

    <goal name="assemble:assemble-prepare">
        <ant:mkdir dir="${geronimo.assembly.dest}"/>
        <ant:copy todir="${geronimo.assembly.dest}">
            <ant:fileset dir="${geronimo.assembly.src}"/>
        </ant:copy>
        <ant:mkdir dir="${geronimo.assembly.dest}/var/config"/>
<<<<<<< HEAD
        <velocity:merge basedir="${geronimo.assembly.src}/var/config" template="config.xml" name="${geronimo.assembly.dest}/var/config/config.xml"/>
=======
        <velocity:merge basedir="${geronimo.assembly.src}/var/config" template="config.xml"
                        name="${geronimo.assembly.dest}/var/config/config.xml"/>
        <velocity:merge basedir="${geronimo.assembly.src}/var/config" template="config.xml"
                        name="${geronimo.assembly.dest}/var/config/config.xml.original"/>
        <velocity:merge basedir="${geronimo.assembly.src}/var/config" template="offline-deployer-list"
                        name="${geronimo.assembly.dest}/var/config/offline-deployer-list"/>
>>>>>>> c9354487
    </goal>

    <goal name="assemble:assemble-lib">
        <ant:mkdir dir="${geronimo.assembly.dest}/lib"/>
        <ant:copy todir="${geronimo.assembly.dest}/lib" flatten="true">
            <ant:fileset dir="${maven.repo.local}">
                <j:set var="hasLib" value="false"/>
                <j:forEach var="artifact" items="${pom.artifacts}">
                    <j:set var="dependency" value="${artifact.dependency}"/>
                    <j:if test="${dependency.getProperty('geronimo.assemble') == 'library'}">
                        <ant:include
                                name="${dependency.getArtifactDirectory()}/${dependency.getType()}s/${dependency.getArtifact()}"/>
                        <j:set var="hasLib" value="true"/>
                    </j:if>
                </j:forEach>
                <j:if test="${hasLib == 'false'}">
                    <ant:exclude name="**/*"/>
                </j:if>
            </ant:fileset>
        </ant:copy>
        <ant:mkdir dir="${geronimo.assembly.dest}/lib/endorsed"/>
        <ant:copy todir="${geronimo.assembly.dest}/lib/endorsed" flatten="true">
            <ant:fileset dir="${maven.repo.local}">
                <j:set var="hasEndorsed" value="false"/>

                <j:forEach var="artifact" items="${pom.artifacts}">
                    <j:set var="dependency" value="${artifact.dependency}"/>
                    <j:if test="${dependency.getProperty('geronimo.assemble') == 'endorsed'}">
                        <ant:include
                                name="${dependency.getArtifactDirectory()}/${dependency.getType()}s/${dependency.getArtifact()}"/>
                        <j:set var="hasEndorsed" value="true"/>
                    </j:if>
                </j:forEach>
                <j:if test="${hasEndorsed == 'false'}">
                    <ant:exclude name="**/*"/>
                </j:if>
            </ant:fileset>
        </ant:copy>
        <ant:mkdir dir="${geronimo.assembly.dest}/lib/ext"/>
        <ant:copy todir="${geronimo.assembly.dest}/lib/ext" flatten="true">
            <ant:fileset dir="${maven.repo.local}">
                <j:set var="hasExtension" value="false"/>
                <j:forEach var="artifact" items="${pom.artifacts}">
                    <j:set var="dependency" value="${artifact.dependency}"/>
                    <j:if test="${dependency.getProperty('geronimo.assemble') == 'extension'}">
                        <ant:include
                                name="${dependency.getArtifactDirectory()}/${dependency.getType()}s/${dependency.getArtifact()}"/>
                        <j:set var="hasExtension" value="true"/>
                    </j:if>
                </j:forEach>
                <j:if test="${hasExtension == 'false'}">
                    <ant:exclude name="**/*"/>
                </j:if>
            </ant:fileset>
        </ant:copy>
    </goal>

    <goal name="assemble:assemble-repository">
        <ant:mkdir dir="${geronimo.assembly.dest}/repository"/>
<<<<<<< HEAD
        <ant:copy todir="${geronimo.assembly.dest}/repository">
            <ant:fileset dir="${maven.repo.local}">
                <j:set var="hasRepo" value="false"/>
                <j:forEach var="artifact" items="${pom.artifacts}">
                    <j:set var="dependency" value="${artifact.dependency}"/>
                    <j:if test="${dependency.getProperty('geronimo.assemble') == 'repository' || dependency.getProperty('geronimo.assemble') == 'library' || dependency.getProperty('geronimo.assemble') == 'endorsed' || dependency.getProperty('geronimo.assemble') == 'extension'}">
                        <ant:include name="${dependency.getArtifactDirectory()}/${dependency.getType()}s/${dependency.getArtifact()}"/>
                        <j:set var="hasRepo" value="true"/>
                    </j:if>
                </j:forEach>
                <j:if test="${hasRepo == 'false'}">
                    <ant:exclude name="**/*"/>
                </j:if>
            </ant:fileset>
        </ant:copy>
=======
        <j:forEach var="artifact" items="${pom.artifacts}">
            <j:set var="dependency" value="${artifact.dependency}"/>
            <j:if test="${dependency.getProperty('geronimo.assemble') == 'repository' || dependency.getProperty('geronimo.assemble') == 'library' || dependency.getProperty('geronimo.assemble') == 'endorsed' || dependency.getProperty('geronimo.assemble') == 'extension'}">
                <assemble:repoCopier
                        targetRepositoryFile="${geronimo.assembly.dest}/repository"
                        sourceRepositoryFile="${maven.repo.local}"
                        groupId="${dependency.getGroupId()}"
                        artifactId="${dependency.getArtifactId()}"
                        version="${dependency.getVersion()}"
                        type="${dependency.getType()}"
                        />
            </j:if>
        </j:forEach>
>>>>>>> c9354487
    </goal>

    <goal name="assemble:assemble-unpack">
        <ant:mkdir dir="${geronimo.assembly.dest}"/>
        <j:set var="excludeManifest" value="false"/>
        <ant:unjar dest="${geronimo.assembly.dest}">
            <ant:fileset dir="${maven.repo.local}">
                <j:set var="hasUnpack" value="false"/>
                <j:forEach var="artifact" items="${pom.artifacts}">
                    <j:set var="dependency" value="${artifact.dependency}"/>
                    <j:if test="${dependency.getProperty('geronimo.assemble') == 'unpack'}">
                        <ant:include
                                name="${dependency.getArtifactDirectory()}/${dependency.getType()}s/${dependency.getArtifact()}"/>
                        <j:set var="hasUnpack" value="true"/>
                        <j:if test="${dependency.getProperty('geronimo.assemble.unpack.exclude.manifest') == 'true'}">
                            <j:set var="excludeManifest" value="true"/>
                        </j:if>
                    </j:if>
                </j:forEach>
                <j:if test="${hasUnpack == 'false'}">
                    <ant:exclude name="**/*"/>
                </j:if>
            </ant:fileset>
            <j:if test="${excludeManifest == 'true'}">
                <ant:patternset>
                    <!-- this exclude leaves an empty META-INF directory 
                         that we delete below -->
                    <ant:exclude name="META-INF/MANIFEST.MF"/>
                </ant:patternset>        
            </j:if>
        </ant:unjar>
        <j:if test="${excludeManifest == 'true'}">
           <ant:delete dir="${geronimo.assembly.dest}/META-INF"/>
        </j:if>
        <ant:chmod dir="${geronimo.assembly.dest}/bin" perm="ugo+x" includes="*.sh"/>
    </goal>

    <goal name="assemble:assemble-schemas">
        <!-- this is not ideal-->
        <ant:mkdir dir="${geronimo.assembly.dest}/schema"/>
        <ant:mkdir dir="${maven.build.dir}/schema"/>
        <ant:unjar dest="${maven.build.dir}/schema">
            <ant:patternset>
                <ant:include name="schemaorg_apache_xmlbeans/src/**/*.xsd"/>
                <!-- we put the dtds in, not xmlbeans -->
                <ant:include name="schemaorg_apache_xmlbeans/src/**/*.dtd"/>
            </ant:patternset>
            <ant:fileset dir="${geronimo.assembly.dest}/repository">
                <ant:include name="geronimo/geronimo*-builder/*/*.jar"/>
                <ant:include name="geronimo/geronimo-j2ee-schema/*/*.jar"/>
                <ant:include name="openejb/openejb*-builder/*/*.jar"/>
            </ant:fileset>
        </ant:unjar>
        <ant:copy todir="${geronimo.assembly.dest}/schema" flatten="true">
            <ant:fileset dir="${maven.build.dir}/schema">
                <ant:include name="**/*.xsd"/>
                <ant:include name="**/*.dtd"/>
            </ant:fileset>
        </ant:copy>
    </goal>


    <!-- todo automatically add libraries listed in an executable's MCP in the right place, relative to it -->
    <goal name="assemble:assemble-configurations">
        <ant:mkdir dir="${geronimo.assembly.dest}/repository"/>
        <j:forEach var="artifact" items="${pom.artifacts}">
            <j:set var="dependency" value="${artifact.dependency}"/>
            <j:if test="${dependency.type == 'car'}">
                <j:if test="${dependency.getProperty('geronimo.assemble') == 'install'}">
                    <assemble:installConfig
                            targetRoot="${geronimo.assembly.dest}"
                            targetConfigStore="config-store"
                            targetRepository="repository"
                            sourceRepository="${maven.repo.local}"
                            explicitResolutionLocation="${geronimo.assembly.explicit.versions}"
                            artifact="${dependency.getGroupId()}/${dependency.getArtifactId()}/${dependency.getVersion()}/${dependency.getType()}"/>
                </j:if>

                <!-- handle executable configs -->
                <j:if test="${dependency.getProperty('geronimo.assemble.executable') != null}">
                    <j:set var="exe"
                           value="${geronimo.assembly.dest}/${dependency.getProperty('geronimo.assemble.executable')}"/>
                    <ant:copy tofile="${exe}" file="${artifact.file}"/>
                    <ant:chmod file="${exe}" perm="ugo+rx"/>
                </j:if>
            </j:if>
        </j:forEach>
    </goal>

    <goal name="assemble:assemble-configurations-to-repo">
        <ant:mkdir dir="${geronimo.assembly.dest}/repository"/>
        <j:forEach var="artifact" items="${pom.artifacts}">
            <j:set var="dependency" value="${artifact.dependency}"/>
            <j:if test="${dependency.type == 'car'}">
                <j:if test="${dependency.getProperty('geronimo.assemble') == 'install'}">
                    <assemble:installConfig
                            targetRoot="${geronimo.assembly.dest}"
                            targetConfigStore="config-store"
                            targetRepository="repository"
                            sourceRepository="${maven.repo.local}"
                            explicitResolutionLocation="${geronimo.assembly.explicit.versions}"
                            artifact="${dependency.getGroupId()}/${dependency.getArtifactId()}/${dependency.getVersion()}/${dependency.getType()}"/>
                </j:if>

                <!-- handle executable configs -->
                <j:if test="${dependency.getProperty('geronimo.assemble.executable') != null}">
                    <j:set var="exe"
                           value="${geronimo.assembly.dest}/${dependency.getProperty('geronimo.assemble.executable')}"/>
                    <ant:copy tofile="${exe}" file="${artifact.file}"/>
                    <ant:chmod file="${exe}" perm="ugo+rx"/>
                </j:if>
            </j:if>
        </j:forEach>
    </goal>

    <goal name="assemble:assemble" prereqs="assemble:assemble-prepare" description="Assemble a Geronimo installation">
        <attainGoal name="assemble:assemble-repository"/>
        <attainGoal name="assemble:assemble-lib"/>
        <attainGoal name="assemble:assemble-unpack"/>
        <attainGoal name="assemble:assemble-configurations"/>
        <attainGoal name="assemble:assemble-schemas"/>
    </goal>

    <goal name="assemble:assemble-to-repo" prereqs="assemble:assemble-prepare"
          description="Assemble a Geronimo installation">
        <attainGoal name="assemble:assemble-repository"/>
        <attainGoal name="assemble:assemble-lib"/>
        <attainGoal name="assemble:assemble-unpack"/>
        <attainGoal name="assemble:assemble-configurations-to-repo"/>
        <attainGoal name="assemble:assemble-installer-helpers"/>
        <attainGoal name="assemble:assemble-schemas"/>
    </goal>
    <goal name="assemble:assemble-installer-helpers">
<<<<<<< HEAD
        <ant:copy todir="${geronimo.assembly.dest}/var/temp" >
           <ant:fileset file="${maven.repo.local}/geronimo/plugins/geronimo-assembly-plugin-${geronimo_assembly_plugin_version}.jar"/>
        </ant:copy>
        <ant:copy todir="${geronimo.assembly.dest}/var/temp" >
           <ant:fileset file="${maven.repo.local}/geronimo/jars/geronimo-installer-processing-${pom.currentVersion}.jar"/>
        </ant:copy>
        <j:set var="configStoreDir" value="${geronimo.assembly.dest}/config-store"/>
        <!--        <ant:delete dir="${configStoreDir}"/>-->
        <ant:mkdir dir="${configStoreDir}"/>
        <ant:mkdir dir="${geronimo.assembly.dest}/var/config"/>
        <j:file name="${geronimo.assembly.dest}/var/config/configure.xml" outputMode="xml" escapeText="false" trim="true" prettyPrint="false">
           &lt;!-- used only for install. This file may be removed. --&gt;
           &lt;configurations&gt;
        <j:set var="DS" value="$" />
        <j:set var="LB" value="{" />
        <j:set var="RB" value="}" />
        <j:forEach var="artifact" items="${pom.artifacts}">
            <!-- One for each configuration -->
            <j:set var="dependency" value="${artifact.dependency}"/>
            <j:if test="${dependency.type == 'car'}">

                    &lt;configuration&gt;
                <j:if test="${dependency.getProperty('geronimo.assemble') == 'install'}">
                    <j:set var="PACK" value="${dependency.getProperty('geronimo.pack')}"/>
                      &lt;artifact&gt;${dependency.getGroupId()}/${dependency.getArtifactId()}/${dependency.getVersion()}/${dependency.getType()}&lt;/artifact&gt;
                      &lt;selected&gt;${DS}${LB}${PACK}${RB}&lt;/selected&gt;
                </j:if>
                <!-- handle executable configs -->
                <j:if test="${dependency.getProperty('geronimo.assemble.executable') != null}">
                    <j:set var="exe" value="${dependency.getProperty('geronimo.assemble.executable')}"/>
                      &lt;executable&gt;${exe}&lt;/executable&gt;
                </j:if>
                    &lt;/configuration&gt;

            </j:if>
        </j:forEach>
           &lt;/configurations&gt;
=======
        <ant:copy todir="${geronimo.assembly.dest}/var/temp">
            <ant:fileset
                    file="${maven.repo.local}/geronimo/plugins/geronimo-assembly-plugin-${geronimo_assembly_plugin_version}.jar"/>
        </ant:copy>
        <ant:copy todir="${geronimo.assembly.dest}/var/temp">
            <ant:fileset
                    file="${maven.repo.local}/geronimo/jars/geronimo-installer-processing-${pom.currentVersion}.jar"/>
        </ant:copy>
        <ant:mkdir dir="${geronimo.assembly.dest}/var/config"/>
        <j:file name="${geronimo.assembly.dest}/var/config/configure.xml" outputMode="xml" escapeText="false"
                trim="true" prettyPrint="false">
            &lt;!-- used only for install. This file may be removed. --&gt;
            &lt;configurations&gt;
            <j:set var="DS" value="$"/>
            <j:set var="LB" value="{"/>
            <j:set var="RB" value="}"/>
            <j:forEach var="artifact" items="${pom.artifacts}">
                <!-- One for each configuration -->
                <j:set var="dependency" value="${artifact.dependency}"/>
                <j:if test="${dependency.type == 'car'}">

                    &lt;configuration&gt;
                    <j:if test="${dependency.getProperty('geronimo.assemble') == 'install'}">
                        <j:set var="PACK" value="${dependency.getProperty('geronimo.pack')}"/>
                        &lt;artifact&gt;${dependency.getGroupId()}/${dependency.getArtifactId()}/${dependency.getVersion()}/${dependency.getType()}&lt;/artifact&gt;
                        &lt;selected&gt;${DS}${LB}${PACK}${RB}&lt;/selected&gt;
                    </j:if>
                    <!-- handle executable configs -->
                    <j:if test="${dependency.getProperty('geronimo.assemble.executable') != null}">
                        <j:set var="exe" value="${dependency.getProperty('geronimo.assemble.executable')}"/>
                        &lt;executable&gt;${exe}&lt;/executable&gt;
                    </j:if>
                    &lt;/configuration&gt;

                </j:if>
            </j:forEach>
            &lt;/configurations&gt;
>>>>>>> c9354487
        </j:file>
    </goal>

    <goal name="assemble:jar-assembly" prereqs="assemble:assemble">
        <ant:jar jarfile="${maven.build.dir}/${maven.final.name}.jar" basedir="${geronimo.assembly.dest}"/>
    </goal>

    <goal name="assemble:package-assembly" prereqs="assemble:assemble" description="Build the binary distribution.">
        <!-- Create a tar.gz file
             Explicitly set execute permission on script files so builds on windows are consistent with unix -->

        <!-- Establish patternset used by later fixcrlf processing -->
<<<<<<< HEAD
        <ant:fileset dir="${geronimo.assembly.dest}" >
=======
        <ant:fileset dir="${geronimo.assembly.dest}">
>>>>>>> c9354487
            <!-- Patterns for text based files.  We don't touch *.bat as svn
                 should have eol-style set property to CRLF and *.sh we
                 force to have LF line endings (handle building on windows).  -->
            <ant:patternset id="geronimo.fixcrlf.patternset">
<<<<<<< HEAD
                <ant:include name="**/*.dtd" />
                <ant:include name="**/*.ent" />
                <ant:include name="**/*.htm" />
                <ant:include name="**/*.html" />
                <ant:include name="**/*.java" />
                <ant:include name="**/*.js" />
                <ant:include name="**/*.jsp" />
                <ant:include name="**/*.properties" />
                <ant:include name="**/*.sql" />
                <ant:include name="**/*.txt" />
                <ant:include name="**/*.wsdl" />
                <ant:include name="**/*.xml" />
                <ant:include name="**/*.xsd" />
                <ant:include name="**/*.xsl" />
                <ant:include name="STATUS" />
=======
                <ant:include name="**/*.dtd"/>
                <ant:include name="**/*.ent"/>
                <ant:include name="**/*.htm"/>
                <ant:include name="**/*.html"/>
                <ant:include name="**/*.java"/>
                <ant:include name="**/*.js"/>
                <ant:include name="**/*.jsp"/>
                <ant:include name="**/*.properties"/>
                <ant:include name="**/*.sql"/>
                <ant:include name="**/*.txt"/>
                <ant:include name="**/*.wsdl"/>
                <ant:include name="**/*.xml"/>
                <ant:include name="**/*.xsd"/>
                <ant:include name="**/*.xsl"/>
                <ant:include name="STATUS"/>
>>>>>>> c9354487
            </ant:patternset>
        </ant:fileset>

        <!-- ensure shell scripts have LF end of lines for both the
             tar.gz and zip file -->
        <ant:fixcrlf srcdir="${geronimo.assembly.dest}" eol="lf">
<<<<<<< HEAD
            <ant:include name="**/*.sh" />
=======
            <ant:include name="**/*.sh"/>
>>>>>>> c9354487
        </ant:fixcrlf>

        <!-- Create a zip file -->
        <j:if test="${context.getVariable('geronimo.assembly.zip') == 'true'}">
            <ant:echo>Preparing CRLF line endings in text based files for zip
<<<<<<< HEAD
            distribution</ant:echo>
=======
                distribution</ant:echo>
>>>>>>> c9354487
            <!-- The zip distribution shall have CRLF line
            endings and is targeted at Windows platforms.  Non-Windows platforms
            should use the tar distribution, as it contains extra file attributes
            such as permissions. Since we cannot assume we are running on a Windows
            platform, we fix line endings in the zip distribution to be CRLF's. -->
<<<<<<< HEAD
            <ant:fixcrlf  srcdir="${geronimo.assembly.dest}" eol="crlf">
=======
            <ant:fixcrlf srcdir="${geronimo.assembly.dest}" eol="crlf">
>>>>>>> c9354487
                <patternset refid="geronimo.fixcrlf.patternset"/>
            </ant:fixcrlf>

            <ant:zip zipfile="${maven.build.dir}/${maven.final.name}.zip">
                <ant:zipfileset dir="${geronimo.assembly.dest}/..">
                    <ant:include name="${geronimo.assembly.name}/**"/>
                    <ant:exclude name="${geronimo.assembly.name}/var/log/*.log"/>
                </ant:zipfileset>
            </ant:zip>
            <checksum file="${maven.build.dir}/${maven.final.name}.zip" algorithm="MD5" fileext=".md5"/>
            <checksum file="${maven.build.dir}/${maven.final.name}.zip" algorithm="SHA" fileext=".sha"/>
        </j:if>


        <j:if test="${context.getVariable('geronimo.assembly.tar') == 'true'}">
            <ant:echo>Preparing LF line endings in text based files for tar.gz distribution</ant:echo>

            <ant:fixcrlf srcdir="${geronimo.assembly.dest}" eol="lf">
                <patternset refid="geronimo.fixcrlf.patternset"/>
                <ant:include name="**/*.sh"/>
            </ant:fixcrlf>

            <ant:tar longfile="gnu" compression="gzip" tarfile="${maven.build.dir}/${maven.final.name}.tar.gz">
                <ant:tarfileset dir="${geronimo.assembly.dest}/..">
                    <ant:include name="${geronimo.assembly.name}/**"/>
                    <ant:exclude name="${geronimo.assembly.name}/var/log/*.log"/>
                    <ant:exclude name="${geronimo.assembly.name}/bin/*.sh"/>
                </ant:tarfileset>
                <ant:tarfileset dir="${geronimo.assembly.dest}/.." mode="755">
                    <ant:include name="${geronimo.assembly.name}/bin/*.sh"/>
                </ant:tarfileset>
            </ant:tar>
            <checksum file="${maven.build.dir}/${maven.final.name}.tar.gz" algorithm="MD5" fileext=".md5"/>
            <checksum file="${maven.build.dir}/${maven.final.name}.tar.gz" algorithm="SHA" fileext=".sha"/>
        </j:if>

        <!-- Ensure the files in the assembly directory are left with LF endings
             for Geronimo developers who may run Geronimo from there. -->
        <j:if test="${context.getVariable('geronimo.assembly.zip') == 'true'}">
            <j:if test="${context.getVariable('geronimo.assembly.tar') != 'true'}">
                <ant:fixcrlf srcdir="${geronimo.assembly.dest}" eol="lf">
                    <patternset refid="geronimo.fixcrlf.patternset"/>
                </ant:fixcrlf>
            </j:if>
        </j:if>
    </goal>

    <!-- Maven artifict tags are broken so we must copy by hand -->
    <goal name="assemble:install" description="Deploy a binary distribution" prereqs="clean,assemble:package-assembly">
        <j:if test="${context.getVariable('geronimo.assembly.tar') == 'true'}">
            <ant:mkdir dir="${maven.repo.local}/${pom.groupId}/distributions"/>
            <ant:copy file="${maven.build.dir}/${maven.final.name}.tar.gz"
                      todir="${maven.repo.local}/${pom.groupId}/distributions"/>
            <!--            <artifact:install-->
            <!--                artifact="${maven.build.dir}/${maven.final.name}.tar.gz"-->
            <!--                type="distribution-targz"-->
            <!--                project="${pom}"-->
        </j:if>

        <j:if test="${context.getVariable('geronimo.assembly.zip') == 'true'}">
            <ant:mkdir dir="${maven.repo.local}/${pom.groupId}/distributions"/>
            <ant:copy file="${maven.build.dir}/${maven.final.name}.zip"
                      todir="${maven.repo.local}/${pom.groupId}/distributions"/>
            <!--            <artifact:install-->
            <!--                artifact="${maven.build.dir}/${maven.final.name}.zip"-->
            <!--                type="distribution-zip"-->
            <!--                project="${pom}"-->
        </j:if>
    </goal>

    <!-- ================================================================== -->
    <!-- D E P L O Y   D I S T R I B U T I O N                              -->
    <!-- ================================================================== -->

    <!--    <goal name="geronimo:deploy-assembly" description="Deploy a binary distribution" prereqs="geronimo:package-assembly">-->
    <!--        <j:if test="${context.getVariable('geronimo.assembly.tar') == 'true'}">-->
    <!--            <artifact:deploy-->
    <!--                artifact="${maven.build.dir}/${maven.final.name}.tar.gz"-->
    <!--                type="distribution-targz"-->
    <!--                project="${pom}"-->
    <!--                typeHandler="${distTypeHandler}"/>-->
    <!--        </j:if>-->
    <!---->
    <!--        <j:if test="${context.getVariable('geronimo.assembly.zip') == 'true'}">-->
    <!--            <artifact:deploy-->
    <!--                artifact="${maven.build.dir}/${maven.final.name}.zip"-->
    <!--                type="distribution-zip"-->
    <!--                project="${pom}"-->
    <!--                typeHandler="${distTypeHandler}"/>-->
    <!--        </j:if>-->
    <!--    </goal>-->

    <!--    <goal name="geronimo:install-assembly" prereqs="geronimo:jar-assembly" description="Install an assembled Geronimo installation into the local repository">-->
    <!--        <artifact:install artifact="${maven.build.dir}/${maven.final.name}.jar" project="${pom}"/>-->
    <!--    </goal>-->

    <!--
        <goal name="geronimo:deploy-assembly" prereqs="geronimo:assemble" description="Deploy an assembled Geronimo installation into the remote repository">
            <artifact:deploy artifact="${maven.build.dir}/${maven.final.name}.jar" project="${pom}"/>
        </goal>
    -->
</project><|MERGE_RESOLUTION|>--- conflicted
+++ resolved
@@ -41,16 +41,12 @@
             <ant:fileset dir="${geronimo.assembly.src}"/>
         </ant:copy>
         <ant:mkdir dir="${geronimo.assembly.dest}/var/config"/>
-<<<<<<< HEAD
-        <velocity:merge basedir="${geronimo.assembly.src}/var/config" template="config.xml" name="${geronimo.assembly.dest}/var/config/config.xml"/>
-=======
         <velocity:merge basedir="${geronimo.assembly.src}/var/config" template="config.xml"
                         name="${geronimo.assembly.dest}/var/config/config.xml"/>
         <velocity:merge basedir="${geronimo.assembly.src}/var/config" template="config.xml"
                         name="${geronimo.assembly.dest}/var/config/config.xml.original"/>
         <velocity:merge basedir="${geronimo.assembly.src}/var/config" template="offline-deployer-list"
                         name="${geronimo.assembly.dest}/var/config/offline-deployer-list"/>
->>>>>>> c9354487
     </goal>
 
     <goal name="assemble:assemble-lib">
@@ -110,23 +106,6 @@
 
     <goal name="assemble:assemble-repository">
         <ant:mkdir dir="${geronimo.assembly.dest}/repository"/>
-<<<<<<< HEAD
-        <ant:copy todir="${geronimo.assembly.dest}/repository">
-            <ant:fileset dir="${maven.repo.local}">
-                <j:set var="hasRepo" value="false"/>
-                <j:forEach var="artifact" items="${pom.artifacts}">
-                    <j:set var="dependency" value="${artifact.dependency}"/>
-                    <j:if test="${dependency.getProperty('geronimo.assemble') == 'repository' || dependency.getProperty('geronimo.assemble') == 'library' || dependency.getProperty('geronimo.assemble') == 'endorsed' || dependency.getProperty('geronimo.assemble') == 'extension'}">
-                        <ant:include name="${dependency.getArtifactDirectory()}/${dependency.getType()}s/${dependency.getArtifact()}"/>
-                        <j:set var="hasRepo" value="true"/>
-                    </j:if>
-                </j:forEach>
-                <j:if test="${hasRepo == 'false'}">
-                    <ant:exclude name="**/*"/>
-                </j:if>
-            </ant:fileset>
-        </ant:copy>
-=======
         <j:forEach var="artifact" items="${pom.artifacts}">
             <j:set var="dependency" value="${artifact.dependency}"/>
             <j:if test="${dependency.getProperty('geronimo.assemble') == 'repository' || dependency.getProperty('geronimo.assemble') == 'library' || dependency.getProperty('geronimo.assemble') == 'endorsed' || dependency.getProperty('geronimo.assemble') == 'extension'}">
@@ -140,7 +119,6 @@
                         />
             </j:if>
         </j:forEach>
->>>>>>> c9354487
     </goal>
 
     <goal name="assemble:assemble-unpack">
@@ -274,45 +252,6 @@
         <attainGoal name="assemble:assemble-schemas"/>
     </goal>
     <goal name="assemble:assemble-installer-helpers">
-<<<<<<< HEAD
-        <ant:copy todir="${geronimo.assembly.dest}/var/temp" >
-           <ant:fileset file="${maven.repo.local}/geronimo/plugins/geronimo-assembly-plugin-${geronimo_assembly_plugin_version}.jar"/>
-        </ant:copy>
-        <ant:copy todir="${geronimo.assembly.dest}/var/temp" >
-           <ant:fileset file="${maven.repo.local}/geronimo/jars/geronimo-installer-processing-${pom.currentVersion}.jar"/>
-        </ant:copy>
-        <j:set var="configStoreDir" value="${geronimo.assembly.dest}/config-store"/>
-        <!--        <ant:delete dir="${configStoreDir}"/>-->
-        <ant:mkdir dir="${configStoreDir}"/>
-        <ant:mkdir dir="${geronimo.assembly.dest}/var/config"/>
-        <j:file name="${geronimo.assembly.dest}/var/config/configure.xml" outputMode="xml" escapeText="false" trim="true" prettyPrint="false">
-           &lt;!-- used only for install. This file may be removed. --&gt;
-           &lt;configurations&gt;
-        <j:set var="DS" value="$" />
-        <j:set var="LB" value="{" />
-        <j:set var="RB" value="}" />
-        <j:forEach var="artifact" items="${pom.artifacts}">
-            <!-- One for each configuration -->
-            <j:set var="dependency" value="${artifact.dependency}"/>
-            <j:if test="${dependency.type == 'car'}">
-
-                    &lt;configuration&gt;
-                <j:if test="${dependency.getProperty('geronimo.assemble') == 'install'}">
-                    <j:set var="PACK" value="${dependency.getProperty('geronimo.pack')}"/>
-                      &lt;artifact&gt;${dependency.getGroupId()}/${dependency.getArtifactId()}/${dependency.getVersion()}/${dependency.getType()}&lt;/artifact&gt;
-                      &lt;selected&gt;${DS}${LB}${PACK}${RB}&lt;/selected&gt;
-                </j:if>
-                <!-- handle executable configs -->
-                <j:if test="${dependency.getProperty('geronimo.assemble.executable') != null}">
-                    <j:set var="exe" value="${dependency.getProperty('geronimo.assemble.executable')}"/>
-                      &lt;executable&gt;${exe}&lt;/executable&gt;
-                </j:if>
-                    &lt;/configuration&gt;
-
-            </j:if>
-        </j:forEach>
-           &lt;/configurations&gt;
-=======
         <ant:copy todir="${geronimo.assembly.dest}/var/temp">
             <ant:fileset
                     file="${maven.repo.local}/geronimo/plugins/geronimo-assembly-plugin-${geronimo_assembly_plugin_version}.jar"/>
@@ -350,7 +289,6 @@
                 </j:if>
             </j:forEach>
             &lt;/configurations&gt;
->>>>>>> c9354487
         </j:file>
     </goal>
 
@@ -363,32 +301,11 @@
              Explicitly set execute permission on script files so builds on windows are consistent with unix -->
 
         <!-- Establish patternset used by later fixcrlf processing -->
-<<<<<<< HEAD
-        <ant:fileset dir="${geronimo.assembly.dest}" >
-=======
         <ant:fileset dir="${geronimo.assembly.dest}">
->>>>>>> c9354487
             <!-- Patterns for text based files.  We don't touch *.bat as svn
                  should have eol-style set property to CRLF and *.sh we
                  force to have LF line endings (handle building on windows).  -->
             <ant:patternset id="geronimo.fixcrlf.patternset">
-<<<<<<< HEAD
-                <ant:include name="**/*.dtd" />
-                <ant:include name="**/*.ent" />
-                <ant:include name="**/*.htm" />
-                <ant:include name="**/*.html" />
-                <ant:include name="**/*.java" />
-                <ant:include name="**/*.js" />
-                <ant:include name="**/*.jsp" />
-                <ant:include name="**/*.properties" />
-                <ant:include name="**/*.sql" />
-                <ant:include name="**/*.txt" />
-                <ant:include name="**/*.wsdl" />
-                <ant:include name="**/*.xml" />
-                <ant:include name="**/*.xsd" />
-                <ant:include name="**/*.xsl" />
-                <ant:include name="STATUS" />
-=======
                 <ant:include name="**/*.dtd"/>
                 <ant:include name="**/*.ent"/>
                 <ant:include name="**/*.htm"/>
@@ -404,38 +321,25 @@
                 <ant:include name="**/*.xsd"/>
                 <ant:include name="**/*.xsl"/>
                 <ant:include name="STATUS"/>
->>>>>>> c9354487
             </ant:patternset>
         </ant:fileset>
 
         <!-- ensure shell scripts have LF end of lines for both the
              tar.gz and zip file -->
         <ant:fixcrlf srcdir="${geronimo.assembly.dest}" eol="lf">
-<<<<<<< HEAD
-            <ant:include name="**/*.sh" />
-=======
             <ant:include name="**/*.sh"/>
->>>>>>> c9354487
         </ant:fixcrlf>
 
         <!-- Create a zip file -->
         <j:if test="${context.getVariable('geronimo.assembly.zip') == 'true'}">
             <ant:echo>Preparing CRLF line endings in text based files for zip
-<<<<<<< HEAD
-            distribution</ant:echo>
-=======
                 distribution</ant:echo>
->>>>>>> c9354487
             <!-- The zip distribution shall have CRLF line
             endings and is targeted at Windows platforms.  Non-Windows platforms
             should use the tar distribution, as it contains extra file attributes
             such as permissions. Since we cannot assume we are running on a Windows
             platform, we fix line endings in the zip distribution to be CRLF's. -->
-<<<<<<< HEAD
-            <ant:fixcrlf  srcdir="${geronimo.assembly.dest}" eol="crlf">
-=======
             <ant:fixcrlf srcdir="${geronimo.assembly.dest}" eol="crlf">
->>>>>>> c9354487
                 <patternset refid="geronimo.fixcrlf.patternset"/>
             </ant:fixcrlf>
 
