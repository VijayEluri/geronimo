--- conflicted
+++ resolved
@@ -86,25 +86,7 @@
                 <packaging.config.order>6</packaging.config.order>
             </properties>
         </dependency>
-        <dependency>
-            <groupId>geronimo</groupId>
-            <artifactId>client-deployer</artifactId>
-            <version>${geronimo_version}</version>
-            <type>car</type>
-        </dependency>
-        <dependency>
-            <groupId>geronimo</groupId>
-            <artifactId>openejb-deployer</artifactId>
-            <version>${geronimo_version}</version>
-            <type>car</type>
-        </dependency>
-        <dependency>
-            <groupId>geronimo</groupId>
-            <artifactId>axis-deployer</artifactId>
-            <version>${geronimo_version}</version>
-            <type>car</type>
-        </dependency>
- 
+
         <!-- parent config should be j2ee-server?-->
         <dependency>
             <groupId>geronimo</groupId>
@@ -188,8 +170,6 @@
         </dependency>
 
         <dependency>
-<<<<<<< HEAD
-=======
             <groupId>geronimo</groupId>
             <artifactId>jetty-deployer</artifactId>
             <version>${geronimo_version}</version>
@@ -197,7 +177,6 @@
         </dependency>
 
         <dependency>
->>>>>>> c9354487
             <groupId>org.apache.geronimo.specs</groupId>
             <artifactId>geronimo-j2ee_1.4_spec</artifactId>
             <version>${geronimo_spec_j2ee_version}</version>
@@ -274,15 +253,12 @@
             <version>${geronimo_version}</version>
         </dependency>
         <dependency>
-<<<<<<< HEAD
-=======
             <groupId>geronimo</groupId>
             <artifactId>geronimo-jetty</artifactId>
             <version>${geronimo_version}</version>
         </dependency>
 
         <dependency>
->>>>>>> c9354487
             <groupId>concurrent</groupId>
             <artifactId>concurrent</artifactId>
             <version>${concurrent_version}</version>
@@ -328,14 +304,6 @@
             <version>${asm_version}</version>
         </dependency>
         <dependency>
-<<<<<<< HEAD
-            <groupId>incubator-activemq</groupId>
-            <artifactId>activemq-gbean-management</artifactId>
-            <version>${activemq_version}</version>
-        </dependency>
-        <dependency>
-=======
->>>>>>> c9354487
             <groupId>activeio</groupId>
             <artifactId>activeio</artifactId>
             <version>${activeio_version}</version>
