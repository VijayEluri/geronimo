--- conflicted
+++ resolved
@@ -86,25 +86,7 @@
                 <packaging.config.order>6</packaging.config.order>
             </properties>
         </dependency>
-        <dependency>
-            <groupId>geronimo</groupId>
-            <artifactId>client-deployer</artifactId>
-            <version>${geronimo_version}</version>
-            <type>car</type>
-        </dependency>
-        <dependency>
-            <groupId>geronimo</groupId>
-            <artifactId>openejb-deployer</artifactId>
-            <version>${geronimo_version}</version>
-            <type>car</type>
-        </dependency>
-        <dependency>
-            <groupId>geronimo</groupId>
-            <artifactId>axis-deployer</artifactId>
-            <version>${geronimo_version}</version>
-            <type>car</type>
-        </dependency>
- 
+
         <!-- parent config -->
         <dependency>
             <groupId>geronimo</groupId>
@@ -114,15 +96,19 @@
         </dependency>
 
         <dependency>
-<<<<<<< HEAD
             <groupId>geronimo</groupId>
             <artifactId>geronimo-system</artifactId>
             <version>${geronimo_version}</version>
         </dependency>
 
         <dependency>
-=======
->>>>>>> c9354487
+            <groupId>geronimo</groupId>
+            <artifactId>jetty-deployer</artifactId>
+            <version>${geronimo_version}</version>
+            <type>car</type>
+        </dependency>
+
+        <dependency>
             <groupId>org.apache.geronimo.specs</groupId>
             <artifactId>geronimo-j2ee_1.4_spec</artifactId>
             <version>${geronimo_spec_j2ee_version}</version>
@@ -198,14 +184,11 @@
             <artifactId>geronimo-axis</artifactId>
             <version>${geronimo_version}</version>
         </dependency>
-<<<<<<< HEAD
-=======
         <dependency>
             <groupId>geronimo</groupId>
             <artifactId>geronimo-jetty</artifactId>
             <version>${geronimo_version}</version>
         </dependency>
->>>>>>> c9354487
 
         <dependency>
             <groupId>concurrent</groupId>
@@ -253,19 +236,10 @@
             <version>${asm_version}</version>
         </dependency>
         <dependency>
-<<<<<<< HEAD
-            <groupId>incubator-activemq</groupId>
-            <artifactId>activemq-gbean-management</artifactId>
-            <version>${activemq_version}</version>
-        </dependency>
-        <dependency>
-=======
->>>>>>> c9354487
             <groupId>activeio</groupId>
             <artifactId>activeio</artifactId>
             <version>${activeio_version}</version>
         </dependency>
-
         <dependency>
             <groupId>geronimo-samples</groupId>
             <artifactId>geronimo-servlet-examples-tomcat</artifactId>
