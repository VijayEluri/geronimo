<?xml version="1.0" encoding="UTF-8"?>
<!--

    Copyright 2004-2005 The Apache Software Foundation

    Licensed under the Apache License, Version 2.0 (the "License");
    you may not use this file except in compliance with the License.
    You may obtain a copy of the License at

       http://www.apache.org/licenses/LICENSE-2.0

    Unless required by applicable law or agreed to in writing, software
    distributed under the License is distributed on an "AS IS" BASIS,
    WITHOUT WARRANTIES OR CONDITIONS OF ANY KIND, either express or implied.
    See the License for the specific language governing permissions and
    limitations under the License.
-->

<!-- $Rev$ $Date$ -->
<<<<<<< HEAD
=======

<web-app xmlns="http://geronimo.apache.org/xml/ns/j2ee/web/tomcat-1.1"
>>>>>>> c9354487

    >

    <context-root>/</context-root>
</web-app><|MERGE_RESOLUTION|>--- conflicted
+++ resolved
@@ -17,11 +17,8 @@
 -->
 
 <!-- $Rev$ $Date$ -->
-<<<<<<< HEAD
-=======
 
 <web-app xmlns="http://geronimo.apache.org/xml/ns/j2ee/web/tomcat-1.1"
->>>>>>> c9354487
 
     >
 
