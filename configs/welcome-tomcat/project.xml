--- conflicted
+++ resolved
@@ -61,46 +61,30 @@
         </dependency>
         <dependency>
             <groupId>geronimo</groupId>
-<<<<<<< HEAD
+            <artifactId>openejb-deployer</artifactId>
+            <version>${geronimo_version}</version>
+            <type>car</type>
+            <properties>
+                <packaging.config.order>4</packaging.config.order>
+            </properties>
+        </dependency>
+        <dependency>
+            <groupId>geronimo</groupId>
+            <artifactId>axis-deployer</artifactId>
+            <version>${geronimo_version}</version>
+            <type>car</type>
+            <properties>
+                <packaging.config.order>5</packaging.config.order>
+            </properties>
+        </dependency>
+        <dependency>
+            <groupId>geronimo</groupId>
             <artifactId>client-deployer</artifactId>
-=======
-            <artifactId>openejb-deployer</artifactId>
->>>>>>> c9354487
-            <version>${geronimo_version}</version>
-            <type>car</type>
-            <properties>
-                <packaging.config.order>4</packaging.config.order>
-            </properties>
-        </dependency>
-        <dependency>
-            <groupId>geronimo</groupId>
-<<<<<<< HEAD
-            <artifactId>openejb-deployer</artifactId>
-            <version>${geronimo_version}</version>
-            <type>car</type>
-        </dependency>
-        <dependency>
-            <groupId>geronimo</groupId>
-            <artifactId>axis-deployer</artifactId>
-            <version>${geronimo_version}</version>
-            <type>car</type>
-=======
-            <artifactId>axis-deployer</artifactId>
-            <version>${geronimo_version}</version>
-            <type>car</type>
-            <properties>
-                <packaging.config.order>5</packaging.config.order>
-            </properties>
-        </dependency>
-        <dependency>
-            <groupId>geronimo</groupId>
-            <artifactId>client-deployer</artifactId>
             <version>${geronimo_version}</version>
             <type>car</type>
             <properties>
                 <packaging.config.order>6</packaging.config.order>
             </properties>
->>>>>>> c9354487
         </dependency>
 
         <!-- parent config -->
@@ -194,15 +178,12 @@
             <version>${geronimo_version}</version>
         </dependency>
         <dependency>
-<<<<<<< HEAD
-=======
             <groupId>geronimo</groupId>
             <artifactId>geronimo-tomcat</artifactId>
             <version>${geronimo_version}</version>
         </dependency>
 
         <dependency>
->>>>>>> c9354487
             <groupId>concurrent</groupId>
             <artifactId>concurrent</artifactId>
             <version>${concurrent_version}</version>
@@ -248,19 +229,10 @@
             <version>${asm_version}</version>
         </dependency>
         <dependency>
-<<<<<<< HEAD
-            <groupId>incubator-activemq</groupId>
-            <artifactId>activemq-gbean-management</artifactId>
-            <version>${activemq_version}</version>
-        </dependency>
-        <dependency>
-=======
->>>>>>> c9354487
             <groupId>activeio</groupId>
             <artifactId>activeio</artifactId>
             <version>${activeio_version}</version>
         </dependency>
 
-
     </dependencies>
 </project>
