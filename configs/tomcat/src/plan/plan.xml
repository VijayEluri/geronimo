--- conflicted
+++ resolved
@@ -151,11 +151,7 @@
         </reference>
         <references name="LogGBeans">
             <pattern>
-<<<<<<< HEAD
-                <gbean-name>geronimo.server:name=FirstValve,*</gbean-name>
-=======
                 <name>FirstValve</name>
->>>>>>> c9354487
             </pattern>
         </references>
     </gbean>
