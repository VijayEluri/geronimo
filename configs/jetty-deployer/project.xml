--- conflicted
+++ resolved
@@ -199,13 +199,8 @@
             <version>${asm_version}</version>
         </dependency>
         <dependency>
-<<<<<<< HEAD
-            <groupId>incubator-activemq</groupId>
-            <artifactId>activemq-gbean-management</artifactId>
-=======
             <groupId>activemq</groupId>
             <artifactId>activemq-gbean-management-g1_1</artifactId>
->>>>>>> c9354487
             <version>${activemq_version}</version>
         </dependency>
         <dependency>
