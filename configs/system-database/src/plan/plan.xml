<?xml version="1.0" encoding="UTF-8"?>
<!--

    Copyright 2004-2005 The Apache Software Foundation

    Licensed under the Apache License, Version 2.0 (the "License");
    you may not use this file except in compliance with the License.
    You may obtain a copy of the License at

       http://www.apache.org/licenses/LICENSE-2.0

    Unless required by applicable law or agreed to in writing, software
    distributed under the License is distributed on an "AS IS" BASIS,
    WITHOUT WARRANTIES OR CONDITIONS OF ANY KIND, either express or implied.
    See the License for the specific language governing permissions and
    limitations under the License.
-->

<!-- $Rev$ $Date$ -->
<<<<<<< HEAD
=======

<connector xmlns="http://geronimo.apache.org/xml/ns/j2ee/connector-1.1"
>>>>>>> c9354487

          >
    <resourceadapter>
        <outbound-resourceadapter>
            <connection-definition>
                <connectionfactory-interface>javax.sql.DataSource</connectionfactory-interface>
                <connectiondefinition-instance>
                    <name>SystemDatasource</name>
                    <config-property-setting name="UserName"></config-property-setting>
                    <config-property-setting name="Password"></config-property-setting>
                    <config-property-setting name="DatabaseName">SystemDatabase</config-property-setting>
                    <config-property-setting name="CreateDatabase">true</config-property-setting>
                    <connectionmanager>
                        <xa-transaction>
                            <transaction-caching/>
                        </xa-transaction>
                        <single-pool>
                            <max-size>100</max-size>
                            <blocking-timeout-milliseconds>5000</blocking-timeout-milliseconds>
                            <match-one/>
                        </single-pool>
                    </connectionmanager>
                </connectiondefinition-instance>
            </connection-definition>
        </outbound-resourceadapter>
    </resourceadapter>

    <gbean name="DerbySystem" class="org.apache.geronimo.derby.DerbySystemGBean">
        <reference name="ServerInfo"><name>ServerInfo</name></reference>
        <attribute name="derbySystemHome">var/derby</attribute>
    </gbean>
    <gbean name="DerbyNetwork" class="org.apache.geronimo.derby.DerbyNetworkGBean">
        <reference name="derbySystem"><name>DerbySystem</name></reference>
        <attribute name="host">localhost</attribute>
        <attribute name="port">1527</attribute>
    </gbean>
    <gbean name="DerbyLog" class="org.apache.geronimo.derby.DerbyLogGBean">
<<<<<<< HEAD
        <reference name="DerbySystem"><moduleType>J2EEModule</moduleType><name>DerbySystem</name></reference>
=======
        <reference name="DerbySystem"><name>DerbySystem</name></reference>
>>>>>>> c9354487
    </gbean>

    <gbean name="TransactionalThreadPooledTimer" class="org.apache.geronimo.timer.jdbc.JDBCStoreThreadPooledTransactionalTimer">
        <attribute name="repeatCount">5</attribute>
        <reference name="TransactionContextManager"><name>TransactionContextManager</name></reference>
        <reference name="ManagedConnectionFactoryWrapper"><name>SystemDatasource</name></reference>
        <reference name="ThreadPool"><name>DefaultThreadPool</name></reference>
        <dependency><name>DerbySystem</name></dependency>
    </gbean>

    <gbean name="NonTransactionalThreadPooledTimer" class="org.apache.geronimo.timer.jdbc.JDBCStoreThreadPooledNonTransactionalTimer">
        <reference name="TransactionContextManager"><name>TransactionContextManager</name></reference>
        <reference name="ManagedConnectionFactoryWrapper"><name>SystemDatasource</name></reference>
        <reference name="ThreadPool"><name>DefaultThreadPool</name></reference>
        <dependency><name>DerbySystem</name></dependency>
    </gbean>

</connector><|MERGE_RESOLUTION|>--- conflicted
+++ resolved
@@ -17,11 +17,8 @@
 -->
 
 <!-- $Rev$ $Date$ -->
-<<<<<<< HEAD
-=======
 
 <connector xmlns="http://geronimo.apache.org/xml/ns/j2ee/connector-1.1"
->>>>>>> c9354487
 
           >
     <resourceadapter>
@@ -59,11 +56,7 @@
         <attribute name="port">1527</attribute>
     </gbean>
     <gbean name="DerbyLog" class="org.apache.geronimo.derby.DerbyLogGBean">
-<<<<<<< HEAD
-        <reference name="DerbySystem"><moduleType>J2EEModule</moduleType><name>DerbySystem</name></reference>
-=======
         <reference name="DerbySystem"><name>DerbySystem</name></reference>
->>>>>>> c9354487
     </gbean>
 
     <gbean name="TransactionalThreadPooledTimer" class="org.apache.geronimo.timer.jdbc.JDBCStoreThreadPooledTransactionalTimer">
