<?xml version="1.0" encoding="UTF-8"?>
<!--

    Copyright 2004 The Apache Software Foundation

    Licensed under the Apache License, Version 2.0 (the "License");
    you may not use this file except in compliance with the License.
    You may obtain a copy of the License at

       http://www.apache.org/licenses/LICENSE-2.0

    Unless required by applicable law or agreed to in writing, software
    distributed under the License is distributed on an "AS IS" BASIS,
    WITHOUT WARRANTIES OR CONDITIONS OF ANY KIND, either express or implied.
    See the License for the specific language governing permissions and
    limitations under the License.
-->


<!--
Configuration for the innermost ring of a Geronimo server.
This module should only contain critical services needed to
run other Configurations - for example, the ServerInfo, Logging
and Repository services used to load them.

This module should *NOT* be used to provide server or application
specific services - those should be provided by children.
-->
<module xmlns="http://geronimo.apache.org/xml/ns/deployment-1.1">
  <!-- ServerInfo service -->
  <gbean name="ServerInfo" class="org.apache.geronimo.system.serverinfo.BasicServerInfo"/>

  <!--Repository-->
  <gbean name="Repository" class="org.apache.geronimo.system.repository.Maven2Repository">
    <attribute name="root">repository/</attribute>
    <reference name="ServerInfo">
      <name>ServerInfo</name>
    </reference>
  </gbean>

<<<<<<< HEAD
    <!-- Configuration Manager service -->
    <gbean name="ConfigurationManager" class="org.apache.geronimo.kernel.config.EditableConfigurationManagerImpl">
        <reference name="Stores">
            <gbean-name>*:j2eeType=ConfigurationStore,*</gbean-name>
        </reference>
        <reference name="AttributeStore">
            <name>AttributeManager</name>
        </reference>
        <reference name="PersistentConfigurationList">
            <type>AttributeStore</type>
            <name>AttributeManager</name>
        </reference>
    </gbean>
=======
  <!--Configuration Store service-->
  <gbean name="Local" class="org.apache.geronimo.system.configuration.RepositoryConfigurationStore">
    <reference name="Repository">
      <name>Repository</name>
    </reference>
  </gbean>
>>>>>>> c9354487

  <!--User-editable attribute service-->
  <gbean name="AttributeManager" class="org.apache.geronimo.system.configuration.LocalAttributeManager">
    <reference name="ServerInfo">
      <name>ServerInfo</name>
    </reference>
    <attribute name="configFile">var/config/config.xml</attribute>
  </gbean>

  <!-- ArtifactManager -->
  <gbean name="ArtifactManager" class="org.apache.geronimo.kernel.repository.DefaultArtifactManager"/>

<<<<<<< HEAD
    <!-- Repository -->
    <gbean name="Repository" class="org.apache.geronimo.system.repository.FileSystemRepository">
        <attribute name="root">repository/</attribute>
        <reference name="ServerInfo">
            <name>ServerInfo</name>
        </reference>
    </gbean>

    <!-- Configuration Installer -->
    <gbean name="ConfigurationInstaller" class="org.apache.geronimo.system.configuration.ConfigInstallerGBean">
        <reference name="DependencyInstallTarget">
            <name>Repository</name>
        </reference>
        <reference name="ConfigurationInstallTarget">
            <name>Local</name>
        </reference>
        <references name="AllConfigStores">
          <pattern>
            <gbean-name>*:j2eeType=ConfigurationStore,*</gbean-name>
          </pattern>
        </references>
        <reference name="ServerInfo">
            <name>ServerInfo</name>
        </reference>
    </gbean>

    <!-- Logging service -->
    <gbean name="Logger" class="org.apache.geronimo.system.logging.log4j.Log4jService">
        <attribute name="configFileName">var/log/server-log4j.properties</attribute>
        <attribute name="refreshPeriodSeconds">60</attribute>
        <reference name="ServerInfo">
            <name>ServerInfo</name>
        </reference>
    </gbean>
</configuration>
=======
  <!-- ArtifactResolver -->
  <gbean name="ArtifactResolver" class="org.apache.geronimo.kernel.repository.DefaultArtifactResolver">
    <reference name="ArtifactManager">
      <name>ArtifactManager</name>
    </reference>
    <reference name="Repositories">
      <!--<gbean-name>*:name=Repository,*</gbean-name>-->
    </reference>
  </gbean>

  <!--Configuration Manager service-->
  <gbean name="ConfigurationManager" class="org.apache.geronimo.kernel.config.EditableKernelConfigurationManager">
    <reference name="Repositories">
    </reference>
    <reference name="Stores">
    </reference>
    <reference name="AttributeStore">
      <name>AttributeManager</name>
    </reference>
    <reference name="PersistentConfigurationList">
      <type>AttributeStore</type>
      <name>AttributeManager</name>
    </reference>
    <reference name="ArtifactManager">
      <name>ArtifactManager</name>
    </reference>
    <reference name="ArtifactResolver">
      <name>ArtifactResolver</name>
    </reference>
  </gbean>

  <!-- Logging service -->
  <gbean name="Logger" class="org.apache.geronimo.system.logging.log4j.Log4jService">
    <attribute name="configFileName">var/log/server-log4j.properties</attribute>
    <attribute name="refreshPeriodSeconds">60</attribute>
    <reference name="ServerInfo">
      <name>ServerInfo</name>
    </reference>
  </gbean>
</module>
>>>>>>> c9354487
<|MERGE_RESOLUTION|>--- conflicted
+++ resolved
@@ -38,28 +38,12 @@
     </reference>
   </gbean>
 
-<<<<<<< HEAD
-    <!-- Configuration Manager service -->
-    <gbean name="ConfigurationManager" class="org.apache.geronimo.kernel.config.EditableConfigurationManagerImpl">
-        <reference name="Stores">
-            <gbean-name>*:j2eeType=ConfigurationStore,*</gbean-name>
-        </reference>
-        <reference name="AttributeStore">
-            <name>AttributeManager</name>
-        </reference>
-        <reference name="PersistentConfigurationList">
-            <type>AttributeStore</type>
-            <name>AttributeManager</name>
-        </reference>
-    </gbean>
-=======
   <!--Configuration Store service-->
   <gbean name="Local" class="org.apache.geronimo.system.configuration.RepositoryConfigurationStore">
     <reference name="Repository">
       <name>Repository</name>
     </reference>
   </gbean>
->>>>>>> c9354487
 
   <!--User-editable attribute service-->
   <gbean name="AttributeManager" class="org.apache.geronimo.system.configuration.LocalAttributeManager">
@@ -72,43 +56,6 @@
   <!-- ArtifactManager -->
   <gbean name="ArtifactManager" class="org.apache.geronimo.kernel.repository.DefaultArtifactManager"/>
 
-<<<<<<< HEAD
-    <!-- Repository -->
-    <gbean name="Repository" class="org.apache.geronimo.system.repository.FileSystemRepository">
-        <attribute name="root">repository/</attribute>
-        <reference name="ServerInfo">
-            <name>ServerInfo</name>
-        </reference>
-    </gbean>
-
-    <!-- Configuration Installer -->
-    <gbean name="ConfigurationInstaller" class="org.apache.geronimo.system.configuration.ConfigInstallerGBean">
-        <reference name="DependencyInstallTarget">
-            <name>Repository</name>
-        </reference>
-        <reference name="ConfigurationInstallTarget">
-            <name>Local</name>
-        </reference>
-        <references name="AllConfigStores">
-          <pattern>
-            <gbean-name>*:j2eeType=ConfigurationStore,*</gbean-name>
-          </pattern>
-        </references>
-        <reference name="ServerInfo">
-            <name>ServerInfo</name>
-        </reference>
-    </gbean>
-
-    <!-- Logging service -->
-    <gbean name="Logger" class="org.apache.geronimo.system.logging.log4j.Log4jService">
-        <attribute name="configFileName">var/log/server-log4j.properties</attribute>
-        <attribute name="refreshPeriodSeconds">60</attribute>
-        <reference name="ServerInfo">
-            <name>ServerInfo</name>
-        </reference>
-    </gbean>
-</configuration>
-=======
   <!-- ArtifactResolver -->
   <gbean name="ArtifactResolver" class="org.apache.geronimo.kernel.repository.DefaultArtifactResolver">
     <reference name="ArtifactManager">
@@ -148,5 +95,4 @@
       <name>ServerInfo</name>
     </reference>
   </gbean>
-</module>
->>>>>>> c9354487
+</module>