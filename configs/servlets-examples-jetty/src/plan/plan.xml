<?xml version="1.0" encoding="UTF-8"?>
<!--

    Copyright 2004-2005 The Apache Software Foundation

    Licensed under the Apache License, Version 2.0 (the "License");
    you may not use this file except in compliance with the License.
    You may obtain a copy of the License at

       http://www.apache.org/licenses/LICENSE-2.0

    Unless required by applicable law or agreed to in writing, software
    distributed under the License is distributed on an "AS IS" BASIS,
    WITHOUT WARRANTIES OR CONDITIONS OF ANY KIND, either express or implied.
    See the License for the specific language governing permissions and
    limitations under the License.
-->

<!-- $Rev$ $Date$ -->
<<<<<<< HEAD
=======

<web-app xmlns="http://geronimo.apache.org/xml/ns/j2ee/web/jetty-1.1"
>>>>>>> c9354487

    >

    <context-root>/servlets-examples</context-root>
<<<<<<< HEAD
    <context-priority-classloader>false</context-priority-classloader>
    <security-realm-name>geronimo-properties-realm</security-realm-name>
    <security>
        <default-principal realm-name="geronimo-properties-realm">
            <principal class="org.apache.geronimo.security.realm.providers.GeronimoUserPrincipal"
                       name="user"/>
        </default-principal>
=======
    <security-realm-name>geronimo-properties-realm</security-realm-name>
    <security>
        <default-principal>
            <principal name="anonymous" class="org.apache.geronimo.security.realm.providers.GeronimoUserPrincipal" />
        </default-principal>
        <role-mappings>
            <role role-name="tomcat">
                <principal name="admin" class="org.apache.geronimo.security.realm.providers.GeronimoGroupPrincipal" />
            </role>
        </role-mappings>
>>>>>>> c9354487
    </security>
</web-app><|MERGE_RESOLUTION|>--- conflicted
+++ resolved
@@ -17,24 +17,12 @@
 -->
 
 <!-- $Rev$ $Date$ -->
-<<<<<<< HEAD
-=======
 
 <web-app xmlns="http://geronimo.apache.org/xml/ns/j2ee/web/jetty-1.1"
->>>>>>> c9354487
 
     >
 
     <context-root>/servlets-examples</context-root>
-<<<<<<< HEAD
-    <context-priority-classloader>false</context-priority-classloader>
-    <security-realm-name>geronimo-properties-realm</security-realm-name>
-    <security>
-        <default-principal realm-name="geronimo-properties-realm">
-            <principal class="org.apache.geronimo.security.realm.providers.GeronimoUserPrincipal"
-                       name="user"/>
-        </default-principal>
-=======
     <security-realm-name>geronimo-properties-realm</security-realm-name>
     <security>
         <default-principal>
@@ -45,6 +33,5 @@
                 <principal name="admin" class="org.apache.geronimo.security.realm.providers.GeronimoGroupPrincipal" />
             </role>
         </role-mappings>
->>>>>>> c9354487
     </security>
 </web-app>