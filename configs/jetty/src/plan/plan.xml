--- conflicted
+++ resolved
@@ -31,8 +31,7 @@
          plan and thinks they might belong in the console plan.  Aaron thinks
          they definitely don't belong in the console plan, but could go into
          a management layer plan. -->
-    <gbean name="JettyWebManager" class="org.apache.geronimo.jetty.JettyManagerImpl">
-    </gbean>
+    <gbean name="JettyWebManager" class="org.apache.geronimo.jetty.JettyManagerImpl"/>
 
     <gbean name="JettyAccessLogManager" class="org.apache.geronimo.jetty.requestlog.JettyLogManagerImpl">
         <references name="LogGBeans">
@@ -42,10 +41,6 @@
             </pattern>
         </references>
         <reference name="ServerInfo">
-<<<<<<< HEAD
-            <module>geronimo/j2ee-system/${pom.currentVersion}/car</module>
-=======
->>>>>>> c9354487
             <name>ServerInfo</name>
         </reference>
     </gbean>
@@ -53,14 +48,9 @@
 
     <!-- default WAR container using Jetty -->
     <gbean name="JettyWebContainer" class="org.apache.geronimo.jetty.JettyContainerImpl">
-<<<<<<< HEAD
-        <attribute name="localSessionManager"></attribute>
-        <attribute name="distributableSessionManager">org.codehaus.wadi.jetty5.JettyManager</attribute>
-=======
       <reference name="WebManager">
         <name>JettyWebManager</name>
       </reference>
->>>>>>> c9354487
     </gbean>
 
     <gbean name="JettyRequestLog" class="org.apache.geronimo.jetty.requestlog.NCSARequestLog">
@@ -82,11 +72,7 @@
             <name>JettyWebContainer</name>
         </reference>
         <attribute name="maxThreads">150</attribute>
-<<<<<<< HEAD
-        <attribute name="minThreads">10</attribute>
-=======
         <attribute name="minThreads">25</attribute>
->>>>>>> c9354487
         <attribute name="lowThreads">25</attribute>
         <attribute name="maxIdleTimeMs">30000</attribute>
         <attribute name="lowThreadsMaxIdleTimeMs">800</attribute>
@@ -117,10 +103,6 @@
             <name>JettyWebContainer</name>
         </reference>
         <reference name="KeystoreManager">
-<<<<<<< HEAD
-            <module>geronimo/j2ee-security/${pom.currentVersion}/car</module>
-=======
->>>>>>> c9354487
             <name>KeystoreManager</name>
         </reference>
     </gbean>
