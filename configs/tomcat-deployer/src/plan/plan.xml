--- conflicted
+++ resolved
@@ -21,24 +21,6 @@
 <module xmlns="http://geronimo.apache.org/xml/ns/deployment-1.1">
 
     <gbean name="TomcatWebBuilder" class="org.apache.geronimo.tomcat.deployment.TomcatModuleBuilder">
-<<<<<<< HEAD
-        <attribute name="defaultParentId">${pom.groupId}/j2ee-server/${pom.currentVersion}/car,${pom.groupId}/tomcat/${pom.currentVersion}/car,${pom.groupId}/axis/${pom.currentVersion}/car</attribute>
-        <attribute name="defaultContextPriorityClassloader">false</attribute>
-        <attribute name="tomcatContainerObjectName">geronimo.server:name=TomcatWebContainer,*</attribute>
-        <references name="WebServiceBuilder">
-            <pattern>
-                <module>*</module>
-                <name>WebServiceBuilder</name>
-            </pattern>
-            <pattern>
-                <module>*</module>
-                <name>UnavailableWebServiceBuilder</name>
-            </pattern>
-        </references>
-        <reference name="Repository">
-            <gbean-name>*:name=Repository,*</gbean-name>
-        </reference>
-=======
         <attribute name="tomcatContainerName">?name=TomcatWebContainer</attribute>
         <references name="WebServiceBuilder">
             <pattern>
@@ -82,7 +64,6 @@
                 </non-overridable-classes>
             </environment>
         </xml-attribute>
->>>>>>> c9354487
     </gbean>
 
 </module>