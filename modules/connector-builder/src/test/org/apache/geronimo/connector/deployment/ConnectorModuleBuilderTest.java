--- conflicted
+++ resolved
@@ -111,16 +111,12 @@
 
     private EJBReferenceBuilder ejbReferenceBuilder = new EJBReferenceBuilder() {
 
-<<<<<<< HEAD
-        public Reference getImplicitEJBRemoteRef(URI module, String refName, boolean isSession, String home, String remote, NamingContext context) {
-=======
 
         public Reference createCORBAReference(Configuration configuration, AbstractNameQuery containerNameQuery, URI nsCorbaloc, String objectName, String home) {
             return null;
         }
 
         public Reference createEJBRemoteRef(String refName, Configuration configuration, String name, String requiredModule, String optionalModule, Artifact targetConfigId, AbstractNameQuery query, boolean isSession, String home, String remote) {
->>>>>>> c9354487
             return null;
         }
 
@@ -166,10 +162,6 @@
         JarFile rarFile = null;
         try {
             rarFile = DeploymentUtil.createJarFile(new File(basedir, "target/test-ear-noger.ear"));
-<<<<<<< HEAD
-            EARConfigBuilder configBuilder = new EARConfigBuilder(defaultParentId, null, null, connectionTrackerName, null, null, null, null, null, ejbReferenceBuilder, null, new ConnectorModuleBuilder(defaultParentId, defaultMaxSize, defaultMinSize, defaultBlockingTimeoutMilliseconds, defaultidleTimeoutMinutes, defaultXATransactionCaching, defaultXAThreadCaching, repository, kernel), resourceReferenceBuilder, null, serviceReferenceBuilder, kernel);
-            File tempDir = null;
-=======
             EARConfigBuilder configBuilder = new EARConfigBuilder(defaultEnvironment, transactionContextManagerName, connectionTrackerName, null, null, null, new AbstractNameQuery(serverName, J2EEServerImpl.GBEAN_INFO.getInterfaces()), null, null, ejbReferenceBuilder, null,
                     new ConnectorModuleBuilder(defaultEnvironment, defaultMaxSize, defaultMinSize, defaultBlockingTimeoutMilliseconds, defaultidleTimeoutMinutes, defaultXATransactionCaching, defaultXAThreadCaching),
                     resourceReferenceBuilder, null, serviceReferenceBuilder, kernel.getNaming());
@@ -177,7 +169,6 @@
             DeploymentContext context = null;
             ArtifactManager artifactManager = new DefaultArtifactManager();
             ArtifactResolver artifactResolver = new DefaultArtifactResolver(artifactManager, Collections.EMPTY_SET, null);
->>>>>>> c9354487
             try {
                 File planFile = new File(basedir, "src/test-data/data/external-application-plan.xml");
                 ModuleIDBuilder idBuilder = new ModuleIDBuilder();
@@ -377,13 +368,7 @@
                         null,
                         null,
                         null,
-<<<<<<< HEAD
-                        null, new RefContext(ejbReferenceBuilder,
-                                moduleBuilder,
-                                serviceReferenceBuilder, kernel));
-=======
                         new RefContext(ejbReferenceBuilder, moduleBuilder, serviceReferenceBuilder));
->>>>>>> c9354487
 
                 action.install(moduleBuilder, earContext, module, configurationStore);
                 earContext.getClassLoader();
@@ -542,10 +527,6 @@
 
     protected void setUp() throws Exception {
         super.setUp();
-<<<<<<< HEAD
-        configurationManagerName = new ObjectName(":j2eeType=ConfigurationManager,name=Basic");
-        defaultParentId = new URI[]{new URI("org/apache/geronimo/Server")};
-=======
         kernel = KernelFactory.newInstance().createKernel("test");
         kernel.boot();
 
@@ -594,7 +575,6 @@
     protected void tearDown() throws Exception {
         kernel.shutdown();
         super.tearDown();
->>>>>>> c9354487
     }
 
     private abstract class InstallAction {
