--- conflicted
+++ resolved
@@ -21,38 +21,21 @@
 import java.util.Collections;
 import java.util.HashSet;
 import java.util.Iterator;
-<<<<<<< HEAD
-import java.util.List;
-import java.util.ArrayList;
-import java.util.Map;
-import java.util.LinkedHashMap;
-import java.util.Arrays;
-import java.util.Collections;
-=======
 import java.util.LinkedHashMap;
 import java.util.List;
 import java.util.Map;
 import java.util.Set;
->>>>>>> c9354487
 import javax.enterprise.deploy.model.DDBean;
 import javax.enterprise.deploy.model.XpathEvent;
-<<<<<<< HEAD
-import javax.enterprise.deploy.spi.DConfigBean;
-import javax.enterprise.deploy.spi.exceptions.ConfigurationException;
-
-=======
 import javax.enterprise.deploy.model.XpathListener;
 import javax.enterprise.deploy.spi.DConfigBean;
 import javax.enterprise.deploy.spi.exceptions.ConfigurationException;
->>>>>>> c9354487
 import org.apache.geronimo.deployment.plugin.DConfigBeanSupport;
 import org.apache.geronimo.deployment.service.jsr88.EnvironmentData;
 import org.apache.geronimo.xbeans.geronimo.GerAdminobjectInstanceType;
 import org.apache.geronimo.xbeans.geronimo.GerAdminobjectType;
 import org.apache.geronimo.xbeans.geronimo.GerConnectorType;
 import org.apache.geronimo.xbeans.geronimo.GerResourceadapterType;
-import org.apache.geronimo.xbeans.geronimo.GerAdminobjectType;
-import org.apache.geronimo.xbeans.geronimo.GerAdminobjectInstanceType;
 import org.apache.xmlbeans.SchemaTypeLoader;
 import org.apache.xmlbeans.XmlCursor;
 
@@ -65,13 +48,8 @@
 public class ConnectorDCB extends DConfigBeanSupport {
     private DDBean resourceAdapterDDBean;
     private ResourceAdapter[] resourceAdapter = new ResourceAdapter[0];
-<<<<<<< HEAD
-    private Dependency[] dependency = new Dependency[0];
-    private AdminObjectDCB[] adminobjects = new AdminObjectDCB[0];
-=======
     private AdminObjectDCB[] adminobjects = new AdminObjectDCB[0];
     private EnvironmentData environment;
->>>>>>> c9354487
 
     public ConnectorDCB(DDBean connectorDDBean, final GerConnectorType connector) {
         super(connectorDDBean, connector);
@@ -233,12 +211,6 @@
     // ----------------------- JavaBean Properties for /connector ----------------------
 
     //todo: the following child elements
-<<<<<<< HEAD
-    // import*
-    // hidden-classes*
-    // non-overridable-classes*
-=======
->>>>>>> c9354487
     // gbean*
 
     public EnvironmentData getEnvironment() {
@@ -312,8 +284,6 @@
 
 
 
-
-
     protected SchemaTypeLoader getSchemaTypeLoader() {
         return Connector15DCBRoot.SCHEMA_TYPE_LOADER;
     }
