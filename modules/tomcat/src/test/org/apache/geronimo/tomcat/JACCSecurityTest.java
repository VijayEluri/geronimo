/**
 *
 * Copyright 2003-2004 The Apache Software Foundation
 *
 *  Licensed under the Apache License, Version 2.0 (the "License");
 *  you may not use this file except in compliance with the License.
 *  You may obtain a copy of the License at
 *
 *     http://www.apache.org/licenses/LICENSE-2.0
 *
 *  Unless required by applicable law or agreed to in writing, software
 *  distributed under the License is distributed on an "AS IS" BASIS,
 *  WITHOUT WARRANTIES OR CONDITIONS OF ANY KIND, either express or implied.
 *  See the License for the specific language governing permissions and
 *  limitations under the License.
 */
package org.apache.geronimo.tomcat;

import java.io.BufferedReader;
import java.io.IOException;
import java.io.InputStreamReader;
import java.net.HttpURLConnection;
import java.net.URL;
import java.security.PermissionCollection;
import java.security.Permissions;
import java.util.HashMap;
import java.util.HashSet;
import java.util.Iterator;
import java.util.Map;
import java.util.Set;
<<<<<<< HEAD
=======

>>>>>>> c9354487
import javax.management.ObjectName;
import javax.security.jacc.WebResourcePermission;
import javax.security.jacc.WebUserDataPermission;

import org.apache.geronimo.security.deploy.DefaultPrincipal;
import org.apache.geronimo.security.deploy.PrincipalInfo;
import org.apache.geronimo.security.deploy.Role;
import org.apache.geronimo.security.deploy.Security;
import org.apache.geronimo.security.deployment.SecurityBuilder;
import org.apache.geronimo.security.jacc.ComponentPermissions;
<<<<<<< HEAD
=======
import org.apache.geronimo.tomcat.util.SecurityHolder;
>>>>>>> c9354487


/**
 * Tests the JACC security for Tomcat
 *
<<<<<<< HEAD
 * @version $Revision$ $Date$
=======
 * @version $Revision: 387050 $ $Date$
>>>>>>> c9354487
 */
public class JACCSecurityTest extends AbstractWebModuleTest {

    ObjectName appName = null;

    /**
     * Test the explicit map feature.  Only Alan should be able to log in.
     *
     * @throws Exception thrown if an error in the test occurs
     */
    public void testExplicitMapping() throws Exception {

        Security securityConfig = new Security();
        securityConfig.setUseContextHandler(false);

        DefaultPrincipal defaultPrincipal = new DefaultPrincipal();
        PrincipalInfo principalInfo = new PrincipalInfo("org.apache.geronimo.security.realm.providers.GeronimoUserPrincipal", "izumi", false);
        defaultPrincipal.setPrincipal(principalInfo);

        securityConfig.setDefaultPrincipal(defaultPrincipal);

        Role role = new Role();
        role.setRoleName("content-administrator");
        principalInfo = new PrincipalInfo("org.apache.geronimo.security.realm.providers.GeronimoGroupPrincipal", "it", false);
        role.getPrincipals().add(principalInfo);

        securityConfig.getRoleMappings().put(role.getRoleName(), role);

        Map roleDesignates = new HashMap();
        Map principalRoleMap = new HashMap();
        buildPrincipalRoleMap(securityConfig, roleDesignates, principalRoleMap);

        PermissionCollection uncheckedPermissions = new Permissions();

        PermissionCollection excludedPermissions = new Permissions();
        excludedPermissions.add(new WebResourcePermission("/auth/login.html", ""));
        excludedPermissions.add(new WebUserDataPermission("/auth/login.html", ""));

        Map rolePermissions = new HashMap();
        PermissionCollection permissions = new Permissions();
        permissions.add(new WebUserDataPermission("/protected/*", ""));
        permissions.add(new WebResourcePermission("/protected/*", ""));
        rolePermissions.put("content-administrator", permissions);
        rolePermissions.put("auto-administrator", permissions);

        ComponentPermissions componentPermissions = new ComponentPermissions(excludedPermissions, uncheckedPermissions, rolePermissions);

        startWebApp(roleDesignates, principalRoleMap, componentPermissions,
<<<<<<< HEAD
                    defaultPrincipal, permissions);

        //Begin the test
        HttpURLConnection connection = (HttpURLConnection) new URL("http://localhost:8181/securetest/protected/hello.txt").openConnection();
=======
                defaultPrincipal, permissions);

        //Begin the test
        HttpURLConnection connection = (HttpURLConnection) new URL("http://localhost:8181/test/protected/hello.txt").openConnection();
>>>>>>> c9354487
        connection.setInstanceFollowRedirects(false);
        assertEquals(HttpURLConnection.HTTP_OK, connection.getResponseCode());

        //Be sure we have been given the login page
        BufferedReader reader = new BufferedReader(new InputStreamReader(connection.getInputStream()));
        assertEquals("<!-- Login Page -->", reader.readLine());
        reader.close();

        String cookie = connection.getHeaderField("Set-Cookie");
        cookie = cookie.substring(0, cookie.lastIndexOf(';'));
<<<<<<< HEAD
        String location = "http://localhost:8181/securetest/protected/j_security_check?j_username=alan&j_password=starcraft";

        connection = (HttpURLConnection) new URL(location).openConnection();
        connection.setRequestMethod("POST");
        connection.setRequestProperty("Referer","http://localhost:8181/securetest/auth/logon.html?param=test");
=======
        String location = "http://localhost:8181/test/protected/j_security_check?j_username=alan&j_password=starcraft";

        connection = (HttpURLConnection) new URL(location).openConnection();
        connection.setRequestMethod("POST");
        connection.setRequestProperty("Referer", "http://localhost:8181/test/auth/logon.html?param=test");
>>>>>>> c9354487
        connection.setRequestProperty("Cookie", cookie);
        connection.setInstanceFollowRedirects(false);
        assertEquals(HttpURLConnection.HTTP_MOVED_TEMP, connection.getResponseCode());

<<<<<<< HEAD
        connection = (HttpURLConnection) new URL("http://localhost:8181/securetest/protected/hello.txt").openConnection();
=======
        connection = (HttpURLConnection) new URL("http://localhost:8181/test/protected/hello.txt").openConnection();
>>>>>>> c9354487
        connection.setRequestProperty("Cookie", cookie);
        connection.setInstanceFollowRedirects(false);
        reader = new BufferedReader(new InputStreamReader(connection.getInputStream()));

        assertEquals(HttpURLConnection.HTTP_OK, connection.getResponseCode());
        assertEquals("Hello World", reader.readLine());
        connection.disconnect();

        //Now lets try it with izumi
<<<<<<< HEAD
        connection = (HttpURLConnection) new URL("http://localhost:8181/securetest/protected/hello.txt").openConnection();
=======
        connection = (HttpURLConnection) new URL("http://localhost:8181/test/protected/hello.txt").openConnection();
>>>>>>> c9354487
        connection.setInstanceFollowRedirects(false);
        assertEquals(HttpURLConnection.HTTP_OK, connection.getResponseCode());

        cookie = connection.getHeaderField("Set-Cookie");
        cookie = cookie.substring(0, cookie.lastIndexOf(';'));

        //Be sure we have been given the login page
        reader = new BufferedReader(new InputStreamReader(connection.getInputStream()));
        assertEquals("<!-- Login Page -->", reader.readLine());
        reader.close();

<<<<<<< HEAD
        location = "http://localhost:8181/securetest/protected/j_security_check?j_username=izumi&j_password=violin";
=======
        location = "http://localhost:8181/test/protected/j_security_check?j_username=izumi&j_password=violin";
>>>>>>> c9354487

        connection = (HttpURLConnection) new URL(location).openConnection();
        connection.setRequestMethod("POST");
        connection.setRequestProperty("Cookie", cookie);
        connection.setInstanceFollowRedirects(false);
        assertEquals(HttpURLConnection.HTTP_MOVED_TEMP, connection.getResponseCode());

        try {
<<<<<<< HEAD
            connection = (HttpURLConnection) new URL("http://localhost:8181/securetest/protected/hello.txt").openConnection();
=======
            connection = (HttpURLConnection) new URL("http://localhost:8181/test/protected/hello.txt").openConnection();
>>>>>>> c9354487
            connection.setRequestProperty("Cookie", cookie);
            connection.setInstanceFollowRedirects(false);
            reader = new BufferedReader(new InputStreamReader(connection.getInputStream()));

            fail("Should throw an IOException for HTTP 403 response");
        } catch (IOException e) {
        }

        assertEquals(HttpURLConnection.HTTP_FORBIDDEN, connection.getResponseCode());
        connection.disconnect();


        stopWebApp();
    }

<<<<<<< HEAD
    protected void startWebApp(
=======
    protected TomcatWebAppContext startWebApp(
>>>>>>> c9354487
            Map roleDesignates,
            Map principalRoleMap,
            ComponentPermissions componentPermissions,
            DefaultPrincipal defaultPrincipal,
<<<<<<< HEAD
            PermissionCollection checked) throws Exception
    {

        appName = setUpSecureAppContext(roleDesignates, principalRoleMap,
                                        componentPermissions, defaultPrincipal, checked);
=======
            PermissionCollection checked) throws Exception {

        SecurityHolder securityHolder = new SecurityHolder();
        securityHolder.setSecurity(true);
        securityHolder.setChecked(checked);
        securityHolder.setExcluded(componentPermissions.getExcludedPermissions());
        securityHolder.setPolicyContextID(POLICY_CONTEXT_ID);
        securityHolder.setDefaultPrincipal(defaultPrincipal);
        securityHolder.setSecurityRealm(securityRealmName);
        return setUpSecureAppContext(roleDesignates,
                principalRoleMap,
                componentPermissions,
                null,
                securityHolder);
>>>>>>> c9354487


    }

    protected void stopWebApp() throws Exception {
<<<<<<< HEAD
        stop(appName);
=======
>>>>>>> c9354487
    }

    public void buildPrincipalRoleMap(Security security, Map roleDesignates, Map principalRoleMap) {
        Map roleToPrincipalMap = new HashMap();
        SecurityBuilder.buildRolePrincipalMap(security, roleDesignates, roleToPrincipalMap, getClass().getClassLoader());
        invertMap(roleToPrincipalMap, principalRoleMap);
    }

    private static Map invertMap(Map roleToPrincipalMap, Map principalRoleMapping) {
        for (Iterator roles = roleToPrincipalMap.entrySet().iterator(); roles.hasNext();) {
            Map.Entry entry = (Map.Entry) roles.next();
            String role = (String) entry.getKey();
            Set principals = (Set) entry.getValue();
            for (Iterator iter = principals.iterator(); iter.hasNext();) {
                java.security.Principal principal = (java.security.Principal) iter.next();

                HashSet roleSet = (HashSet) principalRoleMapping.get(principal);
                if (roleSet == null) {
                    roleSet = new HashSet();
                    principalRoleMapping.put(principal, roleSet);
                }
                roleSet.add(role);
            }
        }
        return principalRoleMapping;
    }

    protected void setUp() throws Exception {
<<<<<<< HEAD
        super.setUp("org.apache.geronimo.tomcat.realm.TomcatGeronimoRealm");
=======
        super.setUp();
        super.init("org.apache.geronimo.tomcat.realm.TomcatGeronimoRealm");
>>>>>>> c9354487
        setUpSecurity();
    }

    protected void tearDown() throws Exception {
        tearDownSecurity();
        super.tearDown();
    }

}<|MERGE_RESOLUTION|>--- conflicted
+++ resolved
@@ -28,10 +28,7 @@
 import java.util.Iterator;
 import java.util.Map;
 import java.util.Set;
-<<<<<<< HEAD
-=======
-
->>>>>>> c9354487
+
 import javax.management.ObjectName;
 import javax.security.jacc.WebResourcePermission;
 import javax.security.jacc.WebUserDataPermission;
@@ -42,20 +39,13 @@
 import org.apache.geronimo.security.deploy.Security;
 import org.apache.geronimo.security.deployment.SecurityBuilder;
 import org.apache.geronimo.security.jacc.ComponentPermissions;
-<<<<<<< HEAD
-=======
 import org.apache.geronimo.tomcat.util.SecurityHolder;
->>>>>>> c9354487
 
 
 /**
  * Tests the JACC security for Tomcat
  *
-<<<<<<< HEAD
- * @version $Revision$ $Date$
-=======
  * @version $Revision: 387050 $ $Date$
->>>>>>> c9354487
  */
 public class JACCSecurityTest extends AbstractWebModuleTest {
 
@@ -104,17 +94,10 @@
         ComponentPermissions componentPermissions = new ComponentPermissions(excludedPermissions, uncheckedPermissions, rolePermissions);
 
         startWebApp(roleDesignates, principalRoleMap, componentPermissions,
-<<<<<<< HEAD
-                    defaultPrincipal, permissions);
-
-        //Begin the test
-        HttpURLConnection connection = (HttpURLConnection) new URL("http://localhost:8181/securetest/protected/hello.txt").openConnection();
-=======
                 defaultPrincipal, permissions);
 
         //Begin the test
         HttpURLConnection connection = (HttpURLConnection) new URL("http://localhost:8181/test/protected/hello.txt").openConnection();
->>>>>>> c9354487
         connection.setInstanceFollowRedirects(false);
         assertEquals(HttpURLConnection.HTTP_OK, connection.getResponseCode());
 
@@ -125,28 +108,16 @@
 
         String cookie = connection.getHeaderField("Set-Cookie");
         cookie = cookie.substring(0, cookie.lastIndexOf(';'));
-<<<<<<< HEAD
-        String location = "http://localhost:8181/securetest/protected/j_security_check?j_username=alan&j_password=starcraft";
-
-        connection = (HttpURLConnection) new URL(location).openConnection();
-        connection.setRequestMethod("POST");
-        connection.setRequestProperty("Referer","http://localhost:8181/securetest/auth/logon.html?param=test");
-=======
         String location = "http://localhost:8181/test/protected/j_security_check?j_username=alan&j_password=starcraft";
 
         connection = (HttpURLConnection) new URL(location).openConnection();
         connection.setRequestMethod("POST");
         connection.setRequestProperty("Referer", "http://localhost:8181/test/auth/logon.html?param=test");
->>>>>>> c9354487
         connection.setRequestProperty("Cookie", cookie);
         connection.setInstanceFollowRedirects(false);
         assertEquals(HttpURLConnection.HTTP_MOVED_TEMP, connection.getResponseCode());
 
-<<<<<<< HEAD
-        connection = (HttpURLConnection) new URL("http://localhost:8181/securetest/protected/hello.txt").openConnection();
-=======
         connection = (HttpURLConnection) new URL("http://localhost:8181/test/protected/hello.txt").openConnection();
->>>>>>> c9354487
         connection.setRequestProperty("Cookie", cookie);
         connection.setInstanceFollowRedirects(false);
         reader = new BufferedReader(new InputStreamReader(connection.getInputStream()));
@@ -156,11 +127,7 @@
         connection.disconnect();
 
         //Now lets try it with izumi
-<<<<<<< HEAD
-        connection = (HttpURLConnection) new URL("http://localhost:8181/securetest/protected/hello.txt").openConnection();
-=======
         connection = (HttpURLConnection) new URL("http://localhost:8181/test/protected/hello.txt").openConnection();
->>>>>>> c9354487
         connection.setInstanceFollowRedirects(false);
         assertEquals(HttpURLConnection.HTTP_OK, connection.getResponseCode());
 
@@ -172,11 +139,7 @@
         assertEquals("<!-- Login Page -->", reader.readLine());
         reader.close();
 
-<<<<<<< HEAD
-        location = "http://localhost:8181/securetest/protected/j_security_check?j_username=izumi&j_password=violin";
-=======
         location = "http://localhost:8181/test/protected/j_security_check?j_username=izumi&j_password=violin";
->>>>>>> c9354487
 
         connection = (HttpURLConnection) new URL(location).openConnection();
         connection.setRequestMethod("POST");
@@ -185,11 +148,7 @@
         assertEquals(HttpURLConnection.HTTP_MOVED_TEMP, connection.getResponseCode());
 
         try {
-<<<<<<< HEAD
-            connection = (HttpURLConnection) new URL("http://localhost:8181/securetest/protected/hello.txt").openConnection();
-=======
             connection = (HttpURLConnection) new URL("http://localhost:8181/test/protected/hello.txt").openConnection();
->>>>>>> c9354487
             connection.setRequestProperty("Cookie", cookie);
             connection.setInstanceFollowRedirects(false);
             reader = new BufferedReader(new InputStreamReader(connection.getInputStream()));
@@ -205,22 +164,11 @@
         stopWebApp();
     }
 
-<<<<<<< HEAD
-    protected void startWebApp(
-=======
     protected TomcatWebAppContext startWebApp(
->>>>>>> c9354487
             Map roleDesignates,
             Map principalRoleMap,
             ComponentPermissions componentPermissions,
             DefaultPrincipal defaultPrincipal,
-<<<<<<< HEAD
-            PermissionCollection checked) throws Exception
-    {
-
-        appName = setUpSecureAppContext(roleDesignates, principalRoleMap,
-                                        componentPermissions, defaultPrincipal, checked);
-=======
             PermissionCollection checked) throws Exception {
 
         SecurityHolder securityHolder = new SecurityHolder();
@@ -235,16 +183,11 @@
                 componentPermissions,
                 null,
                 securityHolder);
->>>>>>> c9354487
 
 
     }
 
     protected void stopWebApp() throws Exception {
-<<<<<<< HEAD
-        stop(appName);
-=======
->>>>>>> c9354487
     }
 
     public void buildPrincipalRoleMap(Security security, Map roleDesignates, Map principalRoleMap) {
@@ -273,12 +216,8 @@
     }
 
     protected void setUp() throws Exception {
-<<<<<<< HEAD
-        super.setUp("org.apache.geronimo.tomcat.realm.TomcatGeronimoRealm");
-=======
         super.setUp();
         super.init("org.apache.geronimo.tomcat.realm.TomcatGeronimoRealm");
->>>>>>> c9354487
         setUpSecurity();
     }
 
