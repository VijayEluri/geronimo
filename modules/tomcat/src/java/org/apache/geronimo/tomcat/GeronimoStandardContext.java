--- conflicted
+++ resolved
@@ -42,10 +42,6 @@
 import org.apache.commons.logging.Log;
 import org.apache.commons.logging.LogFactory;
 import org.apache.geronimo.common.DeploymentException;
-<<<<<<< HEAD
-import org.apache.geronimo.kernel.StoredObject;
-=======
->>>>>>> c9354487
 import org.apache.geronimo.naming.enc.EnterpriseNamingContext;
 import org.apache.geronimo.naming.reference.ClassLoaderAwareReference;
 import org.apache.geronimo.naming.reference.KernelAwareReference;
@@ -182,11 +178,7 @@
         this.webServiceMap = ctx.getWebServices();
 
         this.setCrossContext(ctx.isCrossContext());
-<<<<<<< HEAD
-        
-=======
-
->>>>>>> c9354487
+
         this.setCookies(!ctx.isDisableCookies());
         
         //Set the Dispatch listener
@@ -244,21 +236,9 @@
             if (!baseServletClass.isAssignableFrom(servletClass)) {
                 //Nope - its probably a webservice, so lets see...
                 if (webServiceMap != null) {
-<<<<<<< HEAD
-                    StoredObject storedObject = (StoredObject) webServiceMap.get(wrapper.getName());
-
-                    if (storedObject != null) {
-                        WebServiceContainer webServiceContainer;
-                        try {
-                            webServiceContainer = (WebServiceContainer) storedObject.getObject(cl);
-                        } catch (IOException io) {
-                            throw new RuntimeException(io);
-                        }
-=======
                     WebServiceContainer webServiceContainer = (WebServiceContainer) webServiceMap.get(wrapper.getName());
 
                     if (webServiceContainer != null) {
->>>>>>> c9354487
                         //Yep its a web service
                         //So swap it out with a POJOWebServiceServlet
                         wrapper.setServletClass("org.apache.geronimo.webservices.POJOWebServiceServlet");
@@ -340,8 +320,6 @@
             public boolean modified() {
                 return delegate.modified();
             }
-<<<<<<< HEAD
-=======
 
             public void removePropertyChangeListener(PropertyChangeListener listener) {
                 delegate.removePropertyChangeListener(listener);
@@ -350,16 +328,7 @@
         
         super.setLoader(loader);
     }
->>>>>>> c9354487
-
-            public void removePropertyChangeListener(PropertyChangeListener listener) {
-                delegate.removePropertyChangeListener(listener);
-            }
-        };
-        
-        super.setLoader(loader);
-    }
-    
+
     private class SystemMethodValve extends ValveBase {
 
         public void invoke(Request request, Response response) throws IOException, ServletException {
