--- conflicted
+++ resolved
@@ -17,19 +17,6 @@
 
 package org.apache.geronimo.tomcat;
 
-<<<<<<< HEAD
-import java.net.URI;
-import java.net.URL;
-import java.util.ArrayList;
-import java.util.Hashtable;
-import java.util.List;
-import java.util.Map;
-import java.util.Set;
-
-import javax.management.ObjectName;
-
-=======
->>>>>>> c9354487
 import org.apache.catalina.Context;
 import org.apache.catalina.Manager;
 import org.apache.catalina.Realm;
@@ -44,27 +31,18 @@
 import org.apache.geronimo.j2ee.j2eeobjectnames.NameFactory;
 import org.apache.geronimo.j2ee.management.impl.InvalidObjectNameException;
 import org.apache.geronimo.kernel.Kernel;
-<<<<<<< HEAD
-import org.apache.geronimo.kernel.jmx.JMXUtil;
-import org.apache.geronimo.management.J2EEApplication;
-import org.apache.geronimo.management.J2EEServer;
-import org.apache.geronimo.management.geronimo.WebModule;
-=======
 import org.apache.geronimo.kernel.ObjectNameUtil;
 import org.apache.geronimo.management.J2EEApplication;
 import org.apache.geronimo.management.J2EEServer;
 import org.apache.geronimo.management.geronimo.WebModule;
 import org.apache.geronimo.management.geronimo.WebContainer;
 import org.apache.geronimo.management.geronimo.WebConnector;
->>>>>>> c9354487
 import org.apache.geronimo.security.jacc.RoleDesignateSource;
 import org.apache.geronimo.tomcat.cluster.CatalinaClusterGBean;
 import org.apache.geronimo.tomcat.util.SecurityHolder;
 import org.apache.geronimo.transaction.TrackedConnectionAssociator;
 import org.apache.geronimo.transaction.context.OnlineUserTransaction;
 import org.apache.geronimo.transaction.context.TransactionContextManager;
-<<<<<<< HEAD
-=======
 import org.apache.naming.resources.DirContextURLStreamHandler;
 
 import javax.management.ObjectName;
@@ -80,7 +58,6 @@
 import java.util.Map;
 import java.util.Set;
 import java.util.HashMap;
->>>>>>> c9354487
 
 /**
  * Wrapper for a WebApplicationContext that sets up its J2EE environment.
@@ -93,19 +70,10 @@
 
     protected final TomcatContainer container;
 
-<<<<<<< HEAD
-    private final ClassLoader webClassLoader;
+    private final ClassLoader classLoader;
 
     protected Context context = null;
 
-    private final URI webAppRoot;
-
-=======
-    private final ClassLoader classLoader;
-
-    protected Context context = null;
-
->>>>>>> c9354487
     private String path = null;
 
     private String docBase = null;
@@ -115,23 +83,13 @@
     private final Realm realm;
 
     private final List valveChain;
-<<<<<<< HEAD
-    
+
     private final CatalinaCluster catalinaCluster;
-    
+
     private final Manager manager;
 
     private final boolean crossContext;
-    
-=======
-
-    private final CatalinaCluster catalinaCluster;
-
-    private final Manager manager;
-
-    private final boolean crossContext;
-
->>>>>>> c9354487
+
     private final boolean disableCookies;
 
     private final Map componentContext;
@@ -160,21 +118,12 @@
 
     private final String originalSpecDD;
 
-<<<<<<< HEAD
-=======
     private final URL configurationBaseURL;
 
->>>>>>> c9354487
     public TomcatWebAppContext(
             ClassLoader classLoader,
             String objectName,
             String originalSpecDD,
-<<<<<<< HEAD
-            URI relativeWebAppRoot,
-            URI[] webClassPath,
-            boolean contextPriorityClassLoader,
-=======
->>>>>>> c9354487
             URL configurationBaseUrl,
             SecurityHolder securityHolder,
             String virtualServer,
@@ -199,11 +148,6 @@
             throws Exception {
 
         assert classLoader != null;
-<<<<<<< HEAD
-        assert relativeWebAppRoot != null;
-        assert webClassPath != null;
-=======
->>>>>>> c9354487
         assert configurationBaseUrl != null;
         assert transactionContextManager != null;
         assert trackedConnectionAssociator != null;
@@ -212,30 +156,17 @@
 
 
         this.objectName = objectName;
-<<<<<<< HEAD
-        URI root = null;
-        //TODO is there a simpler way to do this?
-=======
         URI root;
 //        TODO is there a simpler way to do this?
->>>>>>> c9354487
         if (configurationBaseUrl.getProtocol().equalsIgnoreCase("file")) {
             root = new URI("file", configurationBaseUrl.getPath(), null);
         } else {
             root = URI.create(configurationBaseUrl.toString());
         }
-<<<<<<< HEAD
-        this.webAppRoot = root.resolve(relativeWebAppRoot);
-        this.container = container;
-        this.originalSpecDD = originalSpecDD;
-
-        this.setDocBase(this.webAppRoot.getPath());
-=======
         this.setDocBase(root.getPath());
         this.container = container;
         this.originalSpecDD = originalSpecDD;
 
->>>>>>> c9354487
         this.virtualServer = virtualServer;
         this.securityHolder = securityHolder;
 
@@ -249,17 +180,11 @@
         this.server = server;
         this.application = application;
 
-<<<<<<< HEAD
-        if (tomcatRealm != null){
-            realm = (Realm)tomcatRealm.getInternalObject();
-            if (!(realm instanceof Realm)){
-=======
         this.configurationBaseURL = configurationBaseUrl;
 
         if (tomcatRealm != null){
             realm = (Realm)tomcatRealm.getInternalObject();
             if (realm == null){
->>>>>>> c9354487
                 throw new IllegalArgumentException("tomcatRealm must be an instance of org.apache.catalina.Realm.");
             }
         } else{
@@ -278,56 +203,25 @@
         } else {
             valveChain = null;
         }
-<<<<<<< HEAD
-        
-        //Add the cluster
-        if (cluster != null)
-           catalinaCluster = (CatalinaCluster)cluster.getInternalObject(); 
-=======
 
         //Add the cluster
         if (cluster != null)
            catalinaCluster = (CatalinaCluster)cluster.getInternalObject();
->>>>>>> c9354487
         else
             catalinaCluster = null;
 
         //Add the manager
         if (manager != null)
-<<<<<<< HEAD
-           this.manager = (Manager)manager.getInternalObject(); 
-=======
            this.manager = (Manager)manager.getInternalObject();
->>>>>>> c9354487
         else
             this.manager = null;
 
         this.crossContext = crossContext;
-<<<<<<< HEAD
-        
-=======
-
->>>>>>> c9354487
+
         this.disableCookies = disableCookies;
 
         this.webServices = webServices;
 
-<<<<<<< HEAD
-        URL webAppRootURL = webAppRoot.toURL();
-
-        URL[] urls = new URL[webClassPath.length];
-        for (int i = 0; i < webClassPath.length; i++) {
-            URI classPathEntry = webClassPath[i];
-            classPathEntry = root.resolve(classPathEntry);
-            urls[i] = classPathEntry.toURL();
-        }
-
-        this.webClassLoader = new TomcatClassLoader(urls, webAppRootURL, classLoader, contextPriorityClassLoader);
-
-        this.kernel = kernel;
-        ObjectName myObjectName = JMXUtil.getObjectName(objectName);
-        verifyObjectName(myObjectName);
-=======
         this.classLoader = classLoader;
 
         this.kernel = kernel;
@@ -335,7 +229,6 @@
             ObjectName myObjectName = ObjectNameUtil.getObjectName(objectName);
             verifyObjectName(myObjectName);
         }
->>>>>>> c9354487
 
         if (securityHolder != null){
             if (roleDesignateSource == null) {
@@ -363,14 +256,6 @@
         return true;
     }
 
-<<<<<<< HEAD
-    public String getContainerName() {
-        return container.getObjectName();
-    }
-
-    public String getServer() {
-        return server.getObjectName();
-=======
     public URL getWARDirectory() {
         return configurationBaseURL;
     }
@@ -390,7 +275,6 @@
 
     public String getServer() {
         return server == null? null: server.getObjectName();
->>>>>>> c9354487
     }
 
     public String getDocBase() {
@@ -409,26 +293,18 @@
         return virtualServer;
     }
 
-<<<<<<< HEAD
-    public ClassLoader getWebClassLoader() {
-        return webClassLoader;
-=======
     public ClassLoader getClassLoader() {
         return classLoader;
->>>>>>> c9354487
     }
 
     public Kernel getKernel() {
         return kernel;
     }
 
-<<<<<<< HEAD
-=======
     public boolean isDisableCookies() {
         return disableCookies;
     }
 
->>>>>>> c9354487
     public TransactionContextManager getTransactionContextManager() {
         return transactionContextManager;
     }
@@ -441,8 +317,6 @@
         this.context = context;
     }
 
-<<<<<<< HEAD
-=======
     public URL getURLFor() {
         WebConnector[] connectors = (WebConnector[]) container.getConnectors();
         Map map = new HashMap();
@@ -467,7 +341,6 @@
         }
     }
 
->>>>>>> c9354487
     public String getContextPath() {
         return path;
     }
@@ -504,30 +377,14 @@
     public CatalinaCluster getCluster() {
         return catalinaCluster;
     }
-<<<<<<< HEAD
-    
+
     public Manager getManager() {
         return manager;
     }
-    
+
     public boolean isCrossContext() {
         return crossContext;
     }
-    
-    public boolean isDisableCookies() {
-        return disableCookies;
-    }
-
-=======
-
-    public Manager getManager() {
-        return manager;
-    }
-
-    public boolean isCrossContext() {
-        return crossContext;
-    }
->>>>>>> c9354487
 
     public Map getWebServices(){
         return webServices;
@@ -578,11 +435,7 @@
     }
 
     public String[] getJavaVMs() {
-<<<<<<< HEAD
-        return server.getJavaVMs();
-=======
         return server == null? new String[0]: server.getJavaVMs();
->>>>>>> c9354487
     }
 
     public String getDeploymentDescriptor() {
@@ -595,28 +448,19 @@
         container.addContext(this);
         // Is it necessary - doesn't Tomcat Embedded take care of it?
         // super.start();
-<<<<<<< HEAD
-=======
         //register the classloader <> dir context association so that tomcat's jndi based getResources works.
         DirContext resources = context.getResources();
         DirContextURLStreamHandler.bind((ClassLoader) classLoader, resources);
->>>>>>> c9354487
 
         log.debug("TomcatWebAppContext started for " + path);
     }
 
     public void doStop() throws Exception {
         container.removeContext(this);
-<<<<<<< HEAD
-
-        // No more logging will occur for this ClassLoader. Inform the LogFactory to avoid a memory leak.
-        LogFactory.release(webClassLoader);
-=======
         DirContextURLStreamHandler.unbind((ClassLoader) classLoader);
  
         // No more logging will occur for this ClassLoader. Inform the LogFactory to avoid a memory leak.
 //        LogFactory.release(classLoader);
->>>>>>> c9354487
 
         log.debug("TomcatWebAppContext stopped");
     }
@@ -625,11 +469,7 @@
         container.removeContext(this);
 
         // No more logging will occur for this ClassLoader. Inform the LogFactory to avoid a memory leak.
-<<<<<<< HEAD
-        LogFactory.release(webClassLoader);
-=======
 //        LogFactory.release(classLoader);
->>>>>>> c9354487
 
         log.warn("TomcatWebAppContext failed");
     }
@@ -642,12 +482,6 @@
         infoBuilder.addAttribute("classLoader", ClassLoader.class, false);
         infoBuilder.addAttribute("objectName", String.class, false);
         infoBuilder.addAttribute("deploymentDescriptor", String.class, true);
-<<<<<<< HEAD
-        infoBuilder.addAttribute("webAppRoot", URI.class, true);
-        infoBuilder.addAttribute("webClassPath", URI[].class, true);
-        infoBuilder.addAttribute("contextPriorityClassLoader", boolean.class, true);
-=======
->>>>>>> c9354487
         infoBuilder.addAttribute("configurationBaseUrl", URL.class, true);
 
         infoBuilder.addAttribute("contextPath", String.class, true);
@@ -680,12 +514,6 @@
                 "classLoader",
                 "objectName",
                 "deploymentDescriptor",
-<<<<<<< HEAD
-                "webAppRoot",
-                "webClassPath",
-                "contextPriorityClassLoader",
-=======
->>>>>>> c9354487
                 "configurationBaseUrl",
                 "securityHolder",
                 "virtualServer",
