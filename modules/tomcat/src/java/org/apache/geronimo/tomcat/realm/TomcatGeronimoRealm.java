--- conflicted
+++ resolved
@@ -72,11 +72,7 @@
     public TomcatGeronimoRealm() {
 
      }
-<<<<<<< HEAD
-    
-=======
-
->>>>>>> c9354487
+
     public static String setRequestWrapperName(String requestWrapperName) {
         String old = (String) currentRequestWrapperName.get();
         currentRequestWrapperName.set(requestWrapperName);
