--- conflicted
+++ resolved
@@ -187,13 +187,10 @@
         <servlet-name>jsp</servlet-name>
         <servlet-class>org.apache.jasper.servlet.JspServlet</servlet-class>
         <init-param>
-<<<<<<< HEAD
-=======
             <param-name>development</param-name>
             <param-value>false</param-value>
         </init-param>
         <init-param>
->>>>>>> c9354487
             <param-name>fork</param-name>
             <param-value>false</param-value>
         </init-param>
