/**
 *
 * Copyright 2003-2004 The Apache Software Foundation
 *
 *  Licensed under the Apache License, Version 2.0 (the "License");
 *  you may not use this file except in compliance with the License.
 *  You may obtain a copy of the License at
 *
 *     http://www.apache.org/licenses/LICENSE-2.0
 *
 *  Unless required by applicable law or agreed to in writing, software
 *  distributed under the License is distributed on an "AS IS" BASIS,
 *  WITHOUT WARRANTIES OR CONDITIONS OF ANY KIND, either express or implied.
 *  See the License for the specific language governing permissions and
 *  limitations under the License.
 */
package org.apache.geronimo.jetty.deployment;

import java.io.File;
import java.io.IOException;
import java.net.MalformedURLException;
import java.net.URI;
import java.net.URL;
import java.util.Collection;
import java.util.Collections;
import java.util.HashMap;
import java.util.HashSet;
import java.util.Iterator;
import java.util.List;
import java.util.Map;
import java.util.Set;
import javax.management.ObjectName;
import javax.naming.Reference;
import javax.xml.namespace.QName;

import junit.framework.TestCase;
import org.apache.geronimo.common.DeploymentException;
import org.apache.geronimo.connector.outbound.connectiontracking.ConnectionTrackingCoordinatorGBean;
import org.apache.geronimo.deployment.DeploymentContext;
import org.apache.geronimo.deployment.ModuleIDBuilder;
import org.apache.geronimo.deployment.util.DeploymentUtil;
import org.apache.geronimo.deployment.util.UnpackedJarFile;
import org.apache.geronimo.gbean.AbstractName;
import org.apache.geronimo.gbean.AbstractNameQuery;
import org.apache.geronimo.gbean.GBeanData;
import org.apache.geronimo.gbean.GBeanInfo;
import org.apache.geronimo.gbean.GBeanInfoBuilder;
import org.apache.geronimo.j2ee.deployment.EARContext;
import org.apache.geronimo.j2ee.deployment.EJBReferenceBuilder;
import org.apache.geronimo.j2ee.deployment.Module;
import org.apache.geronimo.j2ee.deployment.RefContext;
import org.apache.geronimo.j2ee.deployment.ResourceReferenceBuilder;
import org.apache.geronimo.j2ee.deployment.ServiceReferenceBuilder;
import org.apache.geronimo.j2ee.deployment.UnavailableWebServiceBuilder;
import org.apache.geronimo.j2ee.deployment.WebServiceBuilder;
import org.apache.geronimo.j2ee.j2eeobjectnames.NameFactory;
import org.apache.geronimo.j2ee.management.impl.J2EEServerImpl;
import org.apache.geronimo.jetty.JettyContainerImpl;
import org.apache.geronimo.jetty.connector.HTTPConnector;
import org.apache.geronimo.kernel.Jsr77Naming;
import org.apache.geronimo.kernel.Kernel;
import org.apache.geronimo.kernel.KernelFactory;
import org.apache.geronimo.kernel.Naming;
import org.apache.geronimo.kernel.config.Configuration;
import org.apache.geronimo.kernel.config.ConfigurationData;
import org.apache.geronimo.kernel.config.ConfigurationManager;
import org.apache.geronimo.kernel.config.ConfigurationModuleType;
import org.apache.geronimo.kernel.config.ConfigurationStore;
import org.apache.geronimo.kernel.config.ConfigurationUtil;
import org.apache.geronimo.kernel.config.EditableKernelConfigurationManager;
import org.apache.geronimo.kernel.config.InvalidConfigException;
import org.apache.geronimo.kernel.config.NoSuchConfigException;
import org.apache.geronimo.kernel.config.NullConfigurationStore;
import org.apache.geronimo.kernel.management.State;
import org.apache.geronimo.kernel.repository.Artifact;
import org.apache.geronimo.kernel.repository.DefaultArtifactManager;
import org.apache.geronimo.kernel.repository.DefaultArtifactResolver;
import org.apache.geronimo.kernel.repository.Environment;
import org.apache.geronimo.kernel.repository.ImportType;
import org.apache.geronimo.kernel.repository.Repository;
import org.apache.geronimo.kernel.repository.ArtifactManager;
import org.apache.geronimo.kernel.repository.ArtifactResolver;
import org.apache.geronimo.system.serverinfo.BasicServerInfo;
import org.apache.geronimo.transaction.context.TransactionContextManagerGBean;
import org.apache.geronimo.transaction.manager.TransactionManagerImplGBean;

/**
 * @version $Rev:385232 $ $Date$
 */
public class JettyModuleBuilderTest extends TestCase {
    private static Naming naming = new Jsr77Naming();
    private Artifact baseId = new Artifact("test", "base", "1", "car");
    private final AbstractName serverName = naming.createRootName(baseId, "Server", "J2EEServer");

    protected Kernel kernel;
    private AbstractName ctcName;
    private AbstractName tcmName;
    private ClassLoader cl;
    private JettyModuleBuilder builder;
    private File basedir = new File(System.getProperty("basedir", "."));
    private Artifact webModuleArtifact = new Artifact("foo", "bar", "1", "car");
    private Environment defaultEnvironment = new Environment();
    private ConfigurationManager configurationManager;
    private ConfigurationStore configStore;

    public void testDeployWar4() throws Exception {
        File outputPath = new File(basedir, "target/test-resources/deployables/war4");
        recursiveDelete(outputPath);
        outputPath.mkdirs();
        new File(outputPath, "war").mkdir();
        File path = new File(basedir, "src/test-resources/deployables/war4");
        UnpackedJarFile jarFile = new UnpackedJarFile(path);
        Module module = builder.createModule(null, jarFile, kernel.getNaming(), new ModuleIDBuilder());
        Repository repository = null;

        AbstractName moduleName = module.getModuleName();
        EARContext earContext = createEARContext(outputPath, defaultEnvironment, repository, configStore, moduleName);
        module.setEarContext(earContext);
        builder.initContext(earContext, module, cl);
        builder.addGBeans(earContext, module, cl, Collections.EMPTY_SET);
        ConfigurationData configurationData = earContext.getConfigurationData();
        earContext.close();
        module.close();

        Artifact configurationId = configurationData.getId();
        configurationManager.loadConfiguration(configurationData);
        Configuration configuration = configurationManager.getConfiguration(configurationId);
        configurationManager.startConfiguration(configurationId);

        assertEquals(State.RUNNING_INDEX, kernel.getGBeanState(moduleName));
        Set names = configuration.findGBeans(new AbstractNameQuery(moduleName.getArtifact(), Collections.EMPTY_MAP));
        System.out.println("names: " + names);
        for (Iterator iterator = names.iterator(); iterator.hasNext();) {
            AbstractName objectName = (AbstractName) iterator.next();
            assertEquals(State.RUNNING_INDEX, kernel.getGBeanState(objectName));
        }

        configurationManager.stopConfiguration(configurationId);
        configurationManager.unloadConfiguration(configurationId);

    }

<<<<<<< HEAD
    private EARContext createEARContext(File outputPath, URI id) throws MalformedObjectNameException, DeploymentException {
        EARContext earContext = new EARContext(outputPath,
                id,
                ConfigurationModuleType.WAR,
                parentId,
                kernel,
                moduleContext.getJ2eeApplicationName(),
                tmName,
                tcmName,
                ctcName,
                null,
                null,
                null, new RefContext(new EJBReferenceBuilder() {

                    public Reference createEJBLocalReference(String objectName, GBeanData gbeanData, boolean isSession, String localHome, String local) throws DeploymentException {
                        return null;
                    }

                    public Reference createEJBRemoteReference(String objectName, GBeanData gbeanData, boolean isSession, String home, String remote) throws DeploymentException {
                        return null;
                    }
=======
    public void testContextRootWithSpaces() throws Exception {
        File outputPath = new File(basedir, "target/test-resources/deployables/war-spaces-in-context");
        recursiveDelete(outputPath);
        outputPath.mkdirs();
        new File(outputPath, "war").mkdir();
        File path = new File(basedir, "src/test-resources/deployables/war-spaces-in-context");
        UnpackedJarFile jarFile = new UnpackedJarFile(path);
        Module module = builder.createModule(null, jarFile, kernel.getNaming(), new ModuleIDBuilder());
        Repository repository = null;
>>>>>>> c9354487

        AbstractName moduleName = module.getModuleName();
        EARContext earContext = createEARContext(outputPath, defaultEnvironment, repository, configStore, moduleName);
        module.setEarContext(earContext);
        builder.initContext(earContext, module, cl);
        builder.addGBeans(earContext, module, cl, Collections.EMPTY_SET);
        ConfigurationData configurationData = earContext.getConfigurationData();
        earContext.close();
        module.close();

<<<<<<< HEAD
                    public Reference getImplicitEJBRemoteRef(URI module, String refName, boolean isSession, String home, String remote, NamingContext context) throws DeploymentException {
                        return null;
                    }
=======
        Artifact configurationId = configurationData.getId();
        configurationManager.loadConfiguration(configurationData);
        Configuration configuration = configurationManager.getConfiguration(configurationId);
        configurationManager.startConfiguration(configurationId);

        String contextRoot = (String) kernel.getAttribute(moduleName, "contextPath");
        assertNotNull(contextRoot);
        assertEquals(contextRoot, contextRoot.trim());
>>>>>>> c9354487

        configurationManager.stopConfiguration(configurationId);
        configurationManager.unloadConfiguration(configurationId);

    }

    private EARContext createEARContext(File outputPath, Environment environment, Repository repository, ConfigurationStore configStore, AbstractName moduleName) throws DeploymentException {
        Set repositories = repository == null ? Collections.EMPTY_SET : Collections.singleton(repository);
        ArtifactManager artifactManager = new DefaultArtifactManager();
        ArtifactResolver artifactResolver = new DefaultArtifactResolver(artifactManager, repositories, null);
        return new EARContext(outputPath,
                null,
                environment,
                ConfigurationModuleType.WAR,
                naming,
                configurationManager,
                repositories,
                new AbstractNameQuery(serverName),
                moduleName,
                new AbstractNameQuery(tcmName),
                new AbstractNameQuery(ctcName),
                null,
                null,
                null,
                new RefContext(new EJBReferenceBuilder() {


                    public Reference createCORBAReference(Configuration configuration, AbstractNameQuery containerNameQuery, URI nsCorbaloc, String objectName, String home) {
                        return null;
                    }

                    public Reference createEJBRemoteRef(String refName, Configuration configuration, String name, String requiredModule, String optionalModule, Artifact targetConfigId, AbstractNameQuery query, boolean isSession, String home, String remote) {
                        return null;
                    }

                    public Reference createEJBLocalRef(String refName, Configuration configuration, String name, String requiredModule, String optionalModule, Artifact targetConfigId, AbstractNameQuery query, boolean isSession, String localHome, String local) {
                        return null;
                    }

                },
                        new ResourceReferenceBuilder() {

                            public Reference createResourceRef(AbstractNameQuery containerId, Class iface, Configuration configuration) {
                                return null;
                            }

                            public Reference createAdminObjectRef(AbstractNameQuery containerId, Class iface, Configuration configuration) {
                                return null;
                            }

                            public ObjectName locateResourceName(ObjectName query) {
                                return null;
                            }

                            public GBeanData locateActivationSpecInfo(AbstractNameQuery nameQuery, String messageListenerInterface, Configuration configuration) {
                                return null;
                            }

                            public GBeanData locateResourceAdapterGBeanData(GBeanData resourceAdapterModuleData) {
                                return null;
                            }

                            public GBeanData locateAdminObjectInfo(GBeanData resourceAdapterModuleData, String adminObjectInterfaceName) {
                                return null;
                            }

                            public GBeanData locateConnectionFactoryInfo(GBeanData resourceAdapterModuleData, String connectionFactoryInterfaceName) {
                                return null;
                            }
                        },
                        new ServiceReferenceBuilder() {
                            //it could return a Service or a Reference, we don't care
                            public Object createService(Class serviceInterface, URI wsdlURI, URI jaxrpcMappingURI, QName serviceQName, Map portComponentRefMap, List handlerInfos, Object serviceRefType, DeploymentContext deploymentContext, Module module, ClassLoader classLoader) {
                                return null;
                            }
                        }));
    }

    private void recursiveDelete(File path) {
        //does not delete top level dir passed in
        File[] listing = path.listFiles();
        if (listing != null) {
            for (int i = 0; i < listing.length; i++) {
                File file = listing[i];
                if (file.isDirectory()) {
                    recursiveDelete(file);
                }
                file.delete();
            }
        }
    }

    protected void setUp() throws Exception {
        super.setUp();
        cl = this.getClass().getClassLoader();
        kernel = KernelFactory.newInstance().createKernel("test");
        kernel.boot();

        ConfigurationData bootstrap = new ConfigurationData(baseId, naming);

        bootstrap.addGBean("ServerInfo", BasicServerInfo.GBEAN_INFO).setAttribute("baseDirectory", ".");

        AbstractName configStoreName = bootstrap.addGBean("MockConfigurationStore", MockConfigStore.GBEAN_INFO).getAbstractName();

        GBeanData artifactManagerData = bootstrap.addGBean("ArtifactManager", DefaultArtifactManager.GBEAN_INFO);

        GBeanData artifactResolverData = bootstrap.addGBean("ArtifactResolver", DefaultArtifactResolver.GBEAN_INFO);
        artifactResolverData.setReferencePattern("ArtifactManager", artifactManagerData.getAbstractName());

        GBeanData configurationManagerData = bootstrap.addGBean("ConfigurationManager", EditableKernelConfigurationManager.GBEAN_INFO);
        configurationManagerData.setReferencePattern("ArtifactManager", artifactManagerData.getAbstractName());
        configurationManagerData.setReferencePattern("ArtifactResolver", artifactResolverData.getAbstractName());
        configurationManagerData.setReferencePattern("Stores", configStoreName);
        bootstrap.addGBean(configurationManagerData);

        GBeanData serverData = new GBeanData(serverName, J2EEServerImpl.GBEAN_INFO);
        bootstrap.addGBean(serverData);

        Collection defaultServlets = new HashSet();
        Collection defaultFilters = new HashSet();
        Collection defaultFilterMappings = new HashSet();
        Object pojoWebServiceTemplate = null;
        WebServiceBuilder webServiceBuilder = new UnavailableWebServiceBuilder();

        GBeanData containerData = bootstrap.addGBean("JettyContainer", JettyContainerImpl.GBEAN_INFO);
        AbstractName containerName = containerData.getAbstractName();

        GBeanData connector = bootstrap.addGBean("JettyConnector", HTTPConnector.GBEAN_INFO);
        connector.setAttribute("port", new Integer(5678));
        connector.setAttribute("maxThreads", new Integer(50));
        connector.setAttribute("minThreads", new Integer(10));
        connector.setReferencePattern("JettyContainer", containerName);

        GBeanData tm = bootstrap.addGBean("TransactionManager", TransactionManagerImplGBean.GBEAN_INFO);
        tm.setAttribute("defaultTransactionTimeoutSeconds", new Integer(10));

        GBeanData tcm = bootstrap.addGBean("TransactionContextManager", TransactionContextManagerGBean.GBEAN_INFO);
        tcm.setReferencePattern("TransactionManager", tm.getAbstractName());
        tcmName = tcm.getAbstractName();
        ctcName = bootstrap.addGBean("ConnectionTrackingCoordinator", ConnectionTrackingCoordinatorGBean.GBEAN_INFO).getAbstractName();

        ConfigurationUtil.loadBootstrapConfiguration(kernel, bootstrap, getClass().getClassLoader());

        configurationManager = ConfigurationUtil.getEditableConfigurationManager(kernel);
        configStore = (ConfigurationStore) kernel.getGBean(configStoreName);
        configStore.install(bootstrap);

        defaultEnvironment.addDependency(baseId, ImportType.ALL);
        defaultEnvironment.setConfigId(webModuleArtifact);
        builder = new JettyModuleBuilder(defaultEnvironment, new Integer(1800), Collections.EMPTY_LIST, new AbstractNameQuery(containerName), defaultServlets, defaultFilters, defaultFilterMappings, pojoWebServiceTemplate, Collections.singleton(webServiceBuilder), kernel);
    }

    protected void tearDown() throws Exception {
        kernel.shutdown();
        super.tearDown();
    }


    public static class MockConfigStore extends NullConfigurationStore {
        private Map configs = new HashMap();

        URL baseURL;

        public MockConfigStore() {
        }

        public MockConfigStore(URL baseURL) {
            this.baseURL = baseURL;
        }

        public void install(ConfigurationData configurationData) throws IOException, InvalidConfigException {
            configs.put(configurationData.getId(), configurationData);
        }

        public void uninstall(Artifact configID) throws NoSuchConfigException, IOException {
            configs.remove(configID);
        }

        public ConfigurationData loadConfiguration(Artifact configId) throws NoSuchConfigException, IOException, InvalidConfigException {
            if (configs.containsKey(configId)) {
                ConfigurationData configurationData = (ConfigurationData) configs.get(configId);
                configurationData.setConfigurationStore(this);
                return configurationData;
            } else {
                ConfigurationData configurationData = new ConfigurationData(configId, naming);
                configurationData.setConfigurationStore(this);
                return configurationData;
            }
        }

        public boolean containsConfiguration(Artifact configID) {
            return true;
        }

        public File createNewConfigurationDir(Artifact configId) {
            try {
                return DeploymentUtil.createTempDir();
            } catch (IOException e) {
                return null;
            }
        }

        public Set resolve(Artifact configId, String moduleName, String pattern) throws NoSuchConfigException, MalformedURLException {
            return Collections.singleton(baseURL);
        }

        public final static GBeanInfo GBEAN_INFO;

        static {
            GBeanInfoBuilder infoBuilder = GBeanInfoBuilder.createStatic(MockConfigStore.class, NameFactory.CONFIGURATION_STORE);
            infoBuilder.addInterface(ConfigurationStore.class);
            GBEAN_INFO = infoBuilder.getBeanInfo();
        }
    }
}<|MERGE_RESOLUTION|>--- conflicted
+++ resolved
@@ -140,29 +140,6 @@
 
     }
 
-<<<<<<< HEAD
-    private EARContext createEARContext(File outputPath, URI id) throws MalformedObjectNameException, DeploymentException {
-        EARContext earContext = new EARContext(outputPath,
-                id,
-                ConfigurationModuleType.WAR,
-                parentId,
-                kernel,
-                moduleContext.getJ2eeApplicationName(),
-                tmName,
-                tcmName,
-                ctcName,
-                null,
-                null,
-                null, new RefContext(new EJBReferenceBuilder() {
-
-                    public Reference createEJBLocalReference(String objectName, GBeanData gbeanData, boolean isSession, String localHome, String local) throws DeploymentException {
-                        return null;
-                    }
-
-                    public Reference createEJBRemoteReference(String objectName, GBeanData gbeanData, boolean isSession, String home, String remote) throws DeploymentException {
-                        return null;
-                    }
-=======
     public void testContextRootWithSpaces() throws Exception {
         File outputPath = new File(basedir, "target/test-resources/deployables/war-spaces-in-context");
         recursiveDelete(outputPath);
@@ -172,7 +149,6 @@
         UnpackedJarFile jarFile = new UnpackedJarFile(path);
         Module module = builder.createModule(null, jarFile, kernel.getNaming(), new ModuleIDBuilder());
         Repository repository = null;
->>>>>>> c9354487
 
         AbstractName moduleName = module.getModuleName();
         EARContext earContext = createEARContext(outputPath, defaultEnvironment, repository, configStore, moduleName);
@@ -183,11 +159,6 @@
         earContext.close();
         module.close();
 
-<<<<<<< HEAD
-                    public Reference getImplicitEJBRemoteRef(URI module, String refName, boolean isSession, String home, String remote, NamingContext context) throws DeploymentException {
-                        return null;
-                    }
-=======
         Artifact configurationId = configurationData.getId();
         configurationManager.loadConfiguration(configurationData);
         Configuration configuration = configurationManager.getConfiguration(configurationId);
@@ -196,7 +167,6 @@
         String contextRoot = (String) kernel.getAttribute(moduleName, "contextPath");
         assertNotNull(contextRoot);
         assertEquals(contextRoot, contextRoot.trim());
->>>>>>> c9354487
 
         configurationManager.stopConfiguration(configurationId);
         configurationManager.unloadConfiguration(configurationId);
