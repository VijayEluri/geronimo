--- conflicted
+++ resolved
@@ -64,7 +64,10 @@
 import org.apache.geronimo.transaction.TrackedConnectionAssociator;
 import org.apache.geronimo.transaction.context.OnlineUserTransaction;
 import org.apache.geronimo.transaction.context.TransactionContextManager;
-import org.mortbay.http.*;
+import org.mortbay.http.Authenticator;
+import org.mortbay.http.HttpException;
+import org.mortbay.http.HttpRequest;
+import org.mortbay.http.HttpResponse;
 import org.mortbay.jetty.servlet.AbstractSessionManager;
 import org.mortbay.jetty.servlet.Dispatcher;
 import org.mortbay.jetty.servlet.FilterHolder;
@@ -114,10 +117,7 @@
         public SessionManagerConfiguration() {
         }
 
-<<<<<<< HEAD
-=======
-
->>>>>>> c9354487
+
         public void setWebApplicationContext(WebApplicationContext webAppContext) {
             this.webAppContext = webAppContext;
         }
@@ -137,11 +137,7 @@
             //setup a SessionManager
             log.debug("About to configure a SessionManager");
             String sessionManagerClassName = ((JettyWebAppContext) webAppContext).getSessionManager();
-<<<<<<< HEAD
-            if (sessionManagerClassName != null && sessionManagerClassName.trim().length() != 0) {
-=======
             if (sessionManagerClassName != null) {
->>>>>>> c9354487
                 Class clazz = Thread.currentThread().getContextClassLoader().loadClass(sessionManagerClassName);
                 Object o = clazz.newInstance();
                 log.debug("Setting SessionManager type=" + clazz.getName() + " instance=" + o);
@@ -173,10 +169,6 @@
 
     public JettyWebAppContext(String objectName,
                               String originalSpecDD,
-<<<<<<< HEAD
-                              URI uri,
-=======
->>>>>>> c9354487
                               String sessionManager,
                               Map componentContext,
                               OnlineUserTransaction userTransaction,
@@ -236,35 +228,15 @@
 
         setConfigurationClassNames(new String[]{});
 
-<<<<<<< HEAD
-        URI root;
-        //TODO is there a simpler way to do this?
-        if (configurationBaseUrl.getProtocol().equalsIgnoreCase("file")) {
-            root = new URI("file", configurationBaseUrl.getPath(), null);
-        } else {
-            root = URI.create(configurationBaseUrl.toString());
-        }
-        webAppRoot = root.resolve(uri);
-        URL webAppRootURL = webAppRoot.toURL();
-=======
         webAppRoot = configurationBaseUrl.toString();
         this.webClassLoader = classLoader;
         setClassLoader(this.webClassLoader);
->>>>>>> c9354487
 
         if (host != null) {
             setHosts(host.getHosts());
             setVirtualHosts(host.getVirtualHosts());
         }
 
-<<<<<<< HEAD
-        if (host != null) {
-            setHosts(host.getHosts());
-            setVirtualHosts(host.getVirtualHosts());
-        }
-
-=======
->>>>>>> c9354487
         handler = new WebApplicationHandler();
         addHandler(handler);
 
@@ -329,11 +301,7 @@
         jsr154FilterHolder.setInitParameter("unwrappedDispatch", "true");
         handler.addFilterPathMapping("/*", "jsr154", Dispatcher.__REQUEST | Dispatcher.__FORWARD | Dispatcher.__INCLUDE | Dispatcher.__ERROR);
 
-<<<<<<< HEAD
-        configureSessionManager();
-=======
         configureSessionManager(sessionManager);
->>>>>>> c9354487
 
     }
 
@@ -569,23 +537,8 @@
     }
 
 
-<<<<<<< HEAD
-    public String getSessionManager() {
-        return this.sessionManager;
-    }
-
-
-    private void configureSessionManager() {
-        if (isDistributable())
-            this.sessionManager = jettyContainer.getDistributableSessionManager();
-        else
-            this.sessionManager = jettyContainer.getLocalSessionManager();
-        log.debug("SessionManager classname=" + this.sessionManager);
-        
-=======
     private void configureSessionManager(String sessionManagerClassName) {
         this.sessionManager = sessionManagerClassName;
->>>>>>> c9354487
         if (this.sessionManager != null) {
             addConfiguration(SessionManagerConfiguration.class.getName());
         }
@@ -594,22 +547,9 @@
     private void addConfiguration(String configClassName) {
         String[] configClassNames = getConfigurationClassNames();
         String[] newConfigClassNames = new String[configClassNames == null ? 1 : configClassNames.length + 1];
-<<<<<<< HEAD
-//        System.arraycopy(configClassNames, 0, newConfigClassNames, 0, configClassNames.length);
-        //TODO expect an NPE if there are no configClassNames.
-        for (int i = 0; i < configClassNames.length; i++)
-            newConfigClassNames[i] = configClassNames[i];
+        System.arraycopy(configClassNames, 0, newConfigClassNames, 0, configClassNames.length);
 
         newConfigClassNames[newConfigClassNames.length - 1] = configClassName;
-        setConfigurationClassNames(newConfigClassNames);
-        log.debug("Configs:");
-        for (int i = 0; i < newConfigClassNames.length; i++)
-            log.debug(newConfigClassNames[i] + " ");
-=======
-        System.arraycopy(configClassNames, 0, newConfigClassNames, 0, configClassNames.length);
-
-        newConfigClassNames[newConfigClassNames.length - 1] = configClassName;
->>>>>>> c9354487
     }
 
     /**
@@ -691,10 +631,6 @@
         infoBuilder.addAttribute("sessionTimeoutSeconds", int.class, true);
 
 
-<<<<<<< HEAD
-        infoBuilder.addAttribute("uri", URI.class, true);
-=======
->>>>>>> c9354487
         infoBuilder.addAttribute("sessionManager", String.class, true);
         infoBuilder.addAttribute("componentContext", Map.class, true);
         infoBuilder.addAttribute("userTransaction", OnlineUserTransaction.class, true);
@@ -735,19 +671,10 @@
         infoBuilder.setConstructor(new String[]{
                 "objectName",
                 "deploymentDescriptor",
-<<<<<<< HEAD
-                "uri",
-=======
->>>>>>> c9354487
                 "sessionManager",
                 "componentContext",
                 "userTransaction",
                 "classLoader",
-<<<<<<< HEAD
-                "webClassPath",
-                "contextPriorityClassLoader",
-=======
->>>>>>> c9354487
                 "configurationBaseUrl",
                 "unshareableResources",
                 "applicationManagedSecurityResources",
