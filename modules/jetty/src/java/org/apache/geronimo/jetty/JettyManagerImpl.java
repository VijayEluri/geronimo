--- conflicted
+++ resolved
@@ -34,14 +34,6 @@
 import org.apache.geronimo.jetty.connector.HTTPSConnector;
 import org.apache.geronimo.jetty.connector.JettyConnector;
 import org.apache.geronimo.jetty.requestlog.JettyLogManager;
-<<<<<<< HEAD
-import org.apache.geronimo.system.serverinfo.ServerInfo;
-import org.apache.geronimo.j2ee.management.impl.Util;
-import org.apache.geronimo.j2ee.j2eeobjectnames.NameFactory;
-import org.apache.geronimo.security.keystore.KeystoreManager;
-import org.apache.commons.logging.Log;
-import org.apache.commons.logging.LogFactory;
-=======
 import org.apache.geronimo.kernel.GBeanNotFoundException;
 import org.apache.geronimo.kernel.Kernel;
 import org.apache.geronimo.kernel.repository.Artifact;
@@ -55,7 +47,6 @@
 import org.apache.geronimo.management.geronimo.WebConnector;
 import org.apache.geronimo.management.geronimo.WebContainer;
 import org.apache.geronimo.management.geronimo.WebManager;
->>>>>>> c9354487
 
 /**
  * Jetty implementation of WebManager.  Knows how to manipulate
@@ -88,14 +79,8 @@
             connector = new GBeanData(name, HTTPConnector.GBEAN_INFO);
         } else if (protocol.equals(PROTOCOL_HTTPS)) {
             connector = new GBeanData(name, HTTPSConnector.GBEAN_INFO);
-<<<<<<< HEAD
-            GBeanQuery query = new GBeanQuery(null, KeystoreManager.class.getName());
-            Set set = kernel.listGBeans(query);
-            connector.setReferencePattern("KeystoreManager", (ObjectName) set.iterator().next());
-=======
             AbstractNameQuery query = new AbstractNameQuery(KeystoreManager.class.getName());
             connector.setReferencePattern("KeystoreManager", query);
->>>>>>> c9354487
             //todo: default HTTPS settings
         } else if (protocol.equals(PROTOCOL_AJP)) {
             connector = new GBeanData(name, AJP13Connector.GBEAN_INFO);
