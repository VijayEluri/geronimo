/**
 *
 * Copyright 2003-2004 The Apache Software Foundation
 *
 *  Licensed under the Apache License, Version 2.0 (the "License");
 *  you may not use this file except in compliance with the License.
 *  You may obtain a copy of the License at
 *
 *     http://www.apache.org/licenses/LICENSE-2.0
 *
 *  Unless required by applicable law or agreed to in writing, software
 *  distributed under the License is distributed on an "AS IS" BASIS,
 *  WITHOUT WARRANTIES OR CONDITIONS OF ANY KIND, either express or implied.
 *  See the License for the specific language governing permissions and
 *  limitations under the License.
 */

package org.apache.geronimo.jetty.connector;

import java.net.UnknownHostException;
import java.net.InetSocketAddress;
import java.net.InetAddress;

import org.apache.geronimo.gbean.GBeanInfo;
import org.apache.geronimo.gbean.GBeanInfoBuilder;
import org.apache.geronimo.gbean.GBeanLifecycle;
import org.apache.geronimo.jetty.JettyContainer;
import org.apache.geronimo.jetty.JettyWebConnector;
import org.apache.geronimo.j2ee.j2eeobjectnames.NameFactory;
import org.mortbay.http.HttpListener;
import org.mortbay.http.SocketListener;
import org.mortbay.http.ajp.AJP13Listener;
import org.mortbay.util.ThreadedServer;

/**
 * Base class for GBeans for Jetty network connectors (HTTP, HTTPS, AJP, etc.).
 *
 * @version $Rev$ $Date$
 */
public abstract class JettyConnector implements GBeanLifecycle, JettyWebConnector {
    public final static String CONNECTOR_CONTAINER_REFERENCE = "JettyContainer";
    private final JettyContainer container;
    protected final HttpListener listener;
    private String connectHost;

    /**
     * Only used to allow declaration as a reference.
     */
    public JettyConnector() {
        container = null;
        listener = null;
    }

    public JettyConnector(JettyContainer container) {
        this.container = container;
        this.listener = null;
    }

    public JettyConnector(JettyContainer container, HttpListener listener) {
        this.container = container;
        this.listener = listener;
    }

    public String getDefaultScheme() {
        return listener.getDefaultScheme();
    }

    public String getHost() {
        return listener.getHost();
    }

    public void setHost(String host) throws UnknownHostException {
        // underlying impl treats null as 0.0.0.0
        listener.setHost(host);
    }

    public int getPort() {
        return listener.getPort();
    }

    public void setPort(int port) {
        listener.setPort(port);
    }

    public abstract int getDefaultPort();

    public String getConnectUrl() {
        if(connectHost == null) {
            String host = getHost();
            if(host == null || host.equals("0.0.0.0")) {
                InetAddress address = null;
                try {
                    address = InetAddress.getLocalHost();
                } catch (UnknownHostException e) {
                    host = "unknown-host";
                }
                if(address != null) {
                    host = address.getHostName();
                    if(host == null || host.equals("")) {
                        host = address.getHostAddress();
                    }
                }
            }
            connectHost = host;
        }
        return getProtocol().toLowerCase()+"://"+connectHost+(getPort() == getDefaultPort() ? "" : ":"+getPort());
    }

    public void setMinThreads(int minThreads) {
      ((ThreadedServer)listener).setMinThreads(minThreads);
    }

    public int getMinThreads() {
      return ((ThreadedServer)listener).getMinThreads();
    }


    public void setMaxThreads(int maxThreads) {
      ((ThreadedServer)listener).setMaxThreads(maxThreads);
    }

    public int getMaxThreads() {
      return ((ThreadedServer)listener).getMaxThreads();
    }

    public void setMaxIdleTimeMs(int max) {
        ((ThreadedServer)listener).setMaxIdleTimeMs(max);
    }

    public int getMaxIdleTimeMs() {
      return ((ThreadedServer)listener).getMaxIdleTimeMs();
    }

    public void setLowThreadsMaxIdleTimeMs(int max) {
      if (listener instanceof SocketListener)
        ((SocketListener)listener).setLowResourcePersistTimeMs(max);
    }

    public int getLowThreadsMaxIdleTimeMs() {
      if (listener instanceof SocketListener)
        return ((SocketListener)listener).getLowResourcePersistTimeMs();
      return -1;
    }

    public void setLowThreads(int lowThreads) {
      if (listener instanceof SocketListener)
        ((SocketListener)listener).setLowResources(lowThreads);
    }

    public int getLowThreads() {
      if (listener instanceof SocketListener)
        return ((SocketListener)listener).getLowResources();
      return -1;
    }

    public int getThreads() {
      return ((ThreadedServer)listener).getThreads();
    }

    public int getIdlethreads() {
      return ((ThreadedServer)listener).getIdleThreads();
    }
    
    public InetSocketAddress getListenAddress() {
        return new InetSocketAddress(getHost(), getPort());
    }

    public int getBufferSizeBytes() {
        return listener.getBufferSize();
    }

    public void setBufferSizeBytes(int bytes) {
        if(listener instanceof SocketListener) {
            SocketListener socketListener = (SocketListener)listener;
            socketListener.setBufferSize(bytes);
        } else if(listener instanceof AJP13Listener) {
            ((AJP13Listener)listener).setBufferSize(bytes);
        } else {
            throw new UnsupportedOperationException(listener == null ? "No Listener" : listener.getClass().getName()); //todo: can this happen?
        }
    }

    public int getAcceptQueueSize() {
        return ((ThreadedServer)listener).getAcceptQueueSize();
    }

    public void setAcceptQueueSize(int size) {
        ((ThreadedServer)listener).setAcceptQueueSize(size);
    }

    public int getLingerMillis() {
        return ((ThreadedServer)listener).getLingerTimeSecs()*1000;
    }

    public void setLingerMillis(int millis) {
        ((ThreadedServer)listener).setLingerTimeSecs(Math.round((float)millis/1000f));
    }

    public boolean isTcpNoDelay() {
        return ((ThreadedServer)listener).getTcpNoDelay();
    }

    public void setTcpNoDelay(boolean enable) {
        ((ThreadedServer)listener).setTcpNoDelay(enable);
    }

    public int getRedirectPort() {
        return listener.getConfidentialPort();
    }

    public void setRedirectPort(int port) {
        if(listener instanceof SocketListener) {
            SocketListener socketListener = (SocketListener)listener;
            socketListener.setConfidentialPort(port);
            socketListener.setIntegralPort(port);
            socketListener.setIntegralScheme("https");
            socketListener.setConfidentialScheme("https");
        } else if(listener instanceof AJP13Listener) {
            AJP13Listener ajpListener = (AJP13Listener) listener;
            ajpListener.setConfidentialPort(port);
            ajpListener.setIntegralPort(port);
            ajpListener.setIntegralScheme("https");
            ajpListener.setConfidentialScheme("https");
        } else {
            throw new UnsupportedOperationException(listener == null ? "No Listener" : listener.getClass().getName()); //todo: can this happen?
        }
    }

    public abstract String getProtocol();

    public void doStart() throws Exception {
        container.addListener(listener);
        ((ThreadedServer) listener).open();
        listener.start();
    }

    public void doStop() {
        while (true) {
            try {
                listener.stop();
                container.removeListener(listener);
                return;
            } catch (InterruptedException e) {
                continue;
            }
        }
    }

    public void doFail() {
        while (true) {
            try {
                listener.stop();
                container.removeListener(listener);
                return;
            } catch (InterruptedException e) {
                continue;
            }
        }
    }

    public static final GBeanInfo GBEAN_INFO;

    static {
        GBeanInfoBuilder infoFactory = GBeanInfoBuilder.createStatic("Jetty HTTP Connector", JettyConnector.class);
        infoFactory.addReference(CONNECTOR_CONTAINER_REFERENCE, JettyContainer.class, NameFactory.GERONIMO_SERVICE);
        infoFactory.addInterface(JettyWebConnector.class, new String[]{"host", "port", "minThreads","maxThreads","bufferSizeBytes","acceptQueueSize","lingerMillis","tcpNoDelay","redirectPort","connectUrl","maxIdleTimeMs","lowThreads","lowThreadsMaxIdleTimeMs",},
<<<<<<< HEAD
                                                          new String[]{"host", "port", "redirectPort"});
=======
                                                          new String[]{"host", "port", "redirectPort", "maxThreads", "minThreads"});
>>>>>>> c9354487
        infoFactory.setConstructor(new String[] {"JettyContainer"});
        GBEAN_INFO = infoFactory.getBeanInfo();
    }
}<|MERGE_RESOLUTION|>--- conflicted
+++ resolved
@@ -264,11 +264,7 @@
         GBeanInfoBuilder infoFactory = GBeanInfoBuilder.createStatic("Jetty HTTP Connector", JettyConnector.class);
         infoFactory.addReference(CONNECTOR_CONTAINER_REFERENCE, JettyContainer.class, NameFactory.GERONIMO_SERVICE);
         infoFactory.addInterface(JettyWebConnector.class, new String[]{"host", "port", "minThreads","maxThreads","bufferSizeBytes","acceptQueueSize","lingerMillis","tcpNoDelay","redirectPort","connectUrl","maxIdleTimeMs","lowThreads","lowThreadsMaxIdleTimeMs",},
-<<<<<<< HEAD
-                                                          new String[]{"host", "port", "redirectPort"});
-=======
                                                           new String[]{"host", "port", "redirectPort", "maxThreads", "minThreads"});
->>>>>>> c9354487
         infoFactory.setConstructor(new String[] {"JettyContainer"});
         GBEAN_INFO = infoFactory.getBeanInfo();
     }
