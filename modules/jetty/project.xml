--- conflicted
+++ resolved
@@ -190,9 +190,6 @@
             <groupId>concurrent</groupId>
             <artifactId>concurrent</artifactId>
             <version>${concurrent_version}</version>
-            <properties>
-                 <geronimo.dependency>true</geronimo.dependency>
-             </properties>
         </dependency>
 
         <dependency>
@@ -200,9 +197,6 @@
             <artifactId>regexp</artifactId>
             <version>${regexp_version}</version>
             <url>http://jakarta.apache.org/regexp</url>
-            <properties>
-                 <geronimo.dependency>true</geronimo.dependency>
-             </properties>
         </dependency>
 
         <dependency>
@@ -247,19 +241,15 @@
              </properties>
         </dependency>
         <dependency>
-            <groupId>commons-collections</groupId>
-            <artifactId>commons-collections</artifactId>
-            <version>${commons_collections_version}</version>
-            <properties>
-                 <geronimo.dependency>true</geronimo.dependency>
-             </properties>
-        </dependency>
-        <dependency>
-<<<<<<< HEAD
-            <groupId>commons-primitives</groupId>
-            <artifactId>commons-primitives</artifactId>
-            <version>${commons_primitives_version}</version>
-=======
+            <groupId>springframework</groupId>
+            <artifactId>spring</artifactId>
+            <version>${wadi_spring_version}</version>
+            <url>http://www.springframework.org/</url>
+            <properties>
+                 <geronimo.dependency>true</geronimo.dependency>
+             </properties>
+        </dependency>
+        <dependency>
             <groupId>activecluster</groupId>
             <artifactId>activecluster</artifactId>
             <version>${wadi_activecluster_version}</version>
@@ -279,12 +269,10 @@
             <groupId>wadi</groupId>
             <artifactId>wadi-jetty5</artifactId>
             <version>${wadi_version}</version>
->>>>>>> c9354487
-            <properties>
-                 <geronimo.dependency>true</geronimo.dependency>
-             </properties>
-        </dependency>
-
+            <properties>
+                 <geronimo.dependency>true</geronimo.dependency>
+             </properties>
+        </dependency>
     </dependencies>
 
 
