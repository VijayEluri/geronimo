/**
 *
 * Copyright 2004 The Apache Software Foundation
 *
 *  Licensed under the Apache License, Version 2.0 (the "License");
 *  you may not use this file except in compliance with the License.
 *  You may obtain a copy of the License at
 *
 *     http://www.apache.org/licenses/LICENSE-2.0
 *
 *  Unless required by applicable law or agreed to in writing, software
 *  distributed under the License is distributed on an "AS IS" BASIS,
 *  WITHOUT WARRANTIES OR CONDITIONS OF ANY KIND, either express or implied.
 *  See the License for the specific language governing permissions and
 *  limitations under the License.
 */
package org.apache.geronimo.mail;

import javax.mail.Address;
import javax.mail.Message;
import javax.mail.MessagingException;
import javax.mail.Session;
import javax.mail.Transport;
import javax.mail.URLName;


/**
 * @version $Rev$ $Date$
 */
public class TestTransport extends Transport {

    public TestTransport(Session session, URLName name) {
        super(session, name);
    }

    public void sendMessage(Message message, Address[] addresses) throws MessagingException {
    }

    public boolean isEHLO() {
        return "true".equals(session.getProperties().getProperty("mail.smtp.ehlo"));
    }
<<<<<<< HEAD

    public boolean isQuitWait() {
        return "true".equals(session.getProperties().getProperty("mail.nntp.quitwait"));
    }
=======
>>>>>>> c9354487
}<|MERGE_RESOLUTION|>--- conflicted
+++ resolved
@@ -39,11 +39,4 @@
     public boolean isEHLO() {
         return "true".equals(session.getProperties().getProperty("mail.smtp.ehlo"));
     }
-<<<<<<< HEAD
-
-    public boolean isQuitWait() {
-        return "true".equals(session.getProperties().getProperty("mail.nntp.quitwait"));
-    }
-=======
->>>>>>> c9354487
 }