/**
 *
 * Copyright 2004 The Apache Software Foundation
 *
 *  Licensed under the Apache License, Version 2.0 (the "License");
 *  you may not use this file except in compliance with the License.
 *  You may obtain a copy of the License at
 *
 *     http://www.apache.org/licenses/LICENSE-2.0
 *
 *  Unless required by applicable law or agreed to in writing, software
 *  distributed under the License is distributed on an "AS IS" BASIS,
 *  WITHOUT WARRANTIES OR CONDITIONS OF ANY KIND, either express or implied.
 *  See the License for the specific language governing permissions and
 *  limitations under the License.
 */
package org.apache.geronimo.mail;

import java.util.Properties;

import org.apache.commons.logging.Log;
import org.apache.commons.logging.LogFactory;

import org.apache.geronimo.gbean.GBeanInfo;
import org.apache.geronimo.gbean.GBeanInfoBuilder;


/**
 * A GBean that provides for the configuration of a JavaMail POP3 message store
 * protocol.
 * <p/>
 * POP3 store properties that are common to all POP3 stores are
 * provided via member variables of this class.  Values that are set in the
 * individual member variables will override any of the corresponding values
 * that have been set in the properties set.
 *
 * @version $Rev$ $Date$
 * @see MailGBean
 */
public class POP3StoreGBean extends ProtocolGBean {

<<<<<<< HEAD
    // the POP3 configuration property names
    static public final String POP3_PORT = "mail.pop3.port";
    static public final String POP3_CONNECTION_TIMEOUT = "mail.pop3.connectiontimeout";
    static public final String POP3_TIMEOUT = "mail.pop3.timeout";
    static public final String POP3_FACTORY_CLASS = "mail.pop3.socketFactory.class";
    static public final String POP3_FACTORY_FALLBACK = "mail.pop3.socketFactory.fallback";
    static public final String POP3_FACTORY_PORT = "mail.pop3.socketFactory.port";
    static public final String POP3_LOCALHOST = "mail.pop3.localhost";
    static public final String POP3_LOCALADDRESS = "mail.pop3.localaddress";
    static public final String POP3_LOCALPORT = "mail.pop3.localport";
    static public final String POP3_RESET = "mail.pop3.resetbeforequit";
    static public final String POP3_MESSAGE_CLASS = "mail.pop3.message.class";
    static public final String POP3_APOP = "mail.pop3.apop.enable";

    static public final String GBEAN_RESET = "rsetBeforeQuit";
    static public final String GBEAN_APOP = "apopEnable";
    static public final String GBEAN_MESSAGE_CLASS = "messageClass";

=======
>>>>>>> c9354487
    private final Log log = LogFactory.getLog(POP3StoreGBean.class);

    private Integer port;
    private Integer connectionTimeout;
    private Integer timeout;
    private Boolean rsetBeforeQuit;
    private String messageClass;
    private String localaddress;
    private Integer localport;
    private Boolean apopEnable;
    private String socketFactoryClass;
    private Boolean socketFactoryFallback;
    private Integer socketFactoryPort;


    /**
     * Construct an instance of POP3StoreGBean
     * <p/>
     * Values that are set in the individual member variables will override any of
     * the corresponding values that have been set in the properties set.
     *
     * @param objectName            the object name of the protocol
     * @param properties            the set of default properties for the protocol
     * @param host                  the host the protocol connects to
     * @param user                  the default name for the protocol
     * @param port                  the POP3 server port
     * @param connectionTimeout     the socket connection timeout value in milliseconds
     * @param timeout               the socket I/O timeout value in milliseconds
     * @param rsetBeforeQuit        whether an attempt will be made send a POP3 RSET command when closing
     *                              the folder, before sending the QUIT command
     * @param messageClass          the class name of a subclass of com.sun.mail.pop3.POP3Message
     * @param localaddress          the local address (host name) to bind to when creating the POP3 socket
     * @param localport             the local port number to bind to when creating the POP3 socket
     * @param apopEnable            whether to use APOP instead of USER/PASS to login to the POP3 server,
     *                              if the POP3 server supports APOP
     * @param socketFactoryClass    the class that will be used to create POP3 sockets
     * @param socketFactoryFallback whether java.net.Socket class will be created if the specified
     *                              socket factory class cannot be created
     * @param socketFactoryPort     whether java.net.Socket class will be created if the specified
     *                              socket factory class cannot be created
     */
    public POP3StoreGBean(String objectName, Properties properties, String host, String user,
                          Integer port,
                          Integer connectionTimeout,
                          Integer timeout,
                          Boolean rsetBeforeQuit,
                          String messageClass,
                          String localaddress,
                          Integer localport,
                          Boolean apopEnable,
                          String socketFactoryClass,
                          Boolean socketFactoryFallback,
                          Integer socketFactoryPort) {
        super(objectName, "pop3", properties, host, user);

        setPort(port);
        setConnectionTimeout(connectionTimeout);
        setTimeout(timeout);
        setRsetBeforeQuit(rsetBeforeQuit);
        setMessageClass(messageClass);
        setLocaladdress(localaddress);
        setLocalport(localport);
        setApopEnable(apopEnable);
        setSocketFactoryClass(socketFactoryClass);
        setSocketFactoryFallback(socketFactoryFallback);
        setSocketFactoryPort(socketFactoryPort);
    }

    /**
     * Returns the POP3 server port to connect to, if the connect() method
     * doesn't explicitly specify one.
     * <p/>
     * Defaults to 110.
     */
    public Integer getPort() {
        return port;
    }

    /**
     * Sets the POP3 server port to connect to, if the connect() method
     * doesn't explicitly specify one.
     * <p/>
     * Defaults to 110.
     * <p/>
     * Values that are set here will override any of the corresponding value
     * that has been set in the properties.
     *
     * @param port the POP3 server port to connect to, if the connect() method
     *             doesn't explicitly specify one
     */
    public void setPort(Integer port) {
        this.port = port;
    }

    /**
     * Returns the socket connection timeout value in milliseconds.
     */
    public Integer getConnectionTimeout() {
        return connectionTimeout;
    }

    /**
     * Sets the socket connection timeout value in milliseconds.
     * <p/>
     * Default is infinite timeout.
     * <p/>
     * Values that are set here will override any of the corresponding value
     * that has been set in the properties.
     *
     * @param connectionTimeout the socket connection timeout value in milliseconds.
     */
    public void setConnectionTimeout(Integer connectionTimeout) {
        this.connectionTimeout = connectionTimeout;
    }

    /**
     * Returns the socket I/O timeout value in milliseconds.
     */
    public Integer getTimeout() {
        return timeout;
    }

    /**
     * Sets the socket I/O timeout value in milliseconds.
     * <p/>
     * Default is infinite timeout.
     * <p/>
     * Values that are set here will override any of the corresponding value
     * that has been set in the properties.
     *
     * @param timeout the socket I/O timeout value in milliseconds
     */
    public void setTimeout(Integer timeout) {
        this.timeout = timeout;
    }

    /**
     * Returns whether an attempt will be made send a POP3 RSET command when
     * closing the folder, before sending the QUIT command.
     * <p/>
     * Send a POP3 RSET command when closing the folder, before sending the
     * QUIT command. Useful with POP3 servers that implicitly mark all
     * messages that are read as "deleted"; this will prevent such messages
     * from being deleted and expunged unless the client requests so. Default
     * is false.
     */
    public Boolean getRsetBeforeQuit() {
        return rsetBeforeQuit;
    }

    /**
     * Sets whether an attempt will be made send a POP3 RSET command when
     * closing the folder, before sending the QUIT command.
     * <p/>
     * Send a POP3 RSET command when closing the folder, before sending the
     * QUIT command. Useful with POP3 servers that implicitly mark all messages
     * that are read as "deleted"; this will prevent such messages from being
     * deleted and expunged unless the client requests so. Default is false.
     * <p/>
     * Values that are set here will override any of the corresponding value
     * that has been set in the properties.
     *
     * @param rsetBeforeQuit whether an attempt will be made send a POP3 RSET command when
     *                       closing the folder, before sending the QUIT command
     */
    public void setRsetBeforeQuit(Boolean rsetBeforeQuit) {
        this.rsetBeforeQuit = rsetBeforeQuit;
    }

    /**
     * Returns the class name of a subclass of com.sun.mail.pop3.POP3Message.
     * <p/>
     * Class name of a subclass of com.sun.mail.pop3.POP3Message. The subclass
     * can be used to handle (for example) non-standard Content-Type headers.
     * The subclass must have a public constructor of the form
     * MyPOP3Message(Folder f, int msgno) throws MessagingException.
     */
    public String getMessageClass() {
        return messageClass;
    }

    /**
     * Sets the class name of a subclass of com.sun.mail.pop3.POP3Message.
     * <p/>
     * Class name of a subclass of com.sun.mail.pop3.POP3Message. The subclass
     * can be used to handle (for example) non-standard Content-Type headers.
     * The subclass must have a public constructor of the form
     * MyPOP3Message(Folder f, int msgno) throws MessagingException.
     * <p/>
     * Values that are set here will override any of the corresponding value
     * that has been set in the properties.
     *
     * @param messageClass the class name of a subclass of com.sun.mail.pop3.POP3Message.
     */
    public void setMessageClass(String messageClass) {
        this.messageClass = messageClass;
    }

    /**
     * Returns the local address (host name) to bind to when creating the POP3 socket.
     */
    public String getLocaladdress() {
        return localaddress;
    }

    /**
     * Sets the local address (host name) to bind to when creating the POP3 socket.
     * <p/>
     * Local address (host name) to bind to when creating the POP3 socket.
     * Defaults to the address picked by the Socket class. Should not normally
     * need to be set, but useful with multi-homed hosts where it's important
     * to pick a particular local address to bind to.
     * <p/>
     * Values that are set here will override any of the corresponding value
     * that has been set in the properties.
     *
     * @param localaddress the local address (host name) to bind to when creating the POP3 socket
     */
    public void setLocaladdress(String localaddress) {
        this.localaddress = localaddress;
    }

    /**
     * Returns the local port number to bind to when creating the POP3 socket.
     */
    public Integer getLocalport() {
        return localport;
    }

    /**
     * Sets the local port number to bind to when creating the POP3 socket.
     * <p/>
     * Local port number to bind to when creating the POP3 socket. Defaults to
     * the port number picked by the Socket class.
     * <p/>
     * Values that are set here will override any of the corresponding value
     * that has been set in the properties.
     *
     * @param localport the local port number to bind to when creating the POP3 socket
     */
    public void setLocalport(Integer localport) {
        this.localport = localport;
    }

    /**
     * Returns whether to use APOP instead of USER/PASS to login to the POP3
     * server, if the POP3 server supports APOP.
     * <p/>
     * If set to true, use APOP instead of USER/PASS to login to the POP3
     * server, if the POP3 server supports APOP. APOP sends a digest of the
     * password rather than the clear text password. Defaults to false.
     */
    public Boolean isApopEnable() {
        return apopEnable;
    }

    /**
     * Sets whether to use APOP instead of USER/PASS to login to the POP3
     * server, if the POP3 server supports APOP.
     * <p/>
     * If set to true, use APOP instead of USER/PASS to login to the POP3
     * server, if the POP3 server supports APOP. APOP sends a digest of the
     * password rather than the clear text password. Defaults to false.
     *
     * @param apopEnable whether to use APOP instead of USER/PASS to login to the POP3
     *                   server, if the POP3 server supports APOP
     */
    public void setApopEnable(Boolean apopEnable) {
        this.apopEnable = apopEnable;
    }

    /**
     * Returns the class that will be used to create POP3 sockets.
     * <p/>
     * If set, specifies the name of a class that implements the
     * javax.net.SocketFactory interface. This class will be used to create POP3
     * sockets.
     */
    public String getSocketFactoryClass() {
        return socketFactoryClass;
    }

    /**
     * Sets the class that will be used to create POP3 sockets.
     * <p/>
     * If set, specifies the name of a class that implements the
     * javax.net.SocketFactory interface. This class will be used to create POP3
     * sockets.
     * <p/>
     * Values that are set here will override any of the corresponding value
     * that has been set in the properties.
     *
     * @param socketFactoryClass the class that will be used to create POP3 sockets
     */
    public void setSocketFactoryClass(String socketFactoryClass) {
        this.socketFactoryClass = socketFactoryClass;
    }

    /**
     * Returns whether java.net.Socket class will be created if the specified
     * socket factory class cannot be created.
     * <p/>
     * If set to true, failure to create a socket using the specified socket
     * factory class will cause the socket to be created using the
     * java.net.Socket class. Defaults to true.
     */
    public Boolean isSocketFactoryFallback() {
        return socketFactoryFallback;
    }

    /**
     * Sets whether java.net.Socket class will be created if the specified
     * socket factory class cannot be created.
     * <p/>
     * If set to true, failure to create a socket using the specified socket
     * factory class will cause the socket to be created using the
     * java.net.Socket class. Defaults to true.
     * <p/>
     * Values that are set here will override any of the corresponding value
     * that has been set in the properties.
     *
     * @param socketFactoryFallback whether java.net.Socket class will be created if the specified
     *                              socket factory class cannot be created
     */
    public void setSocketFactoryFallback(Boolean socketFactoryFallback) {
        this.socketFactoryFallback = socketFactoryFallback;
    }

    /**
     * Returns the port to connect to when using the specified socket factory.
     * <p/>
     * Specifies the port to connect to when using the specified socket
     * factory. If not set, the default port will be used.
     */
    public Integer getSocketFactoryPort() {
        return socketFactoryPort;
    }

    /**
     * Sets the port to connect to when using the specified socket factory.
     * <p/>
     * Specifies the port to connect to when using the specified socket
     * factory. If not set, the default port will be used.
     * <p/>
     * Values that are set here will override any of the corresponding value
     * that has been set in the properties.
     *
     * @param socketFactoryPort the port to connect to when using the specified socket factory
     */
    public void setSocketFactoryPort(Integer socketFactoryPort) {
        this.socketFactoryPort = socketFactoryPort;
    }

    /**
     * Add the overrides from the member variables to the properties file.
     */
    public void addOverrides(Properties props) {
        super.addOverrides(props);

<<<<<<< HEAD
        if (port != null) props.put(POP3_PORT, port);
        if (connectionTimeout != null) props.put(POP3_CONNECTION_TIMEOUT, connectionTimeout);
        if (timeout != null) props.put(POP3_TIMEOUT, timeout);
        if (rsetBeforeQuit != null) props.put(POP3_RESET, rsetBeforeQuit);
        if (messageClass != null) props.put(POP3_MESSAGE_CLASS, messageClass);
        if (localaddress != null) props.put(POP3_LOCALADDRESS, localaddress);
        if (localport != null) props.put(POP3_LOCALPORT, localport);
        if (apopEnable != null) props.put(POP3_APOP, apopEnable);
        if (socketFactoryClass != null) props.put(POP3_FACTORY_CLASS, socketFactoryClass);
        if (socketFactoryFallback != null) props.put(POP3_FACTORY_FALLBACK, socketFactoryFallback);
        if (socketFactoryPort != null) props.put(POP3_FACTORY_PORT, socketFactoryPort);
=======
        if (port != null) props.put("mail.pop3.port", port);
        if (connectionTimeout != null) props.put("mail.pop3.connectiontimeout", connectionTimeout);
        if (timeout != null) props.put("mail.pop3.timeout", timeout);
        if (rsetBeforeQuit != null) props.put("mail.pop3.rsetbeforequit", rsetBeforeQuit);
        if (messageClass != null) props.put("mail.pop3.message.class", messageClass);
        if (localaddress != null) props.put("mail.pop3.localaddress", localaddress);
        if (localport != null) props.put("mail.pop3.localport", localport);
        if (apopEnable != null) props.put("mail.pop3.apop.enable", apopEnable);
        if (socketFactoryClass != null) props.put("mail.pop3.socketFactory.class", socketFactoryClass);
        if (socketFactoryFallback != null) props.put("mail.pop3.socketFactory.fallback", socketFactoryFallback);
        if (socketFactoryPort != null) props.put("mail.pop3.socketFactory.port", socketFactoryPort);
>>>>>>> c9354487
    }

    public void doStart() throws Exception {
        log.debug("Started " + getObjectName());
    }

    public void doStop() throws Exception {
        log.debug("Stopped " + getObjectName());
    }

    public void doFail() {
        log.warn("Failed " + getObjectName());
    }

    public static final GBeanInfo GBEAN_INFO;

    static {
        GBeanInfoBuilder infoFactory = GBeanInfoBuilder.createStatic(POP3StoreGBean.class, ProtocolGBean.GBEAN_INFO);

<<<<<<< HEAD
        infoFactory.addAttribute(GBEAN_PORT, Integer.class, true);
        infoFactory.addAttribute(GBEAN_CONNECTION_TIMEOUT, Integer.class, true);
        infoFactory.addAttribute(GBEAN_TIMEOUT, Integer.class, true);
        infoFactory.addAttribute(GBEAN_RESET, Boolean.class, true);
        infoFactory.addAttribute(GBEAN_MESSAGE_CLASS, String.class, true);
        infoFactory.addAttribute(GBEAN_LOCALADDRESS, String.class, true);
        infoFactory.addAttribute(GBEAN_LOCALPORT, Integer.class, true);
        infoFactory.addAttribute(GBEAN_APOP, Boolean.class, true);
        infoFactory.addAttribute(GBEAN_FACTORY_CLASS, String.class, true);
        infoFactory.addAttribute(GBEAN_FACTORY_FALLBACK, Boolean.class, true);
        infoFactory.addAttribute(GBEAN_FACTORY_PORT, Integer.class, true);

        infoFactory.addAttribute(GBEAN_OBJECTNAME, String.class, false);
        infoFactory.addAttribute(GBEAN_PROTOCOL, String.class, true);
        infoFactory.addAttribute(GBEAN_PROPERTIES, Properties.class, true);
        infoFactory.addAttribute(GBEAN_HOST, String.class, true);
        infoFactory.addAttribute(GBEAN_USER, String.class, true);
        infoFactory.addOperation(GBEAN_ADD_OVERRIDES, new Class[]{Properties.class});

        infoFactory.setConstructor(new String[]{GBEAN_OBJECTNAME, GBEAN_PROPERTIES, GBEAN_HOST, GBEAN_USER,
                                                GBEAN_PORT,
                                                GBEAN_CONNECTION_TIMEOUT,
                                                GBEAN_TIMEOUT,
                                                GBEAN_RESET,
                                                GBEAN_MESSAGE_CLASS,
                                                GBEAN_LOCALADDRESS,
                                                GBEAN_LOCALPORT,
                                                GBEAN_APOP,
                                                GBEAN_FACTORY_CLASS,
                                                GBEAN_FACTORY_FALLBACK,
                                                GBEAN_FACTORY_PORT});
=======
        infoFactory.addAttribute("port", Integer.class, true);
        infoFactory.addAttribute("connectionTimeout", Integer.class, true);
        infoFactory.addAttribute("timeout", Integer.class, true);
        infoFactory.addAttribute("rsetBeforeQuit", Boolean.class, true);
        infoFactory.addAttribute("messageClass", String.class, true);
        infoFactory.addAttribute("localaddress", String.class, true);
        infoFactory.addAttribute("localport", Integer.class, true);
        infoFactory.addAttribute("apopEnable", Boolean.class, true);
        infoFactory.addAttribute("socketFactoryClass", String.class, true);
        infoFactory.addAttribute("socketFactoryFallback", Boolean.class, true);
        infoFactory.addAttribute("socketFactoryPort", Integer.class, true);

        infoFactory.setConstructor(new String[]{"objectName", "properties", "host", "user",
                                                "port",
                                                "connectionTimeout",
                                                "timeout",
                                                "rsetBeforeQuit",
                                                "messageClass",
                                                "localaddress",
                                                "localport",
                                                "apopEnable",
                                                "socketFactoryClass",
                                                "socketFactoryFallback",
                                                "socketFactoryPort"});
>>>>>>> c9354487

        GBEAN_INFO = infoFactory.getBeanInfo();
    }

    public static GBeanInfo getGBeanInfo() {
        return GBEAN_INFO;
    }
}<|MERGE_RESOLUTION|>--- conflicted
+++ resolved
@@ -39,27 +39,6 @@
  */
 public class POP3StoreGBean extends ProtocolGBean {
 
-<<<<<<< HEAD
-    // the POP3 configuration property names
-    static public final String POP3_PORT = "mail.pop3.port";
-    static public final String POP3_CONNECTION_TIMEOUT = "mail.pop3.connectiontimeout";
-    static public final String POP3_TIMEOUT = "mail.pop3.timeout";
-    static public final String POP3_FACTORY_CLASS = "mail.pop3.socketFactory.class";
-    static public final String POP3_FACTORY_FALLBACK = "mail.pop3.socketFactory.fallback";
-    static public final String POP3_FACTORY_PORT = "mail.pop3.socketFactory.port";
-    static public final String POP3_LOCALHOST = "mail.pop3.localhost";
-    static public final String POP3_LOCALADDRESS = "mail.pop3.localaddress";
-    static public final String POP3_LOCALPORT = "mail.pop3.localport";
-    static public final String POP3_RESET = "mail.pop3.resetbeforequit";
-    static public final String POP3_MESSAGE_CLASS = "mail.pop3.message.class";
-    static public final String POP3_APOP = "mail.pop3.apop.enable";
-
-    static public final String GBEAN_RESET = "rsetBeforeQuit";
-    static public final String GBEAN_APOP = "apopEnable";
-    static public final String GBEAN_MESSAGE_CLASS = "messageClass";
-
-=======
->>>>>>> c9354487
     private final Log log = LogFactory.getLog(POP3StoreGBean.class);
 
     private Integer port;
@@ -419,19 +398,6 @@
     public void addOverrides(Properties props) {
         super.addOverrides(props);
 
-<<<<<<< HEAD
-        if (port != null) props.put(POP3_PORT, port);
-        if (connectionTimeout != null) props.put(POP3_CONNECTION_TIMEOUT, connectionTimeout);
-        if (timeout != null) props.put(POP3_TIMEOUT, timeout);
-        if (rsetBeforeQuit != null) props.put(POP3_RESET, rsetBeforeQuit);
-        if (messageClass != null) props.put(POP3_MESSAGE_CLASS, messageClass);
-        if (localaddress != null) props.put(POP3_LOCALADDRESS, localaddress);
-        if (localport != null) props.put(POP3_LOCALPORT, localport);
-        if (apopEnable != null) props.put(POP3_APOP, apopEnable);
-        if (socketFactoryClass != null) props.put(POP3_FACTORY_CLASS, socketFactoryClass);
-        if (socketFactoryFallback != null) props.put(POP3_FACTORY_FALLBACK, socketFactoryFallback);
-        if (socketFactoryPort != null) props.put(POP3_FACTORY_PORT, socketFactoryPort);
-=======
         if (port != null) props.put("mail.pop3.port", port);
         if (connectionTimeout != null) props.put("mail.pop3.connectiontimeout", connectionTimeout);
         if (timeout != null) props.put("mail.pop3.timeout", timeout);
@@ -443,7 +409,6 @@
         if (socketFactoryClass != null) props.put("mail.pop3.socketFactory.class", socketFactoryClass);
         if (socketFactoryFallback != null) props.put("mail.pop3.socketFactory.fallback", socketFactoryFallback);
         if (socketFactoryPort != null) props.put("mail.pop3.socketFactory.port", socketFactoryPort);
->>>>>>> c9354487
     }
 
     public void doStart() throws Exception {
@@ -463,39 +428,6 @@
     static {
         GBeanInfoBuilder infoFactory = GBeanInfoBuilder.createStatic(POP3StoreGBean.class, ProtocolGBean.GBEAN_INFO);
 
-<<<<<<< HEAD
-        infoFactory.addAttribute(GBEAN_PORT, Integer.class, true);
-        infoFactory.addAttribute(GBEAN_CONNECTION_TIMEOUT, Integer.class, true);
-        infoFactory.addAttribute(GBEAN_TIMEOUT, Integer.class, true);
-        infoFactory.addAttribute(GBEAN_RESET, Boolean.class, true);
-        infoFactory.addAttribute(GBEAN_MESSAGE_CLASS, String.class, true);
-        infoFactory.addAttribute(GBEAN_LOCALADDRESS, String.class, true);
-        infoFactory.addAttribute(GBEAN_LOCALPORT, Integer.class, true);
-        infoFactory.addAttribute(GBEAN_APOP, Boolean.class, true);
-        infoFactory.addAttribute(GBEAN_FACTORY_CLASS, String.class, true);
-        infoFactory.addAttribute(GBEAN_FACTORY_FALLBACK, Boolean.class, true);
-        infoFactory.addAttribute(GBEAN_FACTORY_PORT, Integer.class, true);
-
-        infoFactory.addAttribute(GBEAN_OBJECTNAME, String.class, false);
-        infoFactory.addAttribute(GBEAN_PROTOCOL, String.class, true);
-        infoFactory.addAttribute(GBEAN_PROPERTIES, Properties.class, true);
-        infoFactory.addAttribute(GBEAN_HOST, String.class, true);
-        infoFactory.addAttribute(GBEAN_USER, String.class, true);
-        infoFactory.addOperation(GBEAN_ADD_OVERRIDES, new Class[]{Properties.class});
-
-        infoFactory.setConstructor(new String[]{GBEAN_OBJECTNAME, GBEAN_PROPERTIES, GBEAN_HOST, GBEAN_USER,
-                                                GBEAN_PORT,
-                                                GBEAN_CONNECTION_TIMEOUT,
-                                                GBEAN_TIMEOUT,
-                                                GBEAN_RESET,
-                                                GBEAN_MESSAGE_CLASS,
-                                                GBEAN_LOCALADDRESS,
-                                                GBEAN_LOCALPORT,
-                                                GBEAN_APOP,
-                                                GBEAN_FACTORY_CLASS,
-                                                GBEAN_FACTORY_FALLBACK,
-                                                GBEAN_FACTORY_PORT});
-=======
         infoFactory.addAttribute("port", Integer.class, true);
         infoFactory.addAttribute("connectionTimeout", Integer.class, true);
         infoFactory.addAttribute("timeout", Integer.class, true);
@@ -520,7 +452,6 @@
                                                 "socketFactoryClass",
                                                 "socketFactoryFallback",
                                                 "socketFactoryPort"});
->>>>>>> c9354487
 
         GBEAN_INFO = infoFactory.getBeanInfo();
     }
