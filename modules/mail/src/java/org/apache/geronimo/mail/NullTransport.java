/**
 *
 * Copyright 2004 The Apache Software Foundation
 *
 *  Licensed under the Apache License, Version 2.0 (the "License");
 *  you may not use this file except in compliance with the License.
 *  You may obtain a copy of the License at
 *
 *     http://www.apache.org/licenses/LICENSE-2.0
 *
 *  Unless required by applicable law or agreed to in writing, software
 *  distributed under the License is distributed on an "AS IS" BASIS,
 *  WITHOUT WARRANTIES OR CONDITIONS OF ANY KIND, either express or implied.
 *  See the License for the specific language governing permissions and
 *  limitations under the License.
 */
package org.apache.geronimo.mail;

import javax.mail.Address;
import javax.mail.Message;
import javax.mail.MessagingException;
import javax.mail.Session;
import javax.mail.Transport;
import javax.mail.URLName;

/**
 * @version $Rev$ $Date$
 */
public class NullTransport extends Transport {
    public NullTransport(Session session, URLName urlName) {
        super(session, urlName);
    }

    public void sendMessage(Message message, Address[] addresses) throws MessagingException {
        // do nothing
    }

    protected boolean protocolConnect(String host, int port, String user, String password) throws MessagingException {
        return true; // always connect
    }
<<<<<<< HEAD
=======

>>>>>>> c9354487
}<|MERGE_RESOLUTION|>--- conflicted
+++ resolved
@@ -38,8 +38,5 @@
     protected boolean protocolConnect(String host, int port, String user, String password) throws MessagingException {
         return true; // always connect
     }
-<<<<<<< HEAD
-=======
 
->>>>>>> c9354487
 }