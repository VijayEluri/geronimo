--- conflicted
+++ resolved
@@ -38,44 +38,6 @@
  */
 public class SMTPTransportGBean extends ProtocolGBean {
 
-<<<<<<< HEAD
-    // the SMTP configuration property names
-    static public final String SMTP_PORT = "mail.smtp.port";
-    static public final String SMTP_CONNECTION_TIMEOUT = "mail.smtp.connectiontimeout";
-    static public final String SMTP_TIMEOUT = "mail.smtp.timeout";
-    static public final String SMTP_FROM = "mail.smtp.from";
-    static public final String SMTP_AUTH = "mail.smtp.auth";
-    static public final String SMTP_REALM = "mail.smtp.sasl.realm";
-    static public final String SMTP_QUITWAIT = "mail.smtp.quitwait";
-    static public final String SMTP_FACTORY_CLASS = "mail.smtp.socketFactory.class";
-    static public final String SMTP_FACTORY_FALLBACK = "mail.smtp.socketFactory.fallback";
-    static public final String SMTP_FACTORY_PORT = "mail.smtp.socketFactory.port";
-    static public final String SMTP_LOCALHOST = "mail.smtp.localhost";
-    static public final String SMTP_LOCALADDRESS = "mail.smtp.localaddress";
-    static public final String SMTP_LOCALPORT = "mail.smtp.localport";
-    static public final String SMTP_EHLO = "mail.smtp.ehlo";
-    static public final String SMTP_SUBMITTER = "mail.smtp.submitter";
-    static public final String SMTP_DSN_NOTIFY = "mail.smtp.dsn.notify";
-    static public final String SMTP_DSN_RET = "mail.smtp.dsn.ret";
-    static public final String SMTP_8BITMIME = "mail.smtp.allow8bitmime";
-    static public final String SMTP_SEND_PARTIAL = "mail.smtp.sendpartial";
-    static public final String SMTP_REPORT_SUCCESS = "mail.smtp.reportsuccess";
-    static public final String SMTP_MAIL_EXTENSION = "mail.smtp.mailextension";
-    static public final String SMTP_STARTTLS_ENABLE = "mail.smtp.starttls.enable";
-
-    static public final String GBEAN_EHLO = "ehlo";
-    static public final String GBEAN_SUBMITTER = "submitter";
-    static public final String GBEAN_DSN_NOTIFY = "dsnNotify";
-    static public final String GBEAN_DSN_RET = "dsnRet";
-    static public final String GBEAN_8BITMIME = "allow8bitmime";
-    static public final String GBEAN_SEND_PARTIAL = "sendPartical";
-    static public final String GBEAN_REPORT_SUCCESS = "reportSuccess";
-    static public final String GBEAN_MAIL_EXTENSION = "mailExtension";
-static public final String GBEAN_STARTTLS_ENABLE = "startTLSEnable";
-
-
-=======
->>>>>>> c9354487
     private final Log log = LogFactory.getLog(SMTPTransportGBean.class);
 
     private Integer port;
@@ -99,10 +61,6 @@
     private Boolean socketFactoryFallback;
     private Integer socketFactoryPort;
     private String mailExtension;
-<<<<<<< HEAD
-    private Boolean startTLSEnable;
-=======
->>>>>>> c9354487
 
 
     /**
@@ -125,10 +83,6 @@
      * @param ehlo                  whether an attempt will be made to sign on with the EHLO command
      * @param auth                  whether an attempt will be made to authenticate the user using
      *                              the AUTH command
-<<<<<<< HEAD
-     * @param startTLSEnable          the flag that enables the use of the STARTTLS command (if supported by the server) to switch the connection to a TLS-protected connection before issuing any login commands
-=======
->>>>>>> c9354487
      * @param submitter             the submitter to use in the AUTH tag in the MAIL FROM command
      * @param dsnNotify             the NOTIFY option to the RCPT command
      * @param dsnRet                the RET option to the MAIL command
@@ -156,10 +110,6 @@
                               Integer localport,
                               Boolean ehlo,
                               Boolean auth,
-<<<<<<< HEAD
-                              Boolean startTLSEnable,
-=======
->>>>>>> c9354487
                               String submitter,
                               String dsnNotify,
                               String dsnRet,
@@ -183,10 +133,6 @@
         setLocalport(localport);
         setEhlo(ehlo);
         setAuth(auth);
-<<<<<<< HEAD
-        setStartTLSEnable(startTLSEnable);
-=======
->>>>>>> c9354487
         setSubmitter(submitter);
         setDsnNotify(dsnNotify);
         setDsnRet(dsnRet);
@@ -414,46 +360,6 @@
     }
 
     /**
-<<<<<<< HEAD
-     * Returns the flag that enables the use of the STARTTLS command (if
-     * supported by the server) to switch the connection to a TLS-protected
-     * connection before issuing any login commands.
-     * <p/>
-     * If true, enables the use of the STARTTLS command (if supported by the
-     * server) to switch the connection to a TLS-protected connection before
-     * issuing any login commands. Note that an appropriate trust store must
-     * configured so that the client will trust the server's certificate.
-     * This feature only works on J2SE 1.4 and newer systems. Default is false.
-     */
-    public Boolean getStartTLSEnable() {
-        return startTLSEnable;
-    }
-
-    /**
-     * Sets the flag that enables the use of the STARTTLS command (if
-     * supported by the server) to switch the connection to a TLS-protected
-     * connection before issuing any login commands.
-     * <p/>
-     * If true, enables the use of the STARTTLS command (if supported by the
-     * server) to switch the connection to a TLS-protected connection before
-     * issuing any login commands. Note that an appropriate trust store must
-     * configured so that the client will trust the server's certificate.
-     * This feature only works on J2SE 1.4 and newer systems. Default is false.
-     * <p/>
-     * Values that are set here will override any of the corresponding value
-     * that has been set in the properties.
-     *
-     * @param startTLSEnable the flag that enables the use of the STARTTLS command (if
-     *                       supported by the server) to switch the connection to a TLS-protected
-     *                       connection before issuing any login commands
-     */
-    public void setStartTLSEnable(Boolean startTLSEnable) {
-        this.startTLSEnable = startTLSEnable;
-    }
-
-    /**
-=======
->>>>>>> c9354487
      * Returns the submitter to use in the AUTH tag in the MAIL FROM command.
      * <p/>
      * Typically used by a mail relay to pass along information about the
@@ -786,30 +692,6 @@
     public void addOverrides(Properties props) {
         super.addOverrides(props);
 
-<<<<<<< HEAD
-        if (port != null) props.put(SMTP_PORT, port);
-        if (connectionTimeout != null) props.put(SMTP_CONNECTION_TIMEOUT, connectionTimeout);
-        if (timeout != null) props.put(SMTP_TIMEOUT, timeout);
-        if (from != null) props.put(SMTP_FROM, from);
-        if (localhost != null) props.put(SMTP_LOCALHOST, localhost);
-        if (localaddress != null) props.put(SMTP_LOCALADDRESS, localaddress);
-        if (localport != null) props.put(SMTP_LOCALPORT, localport);
-        if (ehlo != null) props.put(SMTP_EHLO, ehlo);
-        if (auth != null) props.put(SMTP_AUTH, auth);
-        if (startTLSEnable != null) props.put(SMTP_STARTTLS_ENABLE, startTLSEnable);
-        if (submitter != null) props.put(SMTP_SUBMITTER, submitter);
-        if (dsnNotify != null) props.put(SMTP_DSN_NOTIFY, dsnNotify);
-        if (dsnRet != null) props.put(SMTP_DSN_RET, dsnRet);
-        if (allow8bitmime != null) props.put(SMTP_8BITMIME, allow8bitmime);
-        if (sendPartial != null) props.put(SMTP_SEND_PARTIAL, sendPartial);
-        if (saslRealm != null) props.put(SMTP_REALM, saslRealm);
-        if (quitWait != null) props.put(SMTP_QUITWAIT, quitWait);
-        if (reportSuccess != null) props.put(SMTP_REPORT_SUCCESS, reportSuccess);
-        if (socketFactoryClass != null) props.put(SMTP_FACTORY_CLASS, socketFactoryClass);
-        if (socketFactoryFallback != null) props.put(SMTP_FACTORY_FALLBACK, socketFactoryFallback);
-        if (socketFactoryPort != null) props.put(SMTP_FACTORY_PORT, socketFactoryPort);
-        if (mailExtension != null) props.put(SMTP_MAIL_EXTENSION, mailExtension);
-=======
         if (port != null) props.put("mail.smtp.port", port);
         if (connectionTimeout != null) props.put("mail.smtp.connectiontimeout", connectionTimeout);
         if (timeout != null) props.put("mail.smtp.timeout", timeout);
@@ -831,7 +713,6 @@
         if (socketFactoryFallback != null) props.put("mail.smtp.socketFactory.fallback", socketFactoryFallback);
         if (socketFactoryPort != null) props.put("mail.smtp.socketFactory.port", socketFactoryPort);
         if (mailExtension != null) props.put("mail.smtp.mailextension", mailExtension);
->>>>>>> c9354487
     }
 
     public void doStart() throws Exception {
@@ -851,62 +732,6 @@
     static {
         GBeanInfoBuilder infoFactory = GBeanInfoBuilder.createStatic(SMTPTransportGBean.class);
 
-<<<<<<< HEAD
-        infoFactory.addAttribute(GBEAN_PORT, Integer.class, true);
-        infoFactory.addAttribute(GBEAN_CONNECTION_TIMEOUT, Integer.class, true);
-        infoFactory.addAttribute(GBEAN_TIMEOUT, Integer.class, true);
-        infoFactory.addAttribute(GBEAN_AUTH, Boolean.class, true);
-        infoFactory.addAttribute(GBEAN_STARTTLS_ENABLE, Boolean.class, true);
-        infoFactory.addAttribute(GBEAN_EHLO, Boolean.class, true);
-        infoFactory.addAttribute(GBEAN_FROM, String.class, true);
-        infoFactory.addAttribute(GBEAN_LOCALHOST, String.class, true);
-        infoFactory.addAttribute(GBEAN_LOCALADDRESS, String.class, true);
-        infoFactory.addAttribute(GBEAN_LOCALPORT, Integer.class, true);
-        infoFactory.addAttribute(GBEAN_REALM, String.class, true);
-        infoFactory.addAttribute(GBEAN_QUITWAIT, Boolean.class, true);
-        infoFactory.addAttribute(GBEAN_FACTORY_CLASS, String.class, true);
-        infoFactory.addAttribute(GBEAN_FACTORY_FALLBACK, Boolean.class, true);
-        infoFactory.addAttribute(GBEAN_FACTORY_PORT, Integer.class, true);
-
-        infoFactory.addAttribute(GBEAN_SUBMITTER, String.class, true);
-        infoFactory.addAttribute(GBEAN_DSN_NOTIFY, String.class, true);
-        infoFactory.addAttribute(GBEAN_DSN_RET, String.class, true);
-        infoFactory.addAttribute(GBEAN_8BITMIME, Boolean.class, true);
-        infoFactory.addAttribute(GBEAN_SEND_PARTIAL, Boolean.class, true);
-        infoFactory.addAttribute(GBEAN_REPORT_SUCCESS, Boolean.class, true);
-        infoFactory.addAttribute(GBEAN_MAIL_EXTENSION, String.class, true);
-
-        infoFactory.addAttribute(GBEAN_OBJECTNAME, String.class, false);
-        infoFactory.addAttribute(GBEAN_PROTOCOL, String.class, true);
-        infoFactory.addAttribute(GBEAN_PROPERTIES, Properties.class, true);
-        infoFactory.addAttribute(GBEAN_HOST, String.class, true);
-        infoFactory.addAttribute(GBEAN_USER, String.class, true);
-        infoFactory.addOperation(GBEAN_ADD_OVERRIDES, new Class[]{Properties.class});
-
-        infoFactory.setConstructor(new String[]{GBEAN_OBJECTNAME, GBEAN_PROPERTIES, GBEAN_HOST, GBEAN_USER,
-                                                GBEAN_PORT,
-                                                GBEAN_CONNECTION_TIMEOUT,
-                                                GBEAN_TIMEOUT,
-                                                GBEAN_FROM,
-                                                GBEAN_LOCALHOST,
-                                                GBEAN_LOCALADDRESS,
-                                                GBEAN_LOCALPORT,
-                                                GBEAN_EHLO,
-                                                GBEAN_AUTH,
-                                                GBEAN_STARTTLS_ENABLE,
-                                                GBEAN_SUBMITTER,
-                                                GBEAN_DSN_NOTIFY,
-                                                GBEAN_DSN_RET,
-                                                GBEAN_8BITMIME,
-                                                GBEAN_SEND_PARTIAL,
-                                                GBEAN_REALM,
-                                                GBEAN_QUITWAIT,
-                                                GBEAN_REPORT_SUCCESS,
-                                                GBEAN_FACTORY_CLASS,
-                                                GBEAN_FACTORY_FALLBACK,
-                                                GBEAN_FACTORY_PORT,
-                                                GBEAN_MAIL_EXTENSION});
-=======
         infoFactory.addAttribute("port", Integer.class, true);
         infoFactory.addAttribute("connectionTimeout", Integer.class, true);
         infoFactory.addAttribute("timeout", Integer.class, true);
@@ -958,7 +783,6 @@
                                                 "socketFactoryFallback",
                                                 "socketFactoryPort",
                                                 "mailExtension"});
->>>>>>> c9354487
 
         GBEAN_INFO = infoFactory.getBeanInfo();
     }
