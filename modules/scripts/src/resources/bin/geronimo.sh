#!/bin/sh
#
#  Copyright 2005 The Apache Software Foundation
# 
#   Licensed under the Apache License, Version 2.0 (the "License");
#   you may not use this file except in compliance with the License.
#   You may obtain a copy of the License at
# 
#      http://www.apache.org/licenses/LICENSE-2.0
# 
#   Unless required by applicable law or agreed to in writing, software
#   distributed under the License is distributed on an "AS IS" BASIS,
#   WITHOUT WARRANTIES OR CONDITIONS OF ANY KIND, either express or implied.
#   See the License for the specific language governing permissions and
#   limitations under the License.

# --------------------------------------------------------------------
# $Rev$ $Date$
# --------------------------------------------------------------------

# -----------------------------------------------------------------------------
# Start/Stop Script for the Geronimo Server
#
# This script is based upon Tomcat's catalina.sh file to enable
# those familiar with Tomcat to quickly get started with Geronimo.
#
# This script file can be used directly instead of startup.sh and 
# shutdown.sh as they call this script file anyway.
#
# You should not have to edit this file.  If you wish to have environment
# variables set each time you run this script refer to the information
# on the setenv.sh script that is called by this script below. 
#
# Invocation Syntax:
#
#   geronimo.sh command [geronimo_args] 
#
#   For detailed command usage information, just run geronimo.sh without any 
#   arguments.
#
# Environment Variable Prequisites:
#
#   GERONIMO_HOME   (Optional) May point at your Geronimo top-level directory.
#                   If not specified, it will default to the parent directory
#                   of the location of this script.
#
#   GERONIMO_BASE   (Optional) Base directory for resolving dynamic portions
#                   of a Geronimo installation.  If not present, resolves to
#                   the same directory that GERONIMO_HOME points to.
#
#   GERONIMO_OPTS   (Optional) Java runtime options used when the "start",
#                   "stop", or "run" command is executed.
#
#   GERONIMO_OUT    (Optional) File that Geronimo's stdout and stderr streams
#                   will be redirected to if Geronimo is started in the 
#                   background.
#                   Defaults to $GERONIMO_BASE/var/log/geronimo.out
#
#   GERONIMO_PID    (Optional) Path of the file which should contains the pid
#                   of the Geronimo java process, when start (fork) is used
#
#   GERONIMO_TMPDIR (Optional) Directory path location of temporary directory
#                   the JVM should use (java.io.tmpdir).
#                   Defaults to $GERONIMO_BASE/var/temp.
#
#   JAVA_HOME       Points to your Java Development Kit installation.
#                   JAVA_HOME doesn't need to be set if JRE_HOME is set
#                   unless you use the "debug" command.
#                   It is mandatory either JAVA_HOME or JRE_HOME are set.
#
#   JRE_HOME        Points to your Java Runtime Environment installation.
#                   Set this if you wish to run Geronimo using the JRE 
#                   instead of the JDK (except for the "debug" command).
#                   Defaults to JAVA_HOME if empty.
#                   It is mandatory either JAVA_HOME or JRE_HOME are set.
#
#   JAVA_OPTS       (Optional) Java runtime options used when the "start",
#                   "stop", or "run" command is executed.
#
#   JDB_SRCPATH     (Optional) The Source Path to be used by jdb debugger 
#                   when the "debug" command is executed.
#                   Defaults to %GERONIMO_HOME%\src
#
#   JPDA_ADDRESS    (Optional) Java runtime options used when the "jpda start"
#                   command is executed. The default is 8000.
#
#   JPDA_TRANSPORT  (Optional) JPDA transport used when the "jpda start"
#                   command is executed. The default is "dt_socket".
#
#   JPDA_OPTS       (Optional) JPDA command line options.
#                   Only set this if you need to use some unusual JPDA 
#                   command line options.  This overrides the use of the
#                   other JPDA_* environment variables.
#                   Defaults to JPDA command line options contructed from 
#                   the JPDA_ADDRESS, JPDA_SUSPEND and JPDA_TRANSPORT 
#                   environment variables.
#
#   JPDA_SUSPEND    (Optional) Suspend the JVM before the main class is loaded.
#                   Valid values are 'y' and 'n'.  The default is "n".
#
#   START_OS_CMD    (Optional) Operating system command that will be placed in
#                   front of the java command when starting Geronimo in the
#                   background.  This can be useful on operating systems where
#                   the OS provides a command that allows you to start a process
#                   with in a specified CPU or priority.
#
# Troubleshooting execution of this script file:
#
#  GERONIMO_ENV_INFO (Optional) Environment variable that when set to "on"
#                    (the default) outputs the values of the GERONIMO_HOME,
#                    GERONIMO_BASE, GERONIMO_TMPDIR, JAVA_HOME and
#                    JRE_HOME before the command is issued. Set to "off"    
#                    if you do not want this information displayed.
#
# Scripts called by this script:
# 
#   $GERONIMO_HOME/bin/setenv.sh
#                   (Optional) This script file is called if it is present.
#                   Its contents may set one or more of the above environment
#                   variables.  It is preferable (to simplify migration to
#                   future Geronimo releases) to set environment variables
#                   in this file rather than modifying Geronimo's script files.
#
#   $GERONIMO_HOME/bin/setjavaenv.sh
#                   This batch file is called to set environment variables
#                   relating to the java or jdb executable to invoke.
#                   This file should not need to be modified.
#
# Exit Codes:
#
#  0 - Success
#  1 - Error
# -----------------------------------------------------------------------------

# OS specific support.  $var _must_ be set to either true or false.
cygwin=false
os400=false
case "`uname`" in
CYGWIN*) cygwin=true;;
OS400*) os400=true;;
esac

# resolve links - $0 may be a softlink
PRG="$0"

while [ -h "$PRG" ]; do
  ls=`ls -ld "$PRG"`
  link=`expr "$ls" : '.*-> \(.*\)$'`
<<<<<<< HEAD
  if expr "$link" : '.*/.*' > /dev/null; then
=======
  if expr "$link" : '/.*' > /dev/null; then
>>>>>>> c9354487
    PRG="$link"
  else
    PRG=`dirname "$PRG"`/"$link"
  fi
done

# Get standard environment variables
PRGDIR=`dirname "$PRG"`

# Only set GERONIMO_HOME if not already set
[ -z "$GERONIMO_HOME" ] && GERONIMO_HOME=`cd "$PRGDIR/.." ; pwd`

if [ -r "$GERONIMO_HOME"/bin/setenv.sh ]; then
  . "$GERONIMO_HOME"/bin/setenv.sh
fi

# For Cygwin, ensure paths are in UNIX format before anything is touched
if $cygwin; then
  [ -n "$JAVA_HOME" ] && JAVA_HOME=`cygpath --unix "$JAVA_HOME"`
  [ -n "$JRE_HOME" ] && JRE_HOME=`cygpath --unix "$JRE_HOME"`
  [ -n "$JDB_SRCPATH" ] && JDB_SRCPATH=`cygpath --unix "$JDB_SRCPATH"`  
  [ -n "$GERONIMO_HOME" ] && GERONIMO_HOME=`cygpath --unix "$GERONIMO_HOME"`
  [ -n "$GERONIMO_BASE" ] && GERONIMO_BASE=`cygpath --unix "$GERONIMO_BASE"`
fi

# For OS400
if $os400; then
  # Set job priority to standard for interactive (interactive - 6) by using
  # the interactive priority - 6, the helper threads that respond to requests
  # will be running at the same priority as interactive jobs.
  COMMAND='chgjob job('$JOBNAME') runpty(6)'
  system $COMMAND

  # Enable multi threading
  export QIBM_MULTI_THREADED=Y
fi

# Get standard Java environment variables
# (based upon Tomcat's setclasspath.sh but renamed since Geronimo's classpath 
# is set in the JAR manifest)
if $os400; then
  # -r will Only work on the os400 if the files are:
  # 1. owned by the user
  # 2. owned by the PRIMARY group of the user
  # this will not work if the user belongs in secondary groups
  BASEDIR="$GERONIMO_HOME"
  . "$GERONIMO_HOME"/bin/setjavaenv.sh 
else
  if [ -r "$GERONIMO_HOME"/bin/setjavaenv.sh ]; then
    BASEDIR="$GERONIMO_HOME"
    . "$GERONIMO_HOME"/bin/setjavaenv.sh
  else
    echo "Cannot find $GERONIMO_HOME/bin/setjavaenv.sh"
    echo "This file is needed to run this program"
    exit 1
  fi
fi

if [ -z "$GERONIMO_BASE" ] ; then
  GERONIMO_BASE="$GERONIMO_HOME"
fi

if [ -z "$GERONIMO_TMPDIR" ] ; then
  # Define the java.io.tmpdir to use for Geronimo
  GERONIMO_TMPDIR="$GERONIMO_BASE"/var/temp
fi

if [ -z "$GERONIMO_OUT" ] ; then
  # Define the output file we are to redirect both stdout and stderr to
  # when Geronimo is started in the background
  GERONIMO_OUT="$GERONIMO_BASE"/var/log/geronimo.out
fi

if [ -z "$JDB_SRCPATH" ] ; then
  # Define the source path to be used by the JDB debugger
  JDB_SRCPATH="$GERONIMO_HOME"/src
fi

# For Cygwin, switch paths to Windows format before running java
if $cygwin; then
  JAVA_HOME=`cygpath --absolute --windows "$JAVA_HOME"`
  JRE_HOME=`cygpath --absolute --windows "$JRE_HOME"`
  JDB_SRCPATH=`cygpath --absolute --windows "$JDB_SRCPATH"`  
  GERONIMO_HOME=`cygpath --absolute --windows "$GERONIMO_HOME"`
  GERONIMO_BASE=`cygpath --absolute --windows "$GERONIMO_BASE"`
  GERONIMO_TMPDIR=`cygpath --absolute --windows "$GERONIMO_TMPDIR"`
fi

# ----- Execute The Requested Command -----------------------------------------
if [ "$GERONIMO_ENV_INFO" != "off" ] ; then
  echo "Using GERONIMO_BASE:   $GERONIMO_BASE"
  echo "Using GERONIMO_HOME:   $GERONIMO_HOME"
  echo "Using GERONIMO_TMPDIR: $GERONIMO_TMPDIR"
  if [ "$1" = "debug" ] ; then
    echo "Using JAVA_HOME:       $JAVA_HOME"
    echo "Using JDB_SRCPATH:     $JDB_SRCPATH"
  else
    echo "Using JRE_HOME:        $JRE_HOME"
  fi
fi

LONG_OPT=
if [ "$1" = "start" ] ; then
  LONG_OPT=--long
  if [ "$GERONIMO_ENV_INFO" != "off" ] ; then
    echo "Using GERONIMO_OUT:    $GERONIMO_OUT"
  fi
fi

if [ "$1" = "jpda" ] ; then
  if [ -z "$JPDA_SUSPEND" ]; then
    JPDA_SUSPEND="n"
  fi
  if [ -z "$JPDA_TRANSPORT" ]; then
    JPDA_TRANSPORT="dt_socket"
  fi
  if [ -z "$JPDA_ADDRESS" ]; then
    JPDA_ADDRESS="8000"
  fi
  if [ -z "$JPDA_OPTS" ]; then
    JPDA_OPTS="-Xdebug -Xrunjdwp:transport=$JPDA_TRANSPORT,address=$JPDA_ADDRESS,server=y,suspend=$JPDA_SUSPEND"
  fi
  if [ "$GERONIMO_ENV_INFO" != "off" ] ; then
    echo "Using JPDA_OPTS:       $JPDA_OPTS"
  fi  
  GERONIMO_OPTS="$GERONIMO_OPTS $JPDA_OPTS"
  shift
fi

if [ "$1" = "debug" ] ; then
  if $os400; then
    echo "Debug command not available on OS400"
    exit 1
  else
    echo "Note: The jdb debugger will start Geronimo in another process and connect to it."
    echo "      To terminate Geronimo when running under jdb, run the "geronimo stop" command"
    echo "      in another window.  Do not use Ctrl-C as that will terminate the jdb client"
    echo "      (the debugger itself) but will not stop the Geronimo process."
    shift
    exec "$_RUNJDB" $JAVA_OPTS $GERONIMO_OPTS \
      -sourcepath "$JDB_SRCPATH" \
      -Dorg.apache.geronimo.base.dir="$GERONIMO_BASE" \
      -Djava.io.tmpdir="$GERONIMO_TMPDIR" \
      -classpath "$GERONIMO_HOME"/bin/server.jar \
      org.apache.geronimo.system.main.Daemon $LONG_OPT "$@" 
  fi

elif [ "$1" = "run" ]; then

  shift
  exec "$_RUNJAVA" $JAVA_OPTS $GERONIMO_OPTS \
    -Dorg.apache.geronimo.base.dir="$GERONIMO_BASE" \
    -Djava.io.tmpdir="$GERONIMO_TMPDIR" \
    -jar "$GERONIMO_HOME"/bin/server.jar $LONG_OPT "$@" 

elif [ "$1" = "start" ] ; then

  shift
  touch "$GERONIMO_OUT"
  $START_OS_CMD "$_RUNJAVA" $JAVA_OPTS $GERONIMO_OPTS \
    -Dorg.apache.geronimo.base.dir="$GERONIMO_BASE" \
    -Djava.io.tmpdir="$GERONIMO_TMPDIR" \
    -jar "$GERONIMO_HOME"/bin/server.jar $LONG_OPT "$@" \
    >> $GERONIMO_OUT 2>&1 &
    echo ""
    echo "Geronimo started in background. PID: $!"
    if [ ! -z "$GERONIMO_PID" ]; then
      echo $! > $GERONIMO_PID
    fi

elif [ "$1" = "stop" ] ; then

  shift
  FORCE=0
# support -force as that is the option Tomcat uses, we will document
# --force as the option to be consistent with other Geronimo options.
  if [ "$1" = "--force" -o "$1" = "-force" ]; then
    shift
    FORCE=1
  fi

  "$_RUNJAVA" $JAVA_OPTS $GERONIMO_OPTS \
    -Dorg.apache.geronimo.base.dir="$GERONIMO_BASE" \
    -Djava.io.tmpdir="$GERONIMO_TMPDIR" \
    -jar "$GERONIMO_HOME"/bin/shutdown.jar "$@"

  if [ $FORCE -eq 1 ]; then
    if [ ! -z "$GERONIMO_PID" ]; then
       echo "Killing: `cat $GERONIMO_PID`"
       kill -9 `cat $GERONIMO_PID`
    fi
  fi

else

  echo "Usage: geronimo.sh command [geronimo_args]"
  echo "commands:"
  echo "  debug             Debug Geronimo in jdb debugger"
  echo "  jpda run          Start Geronimo in foreground under JPDA debugger"
  echo "  jpda start        Start Geronimo in background under JPDA debugger"
  echo "  run               Start Geronimo in the foreground"
  echo "  start             Start Geronimo in the background"
  echo "  stop              Stop Geronimo"
  echo "  stop --force      Stop Geronimo (followed by kill -KILL)"
  echo ""
  echo "args for debug, jpda run, jpda start, run and start commands:"
  echo "       --quiet       No startup progress"
  echo "       --long        Long startup progress"
  echo "  -v   --verbose     INFO log level"
  echo "  -vv  --veryverbose DEBUG log level"
  echo "       --override    Override configurations. USE WITH CAUTION!"
  echo "       --help        Detailed help."
  echo ""
  echo "args for stop command:"
  echo "       --user        Admin user"
  echo "       --password    Admin password"
  echo "       --port        RMI port to connect to"
  exit 1

fi<|MERGE_RESOLUTION|>--- conflicted
+++ resolved
@@ -146,11 +146,7 @@
 while [ -h "$PRG" ]; do
   ls=`ls -ld "$PRG"`
   link=`expr "$ls" : '.*-> \(.*\)$'`
-<<<<<<< HEAD
-  if expr "$link" : '.*/.*' > /dev/null; then
-=======
   if expr "$link" : '/.*' > /dev/null; then
->>>>>>> c9354487
     PRG="$link"
   else
     PRG=`dirname "$PRG"`/"$link"
