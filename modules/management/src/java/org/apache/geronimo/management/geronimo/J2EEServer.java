/**
 *
 * Copyright 2003-2004 The Apache Software Foundation
 *
 *  Licensed under the Apache License, Version 2.0 (the "License");
 *  you may not use this file except in compliance with the License.
 *  You may obtain a copy of the License at
 *
 *     http://www.apache.org/licenses/LICENSE-2.0
 *
 *  Unless required by applicable law or agreed to in writing, software
 *  distributed under the License is distributed on an "AS IS" BASIS,
 *  WITHOUT WARRANTIES OR CONDITIONS OF ANY KIND, either express or implied.
 *  See the License for the specific language governing permissions and
 *  limitations under the License.
 */
package org.apache.geronimo.management.geronimo;

import org.apache.geronimo.management.J2EEDeployedObject;
import org.apache.geronimo.management.J2EEResource;
import org.apache.geronimo.management.AppClientModule;
import org.apache.geronimo.management.EJBModule;
import org.apache.geronimo.kernel.repository.ListableRepository;
import org.apache.geronimo.kernel.repository.WritableListableRepository;
import org.apache.geronimo.kernel.config.ConfigurationManager;
import org.apache.geronimo.system.serverinfo.ServerInfo;
import org.apache.geronimo.system.threads.ThreadPool;
import org.apache.geronimo.system.plugin.PluginInstaller;
import org.apache.geronimo.system.plugin.PluginRepositoryList;

/**
 * Geronimo-specific extensions to the standard J2EE server management
 * interface.
 *
 * @version $Rev$ $Date$
 */
public interface J2EEServer extends org.apache.geronimo.management.J2EEServer {
    /**
     * A list of all of the J2EEApplication and J2EEModule types deployed on this J2EEServer.
     * @see "JSR77.3.3.1.1"
     * @return the deployed objects on this server
     */
    J2EEDeployedObject[] getDeployedObjectInstances();

    /**
     * A list of resources available to this server.
     * @see "JSR77.3.3.1.2"
     * @return the resources available to this server
     */
    J2EEResource[] getResourceInstances();

    /**
     * A list of all Java virtual machines on which this J2EEServer has running threads.
     * @see "JSR77.3.3.1.3"
     * @return the JVMs for this server
     */
    JVM[] getJavaVMInstances();

    /**
     * Gets the Web Managers associated with this J2EEServer, or null if
     * there are none in the current server configuration.
     */
    public WebManager[] getWebManagers();

    /**
     * Gets the EJB Managers associated with this J2EEServer, or null if
     * there are none in the current server configuration.
     */
    public EJBManager[] getEJBManagers();

    /**
     * Gets the JMS Managers associated with this J2EEServer, or null if
     * there are none in the current server configuration.
     */
    public JMSManager[] getJMSManagers();

    /**
     * Gets the thread pools associated with this J2EEServer.
     */
    public ThreadPool[] getThreadPools();

    /**
     * Gets the Repositories associated with this J2EEServer.
     */
    public ListableRepository[] getRepositories();

    /**
     * Gets the writable repositories associated with this J2EEServer.
     */
    public WritableListableRepository[] getWritableRepositories();

    /**
     * Gets the SecurityRealms associated with this J2EEServer.
     */
    public SecurityRealm[] getSecurityRealms();

    /**
     * Gets the ServerInfo associated with this J2EEServer.
     */
    public ServerInfo getServerInfo();

    /**
     * Gets the LoginService associated with this J2EEServer.
     */
    public LoginService getLoginService();

    /**
     * Gets the KeystoreManager associated with this J2EEServer.
     */
    public KeystoreManager getKeystoreManager();

    /**
     * Gets the lists of plugin repositories available in this server.
     */
    public PluginRepositoryList[] getPluginRepositoryLists();

    /**
     * Gets the PluginInstaller associated with this J2EEServer.
     */
    public PluginInstaller getPluginInstaller();

    /**
     * Gets the ConfigurationManager associated with this J2EEServer.
     */
    public ConfigurationManager getConfigurationManager();

    /**
     * Gets the applications currently running in this J2EEServer.
     */
    J2EEApplication[] getApplications();

    /**
     * Gets the application clients currently running in this J2EEServer.
     */
    AppClientModule[] getAppClients();

    /**
     * Gets the web modules currently running in this J2EEServer.
     */
    WebModule[] getWebModules();

    /**
     * Gets the EJB modules currently running in this J2EEServer.
     */
    EJBModule[] getEJBModules();

    /**
     * Gets the J2EE Connector modules currently running in this J2EEServer.
     */
<<<<<<< HEAD
    public String getLoginService();

    /**
     * Gets the ObjectName of the KeystoreManager associated with this
     * J2EEServer.
     *
     * @see org.apache.geronimo.security.keystore.KeystoreManager
     *
     * @return The ObjectName of the KeystoreManager, in String form.
     */
    public String getKeystoreManager();

    /**
     * Gets the ObjectName of the ConfigurationInstaller associated with this
     * J2EEServer.
     *
     * @see org.apache.geronimo.system.configuration.ConfigurationInstaller
     *
     * @return The ObjectName of the ConfigurationInstaller, in String form.
     */
    public String getConfigurationInstaller();

=======
    ResourceAdapterModule[] getResourceAdapterModules();
>>>>>>> c9354487
}<|MERGE_RESOLUTION|>--- conflicted
+++ resolved
@@ -147,30 +147,5 @@
     /**
      * Gets the J2EE Connector modules currently running in this J2EEServer.
      */
-<<<<<<< HEAD
-    public String getLoginService();
-
-    /**
-     * Gets the ObjectName of the KeystoreManager associated with this
-     * J2EEServer.
-     *
-     * @see org.apache.geronimo.security.keystore.KeystoreManager
-     *
-     * @return The ObjectName of the KeystoreManager, in String form.
-     */
-    public String getKeystoreManager();
-
-    /**
-     * Gets the ObjectName of the ConfigurationInstaller associated with this
-     * J2EEServer.
-     *
-     * @see org.apache.geronimo.system.configuration.ConfigurationInstaller
-     *
-     * @return The ObjectName of the ConfigurationInstaller, in String form.
-     */
-    public String getConfigurationInstaller();
-
-=======
     ResourceAdapterModule[] getResourceAdapterModules();
->>>>>>> c9354487
 }