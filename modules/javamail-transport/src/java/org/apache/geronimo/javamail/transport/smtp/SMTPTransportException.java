/**
 *
 * Copyright 2005 The Apache Software Foundation
 *
 *  Licensed under the Apache License, Version 2.0 (the "License");
 *  you may not use this file except in compliance with the License.
 *  You may obtain a copy of the License at
 *
 *     http://www.apache.org/licenses/LICENSE-2.0
 *
 *  Unless required by applicable law or agreed to in writing, software
 *  distributed under the License is distributed on an "AS IS" BASIS,
 *  WITHOUT WARRANTIES OR CONDITIONS OF ANY KIND, either express or implied.
 *  See the License for the specific language governing permissions and
 *  limitations under the License.
 */

package org.apache.geronimo.javamail.transport.smtp;

/**
 * General purpose Exception
 * 
<<<<<<< HEAD
 * @version $Id: SMTPTransportException.java 375375 2006-02-06 21:16:28Z bsnyder $
=======
 * @version $Id$
>>>>>>> c9354487
 */
class SMTPTransportException extends Exception {

    SMTPTransportException() {
        super();
    }

    SMTPTransportException(String s) {
        super(s);
    }

    SMTPTransportException(String s, Exception t) {
        super(s, t);
    }

    SMTPTransportException(Exception t) {
        super("SMTP Transport error", t);
    }
}<|MERGE_RESOLUTION|>--- conflicted
+++ resolved
@@ -20,11 +20,7 @@
 /**
  * General purpose Exception
  * 
-<<<<<<< HEAD
- * @version $Id: SMTPTransportException.java 375375 2006-02-06 21:16:28Z bsnyder $
-=======
  * @version $Id$
->>>>>>> c9354487
  */
 class SMTPTransportException extends Exception {
 
