--- conflicted
+++ resolved
@@ -16,35 +16,12 @@
  */
 package org.apache.geronimo.deployment.plugin.jmx;
 
-<<<<<<< HEAD
-import org.apache.geronimo.kernel.jmx.KernelDelegate;
-import org.apache.geronimo.deployment.plugin.local.DistributeCommand;
-import org.apache.geronimo.deployment.plugin.local.RedeployCommand;
-import org.apache.geronimo.deployment.plugin.GeronimoDeploymentManager;
-import org.apache.geronimo.system.configuration.ConfigurationMetadata;
-import org.apache.geronimo.system.configuration.DownloadResults;
-import org.apache.geronimo.gbean.GBeanQuery;
-
-import javax.management.MBeanServerConnection;
-import javax.management.ObjectName;
-import javax.management.remote.JMXConnector;
-import javax.enterprise.deploy.spi.Target;
-import javax.enterprise.deploy.spi.TargetModuleID;
-import java.io.IOException;
-=======
->>>>>>> c9354487
 import java.io.File;
 import java.io.IOException;
 import java.io.InputStream;
 import java.net.InetAddress;
 import java.net.NetworkInterface;
 import java.net.URL;
-<<<<<<< HEAD
-import java.net.URI;
-import java.util.Enumeration;
-import java.util.Set;
-import java.util.Iterator;
-=======
 import java.util.Enumeration;
 import java.util.Iterator;
 import java.util.Set;
@@ -76,7 +53,6 @@
 import org.apache.geronimo.system.plugin.PluginInstaller;
 import org.apache.geronimo.system.plugin.PluginRepositoryList;
 import org.apache.geronimo.kernel.repository.Artifact;
->>>>>>> c9354487
 
 /**
  * Connects to a Kernel in a remote VM (may or many not be on the same machine).
@@ -164,18 +140,6 @@
         }
     }
 
-<<<<<<< HEAD
-    public ConfigurationMetadata[] listConfigurations(URL mavenRepository, String username, String password) throws IOException {
-        Set set = kernel.listGBeans(new GBeanQuery(null, "org.apache.geronimo.system.configuration.ConfigurationInstaller"));
-        for (Iterator it = set.iterator(); it.hasNext();) {
-            ObjectName name = (ObjectName) it.next();
-            try {
-                return (ConfigurationMetadata[]) kernel.invoke(name, "listConfigurations", new Object[]{mavenRepository, username, password}, new String[]{URL.class.getName(), String.class.getName(), String.class.getName()});
-            } catch (Exception e) {
-                e.printStackTrace();
-                throw new IOException("Unable to list configurations: "+e.getMessage());
-            }
-=======
     public PluginList listPlugins(URL mavenRepository, String username, String password) throws FailedLoginException, IOException {
         Set set = kernel.listGBeans(new AbstractNameQuery(PluginInstaller.class.getName()));
         for (Iterator it = set.iterator(); it.hasNext();) {
@@ -184,23 +148,10 @@
             PluginList results = installer.listPlugins(mavenRepository, username, password);
             kernel.getProxyManager().destroyProxy(installer);
             return results;
->>>>>>> c9354487
-        }
-        return null;
-    }
-
-<<<<<<< HEAD
-    public ConfigurationMetadata loadDependencies(URL mavenRepository, String username, String password, ConfigurationMetadata source) throws IOException {
-        Set set = kernel.listGBeans(new GBeanQuery(null, "org.apache.geronimo.system.configuration.ConfigurationInstaller"));
-        for (Iterator it = set.iterator(); it.hasNext();) {
-            ObjectName name = (ObjectName) it.next();
-            try {
-                return (ConfigurationMetadata) kernel.invoke(name, "loadDependencies", new Object[]{mavenRepository, username, password, source}, new String[]{URL.class.getName(), ConfigurationMetadata.class.getName(), String.class.getName(), String.class.getName()});
-            } catch (Exception e) {
-                e.printStackTrace();
-                throw new IOException("Unable to load dependencies: "+e.getMessage());
-            }
-=======
+        }
+        return null;
+    }
+
     public DownloadResults install(PluginList installList, String username, String password) {
         Set set = kernel.listGBeans(new AbstractNameQuery(PluginInstaller.class.getName()));
         for (Iterator it = set.iterator(); it.hasNext();) {
@@ -209,26 +160,10 @@
             DownloadResults results = installer.install(installList, username, password);
             kernel.getProxyManager().destroyProxy(installer);
             return results;
->>>>>>> c9354487
-        }
-        return null;
-    }
-
-<<<<<<< HEAD
-    public DownloadResults install(URL mavenRepository, String username, String password, URI configId) throws IOException {
-        Set set = kernel.listGBeans(new GBeanQuery(null, "org.apache.geronimo.system.configuration.ConfigurationInstaller"));
-        for (Iterator it = set.iterator(); it.hasNext();) {
-            ObjectName name = (ObjectName) it.next();
-            try {
-                return (DownloadResults) kernel.invoke(name, "install", new Object[]{mavenRepository, username, password, configId}, new String[]{URL.class.getName(), String.class.getName(), String.class.getName(), URI.class.getName()});
-            } catch (Exception e) {
-                e.printStackTrace();
-                throw new IOException("Unable to install configurations: "+e.getMessage());
-            }
-        }
-        return null;
-    }
-=======
+        }
+        return null;
+    }
+
     public void install(PluginList configsToInstall, String username, String password, DownloadPoller poller) {
         Set set = kernel.listGBeans(new AbstractNameQuery(PluginInstaller.class.getName()));
         for (Iterator it = set.iterator(); it.hasNext();) {
@@ -335,5 +270,4 @@
         }
         return (URL[]) list.toArray(new URL[list.size()]);
     }
->>>>>>> c9354487
 }