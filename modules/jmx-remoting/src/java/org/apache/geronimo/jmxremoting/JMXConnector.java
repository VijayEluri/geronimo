/**
 *
 * Copyright 2004 The Apache Software Foundation
 *
 *  Licensed under the Apache License, Version 2.0 (the "License");
 *  you may not use this file except in compliance with the License.
 *  You may obtain a copy of the License at
 *
 *     http://www.apache.org/licenses/LICENSE-2.0
 *
 *  Unless required by applicable law or agreed to in writing, software
 *  distributed under the License is distributed on an "AS IS" BASIS,
 *  WITHOUT WARRANTIES OR CONDITIONS OF ANY KIND, either express or implied.
 *  See the License for the specific language governing permissions and
 *  limitations under the License.
 */
package org.apache.geronimo.jmxremoting;

import java.net.InetSocketAddress;
<<<<<<< HEAD
import java.net.MalformedURLException;
=======
>>>>>>> c9354487
import java.util.HashMap;
import java.util.Map;
import javax.management.remote.JMXConnectorServer;
import javax.management.remote.JMXConnectorServerFactory;
import javax.management.remote.JMXConnectorServerMBean;
import javax.management.remote.JMXServiceURL;
import javax.management.remote.JMXConnectionNotification;
import javax.management.MBeanServer;
import javax.management.NotificationFilterSupport;

import org.apache.commons.logging.Log;
import org.apache.commons.logging.LogFactory;
import org.apache.geronimo.gbean.GBeanInfo;
import org.apache.geronimo.gbean.GBeanInfoBuilder;
import org.apache.geronimo.gbean.GBeanLifecycle;
import org.apache.geronimo.system.jmx.MBeanServerReference;

/**
 * A Connector that supports the server sideof JSR 160 JMX Remoting.
 *
 * @version $Rev$ $Date$
 */
public class JMXConnector implements GBeanLifecycle {
    private final MBeanServer mbeanServer;
    private final Log log;
    private final ClassLoader classLoader;
    private String applicationConfigName;
    private Authenticator authenticator;

    private String protocol;
    private String host;
    private int port = -1;
    private String urlPath;

    private JMXConnectorServer server;
<<<<<<< HEAD
    
=======
    private JMXServiceURL jmxServiceURL;

    // todo remove this as soon as Geronimo supports factory beans
    public JMXConnector(MBeanServerReference mbeanServerReference, String objectName, ClassLoader classLoader) {
        this(mbeanServerReference.getMBeanServer(), objectName, classLoader);
    }

>>>>>>> c9354487
    /**
     * Constructor for creating the connector. The ClassLoader must be
     * able to load all the LoginModules used in the JAAS login
     *
     * @param mbeanServer the mbean server
     * @param objectName this connector's object name
     * @param classLoader the classLoader used to create this connector
     */
    public JMXConnector(MBeanServer mbeanServer, String objectName, ClassLoader classLoader) {
        this.mbeanServer = mbeanServer;
        this.classLoader = classLoader;
        log = LogFactory.getLog(objectName);
    }

    /**
     * Return the name of the JAAS Application Configuration Entry this
     * connector uses to authenticate users. If null, users are not
     * be authenticated (not recommended).
     *
     * @return the authentication configuration name
     */
    public String getApplicationConfigName() {
        return applicationConfigName;
    }

    /**
     * Set the name of the JAAS Application Configuration Entry this
     * connector should use to authenticate users. If null, users will not
     * be authenticated (not recommended).
     *
     * @param applicationConfigName the authentication configuration name
     */
    public void setApplicationConfigName(String applicationConfigName) {
        this.applicationConfigName = applicationConfigName;
    }

    /**
     * Every connector must specify a property of type InetSocketAddress
     * because we use that to identify the network services to print a list
     * during startup.  However, this can be read-only since the host and port
     * are set in the url attribute.
     */
    public InetSocketAddress getListenAddress() {
        return new InetSocketAddress(getHost(), getPort());
<<<<<<< HEAD
    }    
    
    /**
     * Return the JMX host (extracted from the JMX URL) for this connector.
     *
     * @return the JMX host for this connector
     */
    public String getHost() {
        if (server != null )
            return server.getAddress().getHost();
        else if (url != null && url.length() != 0) {
            // server not started so get host from url attribute
            try {
                JMXServiceURL serviceURL = new JMXServiceURL(url);
                return serviceURL.getHost();
            }
            catch (MalformedURLException e){
                return "unknown-host";
            }
        } else
            return "unknown-host";
    }      
    
    /**
     * Return the JMX port (extracted from the JMX URL) for this connector.
     *
     * @return the JMX port for this connector
     */
    public int getPort() {
        if (server != null )
            return server.getAddress().getPort();
        else if (url != null && url.length() != 0) {
            // server not started so get port from url attribute
            try {
                JMXServiceURL serviceURL = new JMXServiceURL(url);
                return serviceURL.getPort();
            }
            catch (MalformedURLException e){
                return 0;
            }
        } else
            return 0;
    }    
    
    /**
     * Return the JMX URL for this connector.
=======
    }

    /**
     * Gets the protocol to use for the connection.
     * @return the protocol to use for the connection
     */
    public String getProtocol() {
        return protocol;
    }

    /**
     * Sets the protocol to use for the connection.
     * @param protocol the protocol to use for the connection
     */
    public void setProtocol(String protocol) {
        this.protocol = protocol;
    }

    /**
     * Gets the JMX host for this connector.
>>>>>>> c9354487
     *
     * @return the JMX host for this connector
     */
    public String getHost() {
        return host;
    }

    /**
     * Sets the JMX host for this connector.
     * @param host the JMX host for this connector
     */
    public void setHost(String host) {
        this.host = host;
    }

    /**
     * Gets the JMX port for this connector.
     *
     * @return the JMX port for this connector
     */
    public int getPort() {
        return port;
    }

    /**
     * Sets the JMX port for this connector.
     * @param port the JMX port for this connector
     */
    public void setPort(int port) {
        this.port = port;
    }

    /**
     * Gets the path within the target server to look for the connection.  This is commonly
     * /jndi/rmi://localhost:1099/JMXConnector
     * @return the path used to loacate the connector on the target server
     */
    public String getUrlPath() {
        return urlPath;
    }

    /**
     * Sets the path within the target server to look for the connection.  This is commonly
     * /jndi/rmi://localhost:1099/JMXConnector
     * @param urlPath the path used to loacate the connector on the target server
     */
    public void setUrlPath(String urlPath) {
        this.urlPath = urlPath;
    }

    public void doStart() throws Exception {
        jmxServiceURL = new JMXServiceURL(protocol, host, port, urlPath);
        Map env = new HashMap();
        if (applicationConfigName != null) {
            authenticator = new Authenticator(applicationConfigName, classLoader);
            env.put(JMXConnectorServer.AUTHENTICATOR, authenticator);
        } else {
            log.warn("Starting unauthenticating JMXConnector for " + jmxServiceURL);
        }
        server = JMXConnectorServerFactory.newJMXConnectorServer(jmxServiceURL, env, mbeanServer);
        NotificationFilterSupport filter = new NotificationFilterSupport();
        filter.enableType(JMXConnectionNotification.OPENED);
        filter.enableType(JMXConnectionNotification.CLOSED);
        filter.enableType(JMXConnectionNotification.FAILED);
        server.addNotificationListener(authenticator, filter, null);
        server.start();
        log.debug("Started JMXConnector " + server.getAddress());
    }

    public void doStop() throws Exception {
        try {
              server.stop();
        } catch (java.io.IOException e) {
              // java.io.IOException is expected.
        } catch (Exception e) {
              // Otherwise, something bad happened.  Rethrow the exception.
              throw e;
        }
        finally {
          server = null;
          log.debug("Stopped JMXConnector " + jmxServiceURL);
        }
    }

    public void doFail() {
        try {
            doStop();
            log.warn("Failure in JMXConnector " + jmxServiceURL);
        } catch (Exception e) {
            log.warn("Error stopping JMXConnector after failure", e);
        }
    }

    public static final GBeanInfo GBEAN_INFO;

    static {
<<<<<<< HEAD
        GBeanInfoBuilder infoFactory = GBeanInfoBuilder.createStatic("JMX Remoting Connector", JMXConnector.class); //TODO just  a gbean?
        infoFactory.addAttribute("url", String.class, true, true);
        infoFactory.addAttribute("applicationConfigName", String.class, true, true);
        infoFactory.addAttribute("kernel", Kernel.class, false);
        infoFactory.addAttribute("objectName", String.class, false);
        infoFactory.addAttribute("classLoader", ClassLoader.class, false);
        infoFactory.addAttribute("listenAddress", InetSocketAddress.class, false);
        infoFactory.setConstructor(new String[]{"kernel", "objectName", "classLoader"});
=======
        GBeanInfoBuilder infoFactory = GBeanInfoBuilder.createStatic("JMX Remoting Connector", JMXConnector.class);
        infoFactory.addReference("MBeanServerReference", MBeanServerReference.class);
        infoFactory.addAttribute("objectName", String.class, false);
        infoFactory.addAttribute("classLoader", ClassLoader.class, false);

        infoFactory.addAttribute("protocol", String.class, true, true);
        infoFactory.addAttribute("host", String.class, true, true);
        infoFactory.addAttribute("port", int.class, true, true);
        infoFactory.addAttribute("urlPath", String.class, true, true);
        infoFactory.addAttribute("applicationConfigName", String.class, true, true);

        infoFactory.setConstructor(new String[]{"MBeanServerReference", "objectName", "classLoader"});
>>>>>>> c9354487
        GBEAN_INFO = infoFactory.getBeanInfo();
    }

    public static GBeanInfo getGBeanInfo() {
        return GBEAN_INFO;
    }
}<|MERGE_RESOLUTION|>--- conflicted
+++ resolved
@@ -17,15 +17,10 @@
 package org.apache.geronimo.jmxremoting;
 
 import java.net.InetSocketAddress;
-<<<<<<< HEAD
-import java.net.MalformedURLException;
-=======
->>>>>>> c9354487
 import java.util.HashMap;
 import java.util.Map;
 import javax.management.remote.JMXConnectorServer;
 import javax.management.remote.JMXConnectorServerFactory;
-import javax.management.remote.JMXConnectorServerMBean;
 import javax.management.remote.JMXServiceURL;
 import javax.management.remote.JMXConnectionNotification;
 import javax.management.MBeanServer;
@@ -56,9 +51,6 @@
     private String urlPath;
 
     private JMXConnectorServer server;
-<<<<<<< HEAD
-    
-=======
     private JMXServiceURL jmxServiceURL;
 
     // todo remove this as soon as Geronimo supports factory beans
@@ -66,7 +58,6 @@
         this(mbeanServerReference.getMBeanServer(), objectName, classLoader);
     }
 
->>>>>>> c9354487
     /**
      * Constructor for creating the connector. The ClassLoader must be
      * able to load all the LoginModules used in the JAAS login
@@ -111,54 +102,6 @@
      */
     public InetSocketAddress getListenAddress() {
         return new InetSocketAddress(getHost(), getPort());
-<<<<<<< HEAD
-    }    
-    
-    /**
-     * Return the JMX host (extracted from the JMX URL) for this connector.
-     *
-     * @return the JMX host for this connector
-     */
-    public String getHost() {
-        if (server != null )
-            return server.getAddress().getHost();
-        else if (url != null && url.length() != 0) {
-            // server not started so get host from url attribute
-            try {
-                JMXServiceURL serviceURL = new JMXServiceURL(url);
-                return serviceURL.getHost();
-            }
-            catch (MalformedURLException e){
-                return "unknown-host";
-            }
-        } else
-            return "unknown-host";
-    }      
-    
-    /**
-     * Return the JMX port (extracted from the JMX URL) for this connector.
-     *
-     * @return the JMX port for this connector
-     */
-    public int getPort() {
-        if (server != null )
-            return server.getAddress().getPort();
-        else if (url != null && url.length() != 0) {
-            // server not started so get port from url attribute
-            try {
-                JMXServiceURL serviceURL = new JMXServiceURL(url);
-                return serviceURL.getPort();
-            }
-            catch (MalformedURLException e){
-                return 0;
-            }
-        } else
-            return 0;
-    }    
-    
-    /**
-     * Return the JMX URL for this connector.
-=======
     }
 
     /**
@@ -179,7 +122,6 @@
 
     /**
      * Gets the JMX host for this connector.
->>>>>>> c9354487
      *
      * @return the JMX host for this connector
      */
@@ -276,16 +218,6 @@
     public static final GBeanInfo GBEAN_INFO;
 
     static {
-<<<<<<< HEAD
-        GBeanInfoBuilder infoFactory = GBeanInfoBuilder.createStatic("JMX Remoting Connector", JMXConnector.class); //TODO just  a gbean?
-        infoFactory.addAttribute("url", String.class, true, true);
-        infoFactory.addAttribute("applicationConfigName", String.class, true, true);
-        infoFactory.addAttribute("kernel", Kernel.class, false);
-        infoFactory.addAttribute("objectName", String.class, false);
-        infoFactory.addAttribute("classLoader", ClassLoader.class, false);
-        infoFactory.addAttribute("listenAddress", InetSocketAddress.class, false);
-        infoFactory.setConstructor(new String[]{"kernel", "objectName", "classLoader"});
-=======
         GBeanInfoBuilder infoFactory = GBeanInfoBuilder.createStatic("JMX Remoting Connector", JMXConnector.class);
         infoFactory.addReference("MBeanServerReference", MBeanServerReference.class);
         infoFactory.addAttribute("objectName", String.class, false);
@@ -298,7 +230,6 @@
         infoFactory.addAttribute("applicationConfigName", String.class, true, true);
 
         infoFactory.setConstructor(new String[]{"MBeanServerReference", "objectName", "classLoader"});
->>>>>>> c9354487
         GBEAN_INFO = infoFactory.getBeanInfo();
     }
 
