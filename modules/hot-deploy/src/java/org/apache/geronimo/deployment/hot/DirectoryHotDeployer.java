--- conflicted
+++ resolved
@@ -239,19 +239,11 @@
                 modules = po.getResultTargetModuleIDs();
                 for (int i = 0; i < modules.length; i++) {
                     TargetModuleID result = modules[i];
-<<<<<<< HEAD
-                    System.out.println(DeployUtils.reformat("Deployed " + result.getModuleID() + (targets.length > 1 ? " to " + result.getTarget().getName() : "") + (result.getWebURL() == null ? "" : " @ " + result.getWebURL()), 4, 72));
-                    if (result.getChildTargetModuleID() != null) {
-                        for (int j = 0; j < result.getChildTargetModuleID().length; j++) {
-                            TargetModuleID child = result.getChildTargetModuleID()[j];
-                            System.out.println(DeployUtils.reformat("  `-> " + child.getModuleID() + (child.getWebURL() == null ? "" : " @ " + child.getWebURL()), 4, 72));
-=======
                     System.out.print(DeployUtils.reformat("Deployed " + result.getModuleID() + (targets.length > 1 ? " to " + result.getTarget().getName() : "") + (result.getWebURL() == null ? "" : " @ " + result.getWebURL()), 4, 72));
                     if (result.getChildTargetModuleID() != null) {
                         for (int j = 0; j < result.getChildTargetModuleID().length; j++) {
                             TargetModuleID child = result.getChildTargetModuleID()[j];
                             System.out.print(DeployUtils.reformat("  `-> " + child.getModuleID() + (child.getWebURL() == null ? "" : " @ " + child.getWebURL()), 4, 72));
->>>>>>> c9354487
                         }
                     }
                 }
@@ -302,11 +294,7 @@
                 TargetModuleID[] modules = po.getResultTargetModuleIDs();
                 for (int i = 0; i < modules.length; i++) {
                     TargetModuleID result = modules[i];
-<<<<<<< HEAD
-                    System.out.println(DeployUtils.reformat("Undeployed " + result.getModuleID() + (targets.length > 1 ? " to " + result.getTarget().getName() : ""), 4, 72));
-=======
                     System.out.print(DeployUtils.reformat("Undeployed " + result.getModuleID() + (targets.length > 1 ? " to " + result.getTarget().getName() : ""), 4, 72));
->>>>>>> c9354487
                 }
             } else {
                 log.error("Unable to undeploy " + file.getAbsolutePath() + "(" + configId + ")" + po.getDeploymentStatus().getMessage());
@@ -331,11 +319,7 @@
             mgr = getDeploymentManager();
             Target[] targets = mgr.getTargets();
             TargetModuleID[] ids = mgr.getAvailableModules(null, targets);
-<<<<<<< HEAD
-            ids = (TargetModuleID[]) DeployUtils.identifyTargetModuleIDs(ids, configId).toArray(new TargetModuleID[0]);
-=======
             ids = (TargetModuleID[]) DeployUtils.identifyTargetModuleIDs(ids, configId, true).toArray(new TargetModuleID[0]);
->>>>>>> c9354487
             ProgressObject po;
             if (DeployUtils.isJarFile(file) || file.isDirectory()) {
                 po = mgr.redeploy(ids, file, null);
@@ -347,19 +331,11 @@
                 TargetModuleID[] modules = po.getResultTargetModuleIDs();
                 for (int i = 0; i < modules.length; i++) {
                     TargetModuleID result = modules[i];
-<<<<<<< HEAD
-                    System.out.println(DeployUtils.reformat("Redeployed " + result.getModuleID() + (targets.length > 1 ? " to " + result.getTarget().getName() : "") + (result.getWebURL() == null ? "" : " @ " + result.getWebURL()), 4, 72));
-                    if (result.getChildTargetModuleID() != null) {
-                        for (int j = 0; j < result.getChildTargetModuleID().length; j++) {
-                            TargetModuleID child = result.getChildTargetModuleID()[j];
-                            System.out.println(DeployUtils.reformat("  `-> " + child.getModuleID() + (child.getWebURL() == null ? "" : " @ " + child.getWebURL()), 4, 72));
-=======
                     System.out.print(DeployUtils.reformat("Redeployed " + result.getModuleID() + (targets.length > 1 ? " to " + result.getTarget().getName() : "") + (result.getWebURL() == null ? "" : " @ " + result.getWebURL()), 4, 72));
                     if (result.getChildTargetModuleID() != null) {
                         for (int j = 0; j < result.getChildTargetModuleID().length; j++) {
                             TargetModuleID child = result.getChildTargetModuleID()[j];
                             System.out.print(DeployUtils.reformat("  `-> " + child.getModuleID() + (child.getWebURL() == null ? "" : " @ " + child.getWebURL()), 4, 72));
->>>>>>> c9354487
                         }
                     }
                 }
