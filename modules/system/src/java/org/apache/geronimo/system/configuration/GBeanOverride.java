/**
 *
 * Copyright 2005 The Apache Software Foundation
 *
 *  Licensed under the Apache License, Version 2.0 (the "License");
 *  you may not use this file except in compliance with the License.
 *  You may obtain a copy of the License at
 *
 *     http://www.apache.org/licenses/LICENSE-2.0
 *
 *  Unless required by applicable law or agreed to in writing, software
 *  distributed under the License is distributed on an "AS IS" BASIS,
 *  WITHOUT WARRANTIES OR CONDITIONS OF ANY KIND, either express or implied.
 *  See the License for the specific language governing permissions and
 *  limitations under the License.
 */
package org.apache.geronimo.system.configuration;

<<<<<<< HEAD
import org.apache.geronimo.common.propertyeditor.PropertyEditors;
import org.apache.geronimo.gbean.GAttributeInfo;
import org.apache.geronimo.gbean.GBeanData;
import org.apache.geronimo.gbean.GBeanInfo;
import org.apache.geronimo.util.EncryptionManager;
import org.w3c.dom.Element;
import org.w3c.dom.Node;
import org.w3c.dom.NodeList;

import javax.management.MalformedObjectNameException;
import javax.management.ObjectName;
=======
>>>>>>> c9354487
import java.beans.PropertyEditor;
import java.io.IOException;
import java.io.PrintWriter;
<<<<<<< HEAD
=======
import java.io.StringWriter;
import java.io.Serializable;
import java.net.URI;
>>>>>>> c9354487
import java.util.ArrayList;
import java.util.Collections;
import java.util.HashMap;
import java.util.Iterator;
import java.util.LinkedHashMap;
import java.util.LinkedHashSet;
import java.util.Map;
import java.util.Set;

import org.apache.geronimo.common.propertyeditor.PropertyEditors;
import org.apache.geronimo.gbean.AbstractName;
import org.apache.geronimo.gbean.AbstractNameQuery;
import org.apache.geronimo.gbean.GAttributeInfo;
import org.apache.geronimo.gbean.GBeanData;
import org.apache.geronimo.gbean.GBeanInfo;
import org.apache.geronimo.gbean.ReferencePatterns;
import org.apache.geronimo.kernel.InvalidGBeanException;
import org.apache.geronimo.kernel.repository.Artifact;
import org.apache.geronimo.util.EncryptionManager;
import org.w3c.dom.Element;
import org.w3c.dom.Node;
import org.w3c.dom.NodeList;
import org.w3c.dom.Document;

/**
 * @version $Rev$ $Date$
 */
public class GBeanOverride implements Serializable {
    private final Object name;

    private boolean load;

    private final Map attributes = new LinkedHashMap();

    private final ArrayList clearAttributes = new ArrayList();

    private final ArrayList nullAttributes = new ArrayList();

    private final Map references = new LinkedHashMap();
<<<<<<< HEAD

    private final ArrayList clearReferences = new ArrayList();

=======
    private final ArrayList clearAttributes = new ArrayList();
    private final ArrayList nullAttributes = new ArrayList();
    private final ArrayList clearReferences = new ArrayList();
>>>>>>> c9354487
    private final String gbeanInfo;

    public GBeanOverride(String name, boolean load) {
        this.name = name;
        this.load = load;
        gbeanInfo = null;
    }

    public GBeanOverride(AbstractName name, boolean load) {
        this.name = name;
        this.load = load;
        gbeanInfo = null;
    }

    public GBeanOverride(GBeanData gbeanData) throws InvalidAttributeException {
        GBeanInfo gbeanInfo = gbeanData.getGBeanInfo();
        this.gbeanInfo = gbeanInfo.getSourceClass();
        if (this.gbeanInfo == null) {
            throw new IllegalArgumentException(
                    "GBeanInfo must have a source class set");
        }
        name = gbeanData.getAbstractName();
        load = true;

        // set attributes
        for (Iterator iterator = gbeanData.getAttributes().entrySet()
                .iterator(); iterator.hasNext();) {
            Map.Entry entry = (Map.Entry) iterator.next();
            String attributeName = (String) entry.getKey();
            GAttributeInfo attributeInfo = gbeanInfo
                    .getAttribute(attributeName);
            if (attributeInfo == null) {
<<<<<<< HEAD
                throw new InvalidAttributeException("No attribute: "
                        + attributeName + " for gbean: " + gbeanData.getName());
=======
                throw new InvalidAttributeException("No attribute: " + attributeName + " for gbean: " + gbeanData.getAbstractName());
>>>>>>> c9354487
            }
            Object attributeValue = entry.getValue();
            setAttribute(attributeName, attributeValue, attributeInfo.getType());
        }

        // references can be coppied in blind
        references.putAll(gbeanData.getReferences());
    }

    public GBeanOverride(Element gbean) throws InvalidGBeanException {
        String nameString = gbean.getAttribute("name");
        if (nameString.indexOf('?') > -1) {
            name = new AbstractName(URI.create(nameString));
        } else {
            name = nameString;
        }

        String gbeanInfoString = gbean.getAttribute("gbeanInfo");
        if (gbeanInfoString.length() > 0) {
            gbeanInfo = gbeanInfoString;
        } else {
            gbeanInfo = null;
        }
<<<<<<< HEAD
        if (gbeanInfo != null && !(name instanceof ObjectName)) {
            throw new MalformedObjectNameException(
                    "A gbean element using the gbeanInfo attribute must be specified using a full ObjectName: name="
                            + nameString);
=======
        if (gbeanInfo != null && !(name instanceof AbstractName)) {
            throw new InvalidGBeanException("A gbean element using the gbeanInfo attribute must be specified using a full AbstractName: name=" + nameString);
>>>>>>> c9354487
        }

        String loadString = gbean.getAttribute("load");
        load = !"false".equals(loadString);

        // attributes
        NodeList attributes = gbean.getElementsByTagName("attribute");
        for (int a = 0; a < attributes.getLength(); a++) {
            Element attribute = (Element) attributes.item(a);

            String attributeName = attribute.getAttribute("name");

            // Check to see if there is a value attribute
            if (attribute.hasAttribute("value")) {
                setAttribute(attributeName, (String) EncryptionManager
                        .decrypt(attribute.getAttribute("value")));
                continue;
            }
<<<<<<< HEAD
            
=======

>>>>>>> c9354487
            // Check to see if there is a null attribute
            if (attribute.hasAttribute("null")) {
                String nullString = attribute.getAttribute("null");
                if (nullString.equals("true")){
                    setNullAttribute(attributeName);
                    continue;
                }
            }

            String rawAttribute = getContentsAsText(attribute);
            // If there are no contents, then it's to be cleared
            if (rawAttribute.length() == 0) {
                setClearAttribute(attributeName);
                continue;
            }
            String attributeValue = (String) EncryptionManager
                    .decrypt(rawAttribute);
<<<<<<< HEAD
=======

>>>>>>> c9354487
            setAttribute(attributeName, attributeValue);
        }

        // references
        NodeList references = gbean.getElementsByTagName("reference");
        for (int r = 0; r < references.getLength(); r++) {
            Element reference = (Element) references.item(r);

            String referenceName = reference.getAttribute("name");

            Set objectNamePatterns = new LinkedHashSet();
            NodeList patterns = reference.getElementsByTagName("pattern");
<<<<<<< HEAD
            
=======

>>>>>>> c9354487
            // If there is no pattern, then its an empty set, so its a
            // cleared value
            if (patterns.getLength() == 0) {
                setClearReference(referenceName);
                continue;
            }

            for (int p = 0; p < patterns.getLength(); p++) {
                Element pattern = (Element) patterns.item(p);
                if (pattern == null)
                    continue;

<<<<<<< HEAD
                NodeList gbeanNames = pattern
                        .getElementsByTagName("gbean-name");
                if (gbeanNames.getLength() != 1) {
                    throw new MalformedObjectNameException(
                            "pattern does not contain a valid gbean-name:"
                                    + " name=" + nameString + " referenceName="
                                    + referenceName);
                }
                String value = getContentsAsText((Element) gbeanNames.item(0));
                ObjectName objectNamePattern = new ObjectName(value);
                objectNamePatterns.add(objectNamePattern);
=======
                String groupId = getChildAsText(pattern, "groupId");
                String artifactId = getChildAsText(pattern, "artifactId");
                String version = getChildAsText(pattern, "version");
                String type = getChildAsText(pattern, "type");
                String module = getChildAsText(pattern, "module");
                String name = getChildAsText(pattern, "name");

                Artifact referenceArtifact = null;
                if (artifactId != null) {
                    referenceArtifact = new Artifact(groupId, artifactId, version, type);
                }
                Map nameMap = new HashMap();
                if (module != null) {
                    nameMap.put("module", module);
                }
                if (name != null) {
                    nameMap.put("name", name);
                }
                AbstractNameQuery abstractNameQuery = new AbstractNameQuery(referenceArtifact, nameMap, Collections.EMPTY_SET);
                objectNamePatterns.add(abstractNameQuery);
>>>>>>> c9354487
            }

            setReferencePatterns(referenceName, new ReferencePatterns(objectNamePatterns));
        }
    }

    private static String getChildAsText(Element element, String name) throws InvalidGBeanException {
        NodeList children = element.getElementsByTagName(name);
        if (children == null || children.getLength() == 0) {
            return null;
        }
        if (children.getLength() > 1) {
            throw new InvalidGBeanException("invalid name, too many parts named: " + name);
        }
        return getContentsAsText((Element) children.item(0));
    }

    private static String getContentsAsText(Element element) throws InvalidGBeanException {
        String value = "";
        NodeList text = element.getChildNodes();
        for (int t = 0; t < text.getLength(); t++) {
            Node n = text.item(t);
            if (n.getNodeType() == Node.TEXT_NODE) {
                value += n.getNodeValue();
            } else {
                StringWriter sw = new StringWriter();
                PrintWriter pw = new PrintWriter(sw);
                OutputFormat of = new OutputFormat( Method.XML, null, false );
                of.setOmitXMLDeclaration(true);
                XMLSerializer serializer = new XMLSerializer(pw, of);
                try {
                    serializer.prepare();
                    serializer.serializeNode(n);
                    value += sw.toString();
                } catch (IOException ioe) {
                    throw new InvalidGBeanException("Error serializing GBean element", ioe);
                }
            }
        }
        return value.trim();
    }

    public Object getName() {
        return name;
    }

    public String getGBeanInfo() {
        return gbeanInfo;
    }

    public boolean isLoad() {
        return load;
    }

    public void setLoad(boolean load) {
        this.load = load;
    }

    public Map getAttributes() {
        return attributes;
    }

    public String getAttribute(String attributeName) {
        return (String) attributes.get(attributeName);
    }

    public ArrayList getClearAttributes() {
        return clearAttributes;
    }
<<<<<<< HEAD
    
=======

>>>>>>> c9354487
    public ArrayList getNullAttributes() {
        return nullAttributes;
    }

    public boolean getNullAttribute(String attributeName) {
        return nullAttributes.contains(attributeName);
    }
<<<<<<< HEAD
    
=======

>>>>>>> c9354487
    public boolean getClearAttribute(String attributeName) {
        return clearAttributes.contains(attributeName);
    }

    public ArrayList getClearReferences() {
        return clearReferences;
    }

    public boolean getClearReference(String referenceName) {
        return clearReferences.contains(referenceName);
    }

    public void setClearAttribute(String attributeName) {
        if (!clearAttributes.contains(attributeName))
            clearAttributes.add(attributeName);
    }
<<<<<<< HEAD
    
=======

>>>>>>> c9354487
    public void setNullAttribute(String attributeName) {
        if (!nullAttributes.contains(attributeName))
            nullAttributes.add(attributeName);
    }

    public void setClearReference(String referenceName) {
        if (!clearReferences.contains(referenceName))
            clearReferences.add(referenceName);
    }

<<<<<<< HEAD
    public void setAttribute(String attributeName, Object attributeValue,
            String attributeType) throws InvalidAttributeException {
=======
    public void setAttribute(String attributeName, Object attributeValue, String attributeType) throws InvalidAttributeException {
>>>>>>> c9354487
        String stringValue = getAsText(attributeValue, attributeType);
        attributes.put(attributeName, stringValue);
    }

    public void setAttribute(String attributeName, String attributeValue) {
        attributes.put(attributeName, attributeValue);
    }

    public Map getReferences() {
        return references;
    }

    public ReferencePatterns getReferencePatterns(String name) {
        return (ReferencePatterns) references.get(name);
    }

    public void setReferencePatterns(String name, ReferencePatterns patterns) {
        references.put(name, patterns);
    }

    /**
     * Creates a new child of the supplied parent with the data for this
     * GBeanOverride, adds it to the parent, and then returns the new
     * child element.
     */
    public Element writeXml(Document doc, Element parent) {
        String gbeanName;
        if (name instanceof String) {
            gbeanName = (String) name;
        } else {
            gbeanName = name.toString();
        }

        Element gbean = doc.createElement("gbean");
        parent.appendChild(gbean);
        gbean.setAttribute("name", gbeanName);
        if (gbeanInfo != null) {
            gbean.setAttribute("gbeanInfo", gbeanInfo);
        }
<<<<<<< HEAD

=======
>>>>>>> c9354487
        if (!load) {
            gbean.setAttribute("load", "false");
        }

        // attributes
        for (Iterator iterator = attributes.entrySet().iterator(); iterator
                .hasNext();) {
            Map.Entry entry = (Map.Entry) iterator.next();
            String name = (String) entry.getKey();
            String value = (String) entry.getValue();
<<<<<<< HEAD
            if (name.toLowerCase().indexOf("password") > -1) {
                value = EncryptionManager.encrypt(value);
            }
            if (value.length() == 0)
                out.println("      <attribute name=\"" + name
                        + "\" value=\"\" />");
            else
                out.println("      <attribute name=\"" + name + "\">" + value
                        + "</attribute>");
=======
            if(name.toLowerCase().indexOf("password") > -1) {
                value = EncryptionManager.encrypt(value);
            }
            Element attribute = doc.createElement("attribute");
            gbean.appendChild(attribute);
            attribute.setAttribute("name", name);
            if (value.length() == 0)
                attribute.setAttribute("value", "");
            else
                attribute.appendChild(doc.createTextNode(value));
>>>>>>> c9354487
        }

        // cleared attributes
        for (Iterator iterator = clearAttributes.iterator(); iterator.hasNext();) {
            String name = (String) iterator.next();
<<<<<<< HEAD
            out.println("      <attribute name=\"" + name + "\" />");
        }
        
        // Null attributes
        for (Iterator iterator = nullAttributes.iterator(); iterator.hasNext();) {
            String name = (String) iterator.next();
            out.println("      <attribute name=\"" + name + "\" null=\"true\" />");
=======
            Element attribute = doc.createElement("attribute");
            gbean.appendChild(attribute);
            attribute.setAttribute("name", name);
        }

        // Null attributes
        for (Iterator iterator = nullAttributes.iterator(); iterator.hasNext();) {
            String name = (String) iterator.next();
            Element attribute = doc.createElement("attribute");
            gbean.appendChild(attribute);
            attribute.setAttribute("name", name);
            attribute.setAttribute("null", "true");
>>>>>>> c9354487
        }

        // references
        for (Iterator iterator = references.entrySet().iterator(); iterator
                .hasNext();) {
            Map.Entry entry = (Map.Entry) iterator.next();
            String name = (String) entry.getKey();
<<<<<<< HEAD
            Set patterns = (Set) entry.getValue();

            out.println("      <reference name=\"" + name + "\">");
            for (Iterator patternIterator = patterns.iterator(); patternIterator
                    .hasNext();) {
                ObjectName pattern = (ObjectName) patternIterator.next();
                out.print("          <pattern><gbean-name>");
                out.print(pattern.getCanonicalName());
                out.println("</gbean-name></pattern>");
=======
            ReferencePatterns patterns = (ReferencePatterns) entry.getValue();

            Element reference = doc.createElement("reference");
            reference.setAttribute("name", name);
            gbean.appendChild(reference);
            Set patternSet;
            if(patterns.isResolved()) {
                patternSet = Collections.singleton(new AbstractNameQuery(patterns.getAbstractName()));
            } else {
                patternSet = patterns.getPatterns();
            }
            for (Iterator patternIterator = patternSet.iterator(); patternIterator.hasNext();) {
                AbstractNameQuery pattern = (AbstractNameQuery) patternIterator.next();
                Element pat = doc.createElement("pattern");
                reference.appendChild(pat);
                Artifact artifact = pattern.getArtifact();
                if (artifact != null) {
                    if (artifact.getGroupId() != null) {
                        Element group = doc.createElement("groupId");
                        group.appendChild(doc.createTextNode(artifact.getGroupId()));
                        pat.appendChild(group);
                    }
                    if(artifact.getArtifactId() != null) {
                        Element art = doc.createElement("artifactId");
                        art.appendChild(doc.createTextNode(artifact.getArtifactId()));
                        pat.appendChild(art);
                    }
                    if (artifact.getVersion() != null) {
                        Element version = doc.createElement("version");
                        version.appendChild(doc.createTextNode(artifact.getVersion().toString()));
                        pat.appendChild(version);
                    }
                    if (artifact.getType() != null) {
                        Element type = doc.createElement("type");
                        type.appendChild(doc.createTextNode(artifact.getType()));
                        pat.appendChild(type);
                    }
                    Map nameMap = pattern.getName();
                    if (nameMap.get("module") != null) {
                        Element module = doc.createElement("module");
                        module.appendChild(doc.createTextNode(nameMap.get("module").toString()));
                        pat.appendChild(module);
                    }
                    if (nameMap.get("name") != null) {
                        Element patName = doc.createElement("name");
                        patName.appendChild(doc.createTextNode(nameMap.get("name").toString()));
                        pat.appendChild(patName);
                    }
                }
//                out.print(pattern.toString());
>>>>>>> c9354487
            }
        }
        // cleared references
        for (Iterator iterator = clearReferences.iterator(); iterator.hasNext();) {
            String name = (String) iterator.next();
            out.println("      <reference name=\"" + name + "\" />");
        }

        // cleared references
        for (Iterator iterator = clearReferences.iterator(); iterator.hasNext();) {
            String name = (String) iterator.next();
            Element reference = doc.createElement("reference");
            reference.setAttribute("name", name);
            gbean.appendChild(reference);
        }
        return gbean;
    }

    public static String getAsText(Object value, String type)
            throws InvalidAttributeException {
        try {
            String attributeStringValue = null;
            if (value != null) {
                PropertyEditor editor = PropertyEditors.findEditor(type,
                        GBeanOverride.class.getClassLoader());
                if (editor == null) {
                    throw new InvalidAttributeException(
                            "Unable to format attribute of type " + type
                                    + "; no editor found");
                }
                editor.setValue(value);
                attributeStringValue = editor.getAsText();
            }
            return attributeStringValue;
        } catch (ClassNotFoundException e) {
            // todo: use the Configuration's ClassLoader to load the attribute,
            // if this ever becomes an issue
            throw new InvalidAttributeException(
                    "Unable to store attribute type " + type);
        }
    }
}<|MERGE_RESOLUTION|>--- conflicted
+++ resolved
@@ -16,29 +16,12 @@
  */
 package org.apache.geronimo.system.configuration;
 
-<<<<<<< HEAD
-import org.apache.geronimo.common.propertyeditor.PropertyEditors;
-import org.apache.geronimo.gbean.GAttributeInfo;
-import org.apache.geronimo.gbean.GBeanData;
-import org.apache.geronimo.gbean.GBeanInfo;
-import org.apache.geronimo.util.EncryptionManager;
-import org.w3c.dom.Element;
-import org.w3c.dom.Node;
-import org.w3c.dom.NodeList;
-
-import javax.management.MalformedObjectNameException;
-import javax.management.ObjectName;
-=======
->>>>>>> c9354487
 import java.beans.PropertyEditor;
 import java.io.IOException;
 import java.io.PrintWriter;
-<<<<<<< HEAD
-=======
 import java.io.StringWriter;
 import java.io.Serializable;
 import java.net.URI;
->>>>>>> c9354487
 import java.util.ArrayList;
 import java.util.Collections;
 import java.util.HashMap;
@@ -68,25 +51,12 @@
  */
 public class GBeanOverride implements Serializable {
     private final Object name;
-
     private boolean load;
-
     private final Map attributes = new LinkedHashMap();
-
-    private final ArrayList clearAttributes = new ArrayList();
-
-    private final ArrayList nullAttributes = new ArrayList();
-
     private final Map references = new LinkedHashMap();
-<<<<<<< HEAD
-
-    private final ArrayList clearReferences = new ArrayList();
-
-=======
     private final ArrayList clearAttributes = new ArrayList();
     private final ArrayList nullAttributes = new ArrayList();
     private final ArrayList clearReferences = new ArrayList();
->>>>>>> c9354487
     private final String gbeanInfo;
 
     public GBeanOverride(String name, boolean load) {
@@ -105,26 +75,18 @@
         GBeanInfo gbeanInfo = gbeanData.getGBeanInfo();
         this.gbeanInfo = gbeanInfo.getSourceClass();
         if (this.gbeanInfo == null) {
-            throw new IllegalArgumentException(
-                    "GBeanInfo must have a source class set");
+            throw new IllegalArgumentException("GBeanInfo must have a source class set");
         }
         name = gbeanData.getAbstractName();
         load = true;
 
         // set attributes
-        for (Iterator iterator = gbeanData.getAttributes().entrySet()
-                .iterator(); iterator.hasNext();) {
+        for (Iterator iterator = gbeanData.getAttributes().entrySet().iterator(); iterator.hasNext();) {
             Map.Entry entry = (Map.Entry) iterator.next();
             String attributeName = (String) entry.getKey();
-            GAttributeInfo attributeInfo = gbeanInfo
-                    .getAttribute(attributeName);
+            GAttributeInfo attributeInfo = gbeanInfo.getAttribute(attributeName);
             if (attributeInfo == null) {
-<<<<<<< HEAD
-                throw new InvalidAttributeException("No attribute: "
-                        + attributeName + " for gbean: " + gbeanData.getName());
-=======
                 throw new InvalidAttributeException("No attribute: " + attributeName + " for gbean: " + gbeanData.getAbstractName());
->>>>>>> c9354487
             }
             Object attributeValue = entry.getValue();
             setAttribute(attributeName, attributeValue, attributeInfo.getType());
@@ -148,15 +110,8 @@
         } else {
             gbeanInfo = null;
         }
-<<<<<<< HEAD
-        if (gbeanInfo != null && !(name instanceof ObjectName)) {
-            throw new MalformedObjectNameException(
-                    "A gbean element using the gbeanInfo attribute must be specified using a full ObjectName: name="
-                            + nameString);
-=======
         if (gbeanInfo != null && !(name instanceof AbstractName)) {
             throw new InvalidGBeanException("A gbean element using the gbeanInfo attribute must be specified using a full AbstractName: name=" + nameString);
->>>>>>> c9354487
         }
 
         String loadString = gbean.getAttribute("load");
@@ -175,11 +130,7 @@
                         .decrypt(attribute.getAttribute("value")));
                 continue;
             }
-<<<<<<< HEAD
-            
-=======
-
->>>>>>> c9354487
+
             // Check to see if there is a null attribute
             if (attribute.hasAttribute("null")) {
                 String nullString = attribute.getAttribute("null");
@@ -197,10 +148,7 @@
             }
             String attributeValue = (String) EncryptionManager
                     .decrypt(rawAttribute);
-<<<<<<< HEAD
-=======
-
->>>>>>> c9354487
+
             setAttribute(attributeName, attributeValue);
         }
 
@@ -213,11 +161,7 @@
 
             Set objectNamePatterns = new LinkedHashSet();
             NodeList patterns = reference.getElementsByTagName("pattern");
-<<<<<<< HEAD
-            
-=======
-
->>>>>>> c9354487
+
             // If there is no pattern, then its an empty set, so its a
             // cleared value
             if (patterns.getLength() == 0) {
@@ -230,19 +174,6 @@
                 if (pattern == null)
                     continue;
 
-<<<<<<< HEAD
-                NodeList gbeanNames = pattern
-                        .getElementsByTagName("gbean-name");
-                if (gbeanNames.getLength() != 1) {
-                    throw new MalformedObjectNameException(
-                            "pattern does not contain a valid gbean-name:"
-                                    + " name=" + nameString + " referenceName="
-                                    + referenceName);
-                }
-                String value = getContentsAsText((Element) gbeanNames.item(0));
-                ObjectName objectNamePattern = new ObjectName(value);
-                objectNamePatterns.add(objectNamePattern);
-=======
                 String groupId = getChildAsText(pattern, "groupId");
                 String artifactId = getChildAsText(pattern, "artifactId");
                 String version = getChildAsText(pattern, "version");
@@ -263,7 +194,6 @@
                 }
                 AbstractNameQuery abstractNameQuery = new AbstractNameQuery(referenceArtifact, nameMap, Collections.EMPTY_SET);
                 objectNamePatterns.add(abstractNameQuery);
->>>>>>> c9354487
             }
 
             setReferencePatterns(referenceName, new ReferencePatterns(objectNamePatterns));
@@ -333,11 +263,7 @@
     public ArrayList getClearAttributes() {
         return clearAttributes;
     }
-<<<<<<< HEAD
-    
-=======
-
->>>>>>> c9354487
+
     public ArrayList getNullAttributes() {
         return nullAttributes;
     }
@@ -345,11 +271,7 @@
     public boolean getNullAttribute(String attributeName) {
         return nullAttributes.contains(attributeName);
     }
-<<<<<<< HEAD
-    
-=======
-
->>>>>>> c9354487
+
     public boolean getClearAttribute(String attributeName) {
         return clearAttributes.contains(attributeName);
     }
@@ -366,11 +288,7 @@
         if (!clearAttributes.contains(attributeName))
             clearAttributes.add(attributeName);
     }
-<<<<<<< HEAD
-    
-=======
-
->>>>>>> c9354487
+
     public void setNullAttribute(String attributeName) {
         if (!nullAttributes.contains(attributeName))
             nullAttributes.add(attributeName);
@@ -381,12 +299,7 @@
             clearReferences.add(referenceName);
     }
 
-<<<<<<< HEAD
-    public void setAttribute(String attributeName, Object attributeValue,
-            String attributeType) throws InvalidAttributeException {
-=======
     public void setAttribute(String attributeName, Object attributeValue, String attributeType) throws InvalidAttributeException {
->>>>>>> c9354487
         String stringValue = getAsText(attributeValue, attributeType);
         attributes.put(attributeName, stringValue);
     }
@@ -426,31 +339,15 @@
         if (gbeanInfo != null) {
             gbean.setAttribute("gbeanInfo", gbeanInfo);
         }
-<<<<<<< HEAD
-
-=======
->>>>>>> c9354487
         if (!load) {
             gbean.setAttribute("load", "false");
         }
 
         // attributes
-        for (Iterator iterator = attributes.entrySet().iterator(); iterator
-                .hasNext();) {
+        for (Iterator iterator = attributes.entrySet().iterator(); iterator.hasNext();) {
             Map.Entry entry = (Map.Entry) iterator.next();
             String name = (String) entry.getKey();
             String value = (String) entry.getValue();
-<<<<<<< HEAD
-            if (name.toLowerCase().indexOf("password") > -1) {
-                value = EncryptionManager.encrypt(value);
-            }
-            if (value.length() == 0)
-                out.println("      <attribute name=\"" + name
-                        + "\" value=\"\" />");
-            else
-                out.println("      <attribute name=\"" + name + "\">" + value
-                        + "</attribute>");
-=======
             if(name.toLowerCase().indexOf("password") > -1) {
                 value = EncryptionManager.encrypt(value);
             }
@@ -461,21 +358,11 @@
                 attribute.setAttribute("value", "");
             else
                 attribute.appendChild(doc.createTextNode(value));
->>>>>>> c9354487
         }
 
         // cleared attributes
         for (Iterator iterator = clearAttributes.iterator(); iterator.hasNext();) {
             String name = (String) iterator.next();
-<<<<<<< HEAD
-            out.println("      <attribute name=\"" + name + "\" />");
-        }
-        
-        // Null attributes
-        for (Iterator iterator = nullAttributes.iterator(); iterator.hasNext();) {
-            String name = (String) iterator.next();
-            out.println("      <attribute name=\"" + name + "\" null=\"true\" />");
-=======
             Element attribute = doc.createElement("attribute");
             gbean.appendChild(attribute);
             attribute.setAttribute("name", name);
@@ -488,25 +375,12 @@
             gbean.appendChild(attribute);
             attribute.setAttribute("name", name);
             attribute.setAttribute("null", "true");
->>>>>>> c9354487
         }
 
         // references
-        for (Iterator iterator = references.entrySet().iterator(); iterator
-                .hasNext();) {
+        for (Iterator iterator = references.entrySet().iterator(); iterator.hasNext();) {
             Map.Entry entry = (Map.Entry) iterator.next();
             String name = (String) entry.getKey();
-<<<<<<< HEAD
-            Set patterns = (Set) entry.getValue();
-
-            out.println("      <reference name=\"" + name + "\">");
-            for (Iterator patternIterator = patterns.iterator(); patternIterator
-                    .hasNext();) {
-                ObjectName pattern = (ObjectName) patternIterator.next();
-                out.print("          <pattern><gbean-name>");
-                out.print(pattern.getCanonicalName());
-                out.println("</gbean-name></pattern>");
-=======
             ReferencePatterns patterns = (ReferencePatterns) entry.getValue();
 
             Element reference = doc.createElement("reference");
@@ -557,13 +431,7 @@
                     }
                 }
 //                out.print(pattern.toString());
->>>>>>> c9354487
-            }
-        }
-        // cleared references
-        for (Iterator iterator = clearReferences.iterator(); iterator.hasNext();) {
-            String name = (String) iterator.next();
-            out.println("      <reference name=\"" + name + "\" />");
+            }
         }
 
         // cleared references
@@ -576,27 +444,21 @@
         return gbean;
     }
 
-    public static String getAsText(Object value, String type)
-            throws InvalidAttributeException {
+    public static String getAsText(Object value, String type) throws InvalidAttributeException {
         try {
             String attributeStringValue = null;
             if (value != null) {
-                PropertyEditor editor = PropertyEditors.findEditor(type,
-                        GBeanOverride.class.getClassLoader());
+                PropertyEditor editor = PropertyEditors.findEditor(type, GBeanOverride.class.getClassLoader());
                 if (editor == null) {
-                    throw new InvalidAttributeException(
-                            "Unable to format attribute of type " + type
-                                    + "; no editor found");
+                    throw new InvalidAttributeException("Unable to format attribute of type " + type + "; no editor found");
                 }
                 editor.setValue(value);
                 attributeStringValue = editor.getAsText();
             }
             return attributeStringValue;
         } catch (ClassNotFoundException e) {
-            // todo: use the Configuration's ClassLoader to load the attribute,
-            // if this ever becomes an issue
-            throw new InvalidAttributeException(
-                    "Unable to store attribute type " + type);
+            //todo: use the Configuration's ClassLoader to load the attribute, if this ever becomes an issue
+            throw new InvalidAttributeException("Unable to store attribute type " + type);
         }
     }
 }