<?xml version="1.0" encoding="ISO-8859-1"?>
<!--

    Copyright 2004 The Apache Software Foundation

    Licensed under the Apache License, Version 2.0 (the "License");
    you may not use this file except in compliance with the License.
    You may obtain a copy of the License at

       http://www.apache.org/licenses/LICENSE-2.0

    Unless required by applicable law or agreed to in writing, software
    distributed under the License is distributed on an "AS IS" BASIS,
    WITHOUT WARRANTIES OR CONDITIONS OF ANY KIND, either express or implied.
    See the License for the specific language governing permissions and
    limitations under the License.
-->

<!-- $Rev$ $Date$ -->

<project>
    <pomVersion>3</pomVersion>
    <extend>../../etc/project.xml</extend>

    <!-- ===================== -->
    <!-- Module Identification -->
    <!-- ===================== -->

    <name>Geronimo :: Tomcat :: Builder</name>
    <id>geronimo-tomcat-builder</id>
    <shortDescription>Tomcat Deployer</shortDescription>
    <description>Geronimo Tomcat Deployer</description>
    <url>http://geronimo.apache.org/modules/tomcat-builder/</url>
    <siteDirectory>/www/geronimo.apache.org/modules/tomcat-builder</siteDirectory>
    <distributionDirectory>/www/incubator.apache.org/projects/geronimo/builds/tomcat-builder</distributionDirectory>

    <package>org.apache.geronimo.tomcat</package>

    <!-- ============ -->
    <!-- Dependencies -->
    <!-- ============ -->

    <dependencies>
        <dependency>
            <groupId>xmlbeans</groupId>
            <artifactId>xmlbeans-maven-plugin</artifactId>
            <version>${xmlbeans_maven_plugin_version}</version>
            <type>plugin</type>
        </dependency>

        <!-- needed for xmlbeans runtime-->
        <dependency>
            <groupId>xmlbeans</groupId>
            <artifactId>xbean</artifactId>
            <version>${xmlbeans_version}</version>
        </dependency>

        <dependency>
            <groupId>stax</groupId>
            <artifactId>stax-api</artifactId>
            <version>${stax_api_version}</version>
        </dependency>

        <dependency>
            <groupId>geronimo</groupId>
            <artifactId>geronimo-axis</artifactId>
            <version>${pom.currentVersion}</version>
        </dependency>

        <dependency>
            <groupId>geronimo</groupId>
            <artifactId>geronimo-kernel</artifactId>
            <version>${pom.currentVersion}</version>
        </dependency>

        <dependency>
            <groupId>geronimo</groupId>
            <artifactId>geronimo-deployment</artifactId>
            <version>${pom.currentVersion}</version>
        </dependency>

        <dependency>
            <groupId>geronimo</groupId>
            <artifactId>geronimo-deploy-config</artifactId>
            <version>${pom.currentVersion}</version>
        </dependency>
        <dependency>
            <groupId>geronimo</groupId>
            <artifactId>geronimo-test-ddbean</artifactId>
            <version>${geronimo_version}</version>
        </dependency>

        <dependency>
            <groupId>geronimo</groupId>
            <artifactId>geronimo-naming</artifactId>
            <version>${pom.currentVersion}</version>
        </dependency>

        <dependency>
            <groupId>geronimo</groupId>
            <artifactId>geronimo-naming-builder</artifactId>
            <version>${pom.currentVersion}</version>
            <properties>
                <xmlbeans>true</xmlbeans>
            </properties>
        </dependency>

        <dependency>
            <groupId>geronimo</groupId>
            <artifactId>geronimo-web-builder</artifactId>
            <version>${pom.currentVersion}</version>
            <properties>
                <xmlbeans>true</xmlbeans>
            </properties>
        </dependency>

       <dependency>
            <groupId>geronimo</groupId>
            <artifactId>geronimo-tomcat</artifactId>
            <version>${pom.currentVersion}</version>
        </dependency>

        <dependency>
            <groupId>geronimo</groupId>
            <artifactId>geronimo-j2ee</artifactId>
            <version>${pom.currentVersion}</version>
        </dependency>

        <dependency>
            <groupId>geronimo</groupId>
            <artifactId>geronimo-management</artifactId>
            <version>${pom.currentVersion}</version>
        </dependency>

        <dependency>
            <groupId>geronimo</groupId>
            <artifactId>geronimo-j2ee-builder</artifactId>
            <version>${pom.currentVersion}</version>
        </dependency>

        <dependency>
            <groupId>geronimo</groupId>
            <artifactId>geronimo-security</artifactId>
            <version>${pom.currentVersion}</version>
        </dependency>

        <dependency>
            <groupId>geronimo</groupId>
            <artifactId>geronimo-security-builder</artifactId>
            <version>${pom.currentVersion}</version>
            <properties>
                <xmlbeans>true</xmlbeans>
            </properties>
        </dependency>

        <dependency>
            <groupId>geronimo</groupId>
            <artifactId>geronimo-service-builder</artifactId>
            <version>${pom.currentVersion}</version>
            <properties>
                <xmlbeans>true</xmlbeans>
            </properties>
        </dependency>

        <dependency>
            <groupId>geronimo</groupId>
            <artifactId>geronimo-transaction</artifactId>
            <version>${pom.currentVersion}</version>
        </dependency>

        <dependency>
            <groupId>geronimo</groupId>
            <artifactId>geronimo-connector</artifactId>
            <version>${pom.currentVersion}</version>
        </dependency>

        <dependency>
            <groupId>geronimo</groupId>
            <artifactId>geronimo-common</artifactId>
            <version>${pom.currentVersion}</version>
        </dependency>

        <dependency>
            <groupId>geronimo</groupId>
            <artifactId>geronimo-core</artifactId>
            <version>${pom.currentVersion}</version>
        </dependency>

        <dependency>
            <groupId>geronimo</groupId>
<<<<<<< HEAD
=======
            <artifactId>geronimo-system</artifactId>
            <version>${pom.currentVersion}</version>
        </dependency>

        <dependency>
            <groupId>geronimo</groupId>
>>>>>>> c9354487
            <artifactId>geronimo-webservices</artifactId>
            <version>${pom.currentVersion}</version>
        </dependency>

        <!--todo put WSDescriptorParser somewhere else and remove this dependency-->
        <dependency>
            <groupId>geronimo</groupId>
            <artifactId>geronimo-axis-builder</artifactId>
            <version>${pom.currentVersion}</version>
        </dependency>

        <dependency>
            <groupId>org.apache.geronimo.specs</groupId>
            <artifactId>geronimo-jta_1.0.1B_spec</artifactId>
            <version>${geronimo_spec_jta_version}</version>
        </dependency>

        <dependency>
            <groupId>org.apache.geronimo.specs</groupId>
            <artifactId>geronimo-j2ee-jacc_1.0_spec</artifactId>
            <version>${geronimo_spec_j2ee_jacc_version}</version>
        </dependency>

        <dependency>
            <groupId>org.apache.geronimo.specs</groupId>
            <artifactId>geronimo-j2ee-connector_1.5_spec</artifactId>
            <version>${geronimo_spec_j2ee_connector_version}</version>
        </dependency>

        <dependency>
            <groupId>org.apache.geronimo.specs</groupId>
            <artifactId>geronimo-j2ee-deployment_1.1_spec</artifactId>
            <version>${geronimo_spec_j2ee_deployment_version}</version>
        </dependency>

        <dependency>
            <groupId>geronimo</groupId>
            <artifactId>geronimo-j2ee-schema</artifactId>
            <version>${pom.currentVersion}</version>
            <properties>
                <xmlbeans>true</xmlbeans>
            </properties>
        </dependency>

        <dependency>
            <groupId>mx4j</groupId>
            <artifactId>mx4j</artifactId>
            <version>${mx4j_version}</version>
        </dependency>

        <!-- these are just needed to run the unit tests -->
        <dependency>
            <groupId>org.apache.geronimo.specs</groupId>
            <artifactId>geronimo-servlet_2.4_spec</artifactId>
            <version>${geronimo_spec_servlet_version}</version>
        </dependency>

        <dependency>
            <groupId>org.apache.geronimo.specs</groupId>
            <artifactId>geronimo-jsp_2.0_spec</artifactId>
            <version>${geronimo_spec_jsp_version}</version>
        </dependency>

        <dependency>
            <groupId>org.apache.geronimo.specs</groupId>
            <artifactId>geronimo-jaxrpc_1.1_spec</artifactId>
            <version>${geronimo_spec_jaxrpc_version}</version>
        </dependency>

        <dependency>
            <groupId>org.apache.geronimo.specs</groupId>
            <artifactId>geronimo-saaj_1.1_spec</artifactId>
            <version>${geronimo_spec_saaj_version}</version>
        </dependency>

        <dependency>
            <groupId>axis</groupId>
            <artifactId>axis</artifactId>
            <version>${axis_version}</version>
        </dependency>

        <dependency>
            <groupId>commons-discovery</groupId>
            <artifactId>commons-discovery</artifactId>
            <version>${commons_discovery_version}</version>
            <url>http://jakarta.apache.org/commons/discovery/</url>
        </dependency>

        <dependency>
            <groupId>commons-logging</groupId>
            <artifactId>commons-logging</artifactId>
            <version>${commons_logging_version}</version>
            <url>http://jakarta.apache.org/commons/logging/</url>
        </dependency>

        <dependency>
            <groupId>commons-modeler</groupId>
            <artifactId>commons-modeler</artifactId>
            <version>${commons_modeler_version}</version>
            <url>http://jakarta.apache.org/commons/modeler</url>
            <properties>
                <repository>true</repository>
            </properties>
        </dependency>

        <dependency>
            <groupId>tomcat</groupId>
            <artifactId>jasper-compiler</artifactId>
            <version>${tomcat_version}</version>
        </dependency>

        <dependency>
            <groupId>tomcat</groupId>
            <artifactId>jasper-runtime</artifactId>
            <version>${tomcat_version}</version>
        </dependency>

        <dependency>
            <groupId>commons-el</groupId>
            <artifactId>commons-el</artifactId>
            <version>${commons_el_version}</version>
            <url>http://jakarta.apache.org/commons/el/</url>
        </dependency>

        <dependency>
            <groupId>commons-io</groupId>
            <artifactId>commons-io</artifactId>
            <version>${commons_io_version}</version>
            <url>http://jakarta.apache.org/commons/io/</url>
        </dependency>

        <dependency>
            <groupId>xerces</groupId>
            <artifactId>xercesImpl</artifactId>
            <version>${xerces_version}</version>
        </dependency>

        <dependency>
            <groupId>cglib</groupId>
            <artifactId>cglib-nodep</artifactId>
            <version>${cglib_version}</version>
            <url>http://cglib.sf.net/</url>
        </dependency>

        <dependency>
            <groupId>concurrent</groupId>
            <artifactId>concurrent</artifactId>
            <version>${concurrent_version}</version>
        </dependency>

        <dependency>
            <groupId>regexp</groupId>
            <artifactId>regexp</artifactId>
            <version>${regexp_version}</version>
            <url>http://jakarta.apache.org/regexp</url>
        </dependency>

       <dependency>
            <groupId>tomcat</groupId>
            <artifactId>catalina</artifactId>
            <version>${tomcat_version}</version>
            <url>http://jakarta.apache.org/tomcat/</url>
            <properties>
                <repository>true</repository>
            </properties>
        </dependency>

       <dependency>
            <groupId>tomcat</groupId>
            <artifactId>catalina-cluster</artifactId>
            <version>${tomcat_version}</version>
            <url>http://jakarta.apache.org/tomcat/</url>
            <properties>
                <repository>true</repository>
            </properties>
        </dependency>

       <dependency>
            <groupId>tomcat</groupId>
            <artifactId>catalina-optional</artifactId>
            <version>${tomcat_version}</version>
            <url>http://jakarta.apache.org/tomcat/</url>
            <properties>
                <repository>true</repository>
            </properties>
        </dependency>

        <dependency>
            <groupId>tomcat</groupId>
            <artifactId>tomcat-coyote</artifactId>
            <version>${tomcat_version}</version>
            <url>http://jakarta.apache.org/tomcat/</url>
            <properties>
                <repository>true</repository>
            </properties>
        </dependency>

        <dependency>
            <groupId>tomcat</groupId>
            <artifactId>naming-resources</artifactId>
            <version>${tomcat_version}</version>
            <url>http://jakarta.apache.org/tomcat/</url>
            <properties>
                <repository>true</repository>
            </properties>
        </dependency>

        <dependency>
            <groupId>tomcat</groupId>
            <artifactId>servlets-default</artifactId>
            <version>${tomcat_version}</version>
            <url>http://jakarta.apache.org/tomcat/</url>
            <properties>
                <repository>true</repository>
            </properties>
        </dependency>

        <dependency>
            <groupId>tomcat</groupId>
            <artifactId>tomcat-http</artifactId>
            <version>${tomcat_version}</version>
            <url>http://jakarta.apache.org/tomcat/</url>
            <properties>
                <repository>true</repository>
            </properties>
        </dependency>

        <dependency>
            <groupId>tomcat</groupId>
            <artifactId>tomcat-util</artifactId>
            <version>${tomcat_version}</version>
            <url>http://jakarta.apache.org/tomcat/</url>
            <properties>
                <repository>true</repository>
            </properties>
        </dependency>

        <dependency>
            <groupId>tranql</groupId>
            <artifactId>tranql</artifactId>
            <version>${tranql_version}</version>
            <url>http://tranql.codehaus.org</url>
        </dependency>

        <dependency>
            <groupId>wsdl4j</groupId>
            <artifactId>wsdl4j</artifactId>
            <version>${wsdl4j_version}</version>
        </dependency>

        <dependency>
            <groupId>xerces</groupId>
            <artifactId>xmlParserAPIs</artifactId>
            <version>${xml_parser_apis_version}</version>
        </dependency>

        <dependency>
            <groupId>xml-apis</groupId>
            <artifactId>xml-apis</artifactId>
            <version>${xml_apis_version}</version>
        </dependency>

        <dependency>
            <groupId>xstream</groupId>
            <artifactId>xstream</artifactId>
            <version>${xstream_version}</version>
        </dependency>

        <dependency>
            <groupId>xpp3</groupId>
            <artifactId>xpp3</artifactId>
            <version>${xpp3_version}</version>
        </dependency>
    </dependencies>


    <!-- =================== -->
    <!-- Build Specification -->
    <!-- =================== -->

    <build>
        <resources>
            <resource>
                <directory>${basedir}/src/etc</directory>
            </resource>
            <resource>
                <directory>${basedir}/target/xmlbeans</directory>
                <includes>
                     <include>schema/**</include>
                 </includes>
             </resource>
        </resources>
        <unitTest>
            <includes>
                <include>**/*Test.java</include>
            </includes>
            <excludes>
                <exclude>**/Abstract*.java</exclude>
            </excludes>
            <resources>
                <resource>
                    <directory>${basedir}/src/schema</directory>
                    <includes>
                        <include>*.xsd</include>
                    </includes>
                </resource>
                <resource>
                    <directory>${basedir}/src/test-resources</directory>
                </resource>
            </resources>
        </unitTest>
    </build>
</project><|MERGE_RESOLUTION|>--- conflicted
+++ resolved
@@ -188,15 +188,12 @@
 
         <dependency>
             <groupId>geronimo</groupId>
-<<<<<<< HEAD
-=======
             <artifactId>geronimo-system</artifactId>
             <version>${pom.currentVersion}</version>
         </dependency>
 
         <dependency>
             <groupId>geronimo</groupId>
->>>>>>> c9354487
             <artifactId>geronimo-webservices</artifactId>
             <version>${pom.currentVersion}</version>
         </dependency>
