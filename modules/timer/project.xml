<?xml version="1.0" encoding="ISO-8859-1"?>
<!--

    Copyright 2004 The Apache Software Foundation

    Licensed under the Apache License, Version 2.0 (the "License");
    you may not use this file except in compliance with the License.
    You may obtain a copy of the License at

       http://www.apache.org/licenses/LICENSE-2.0

    Unless required by applicable law or agreed to in writing, software
    distributed under the License is distributed on an "AS IS" BASIS,
    WITHOUT WARRANTIES OR CONDITIONS OF ANY KIND, either express or implied.
    See the License for the specific language governing permissions and
    limitations under the License.
-->

<!-- $Rev$ $Date$ -->

<project>
    <pomVersion>3</pomVersion>
    <extend>../../etc/project.xml</extend>

    <!-- ===================== -->
    <!-- Module Identification -->
    <!-- ===================== -->

    <name>Geronimo :: Timer</name>
    <id>geronimo-timer</id>
    <shortDescription>Geronimo Timer</shortDescription>
    <description>Geronimo Timer</description>
    <url>http://incubator.apache.org/projects/geronimo/timer/</url>
    <siteDirectory>/www/incubator.apache.org/projects/geronimo/timer</siteDirectory>
    <distributionDirectory>/www/incubator.apache.org/projects/geronimo/builds/timer</distributionDirectory>

    <package>org.apache.geronimo.timer</package>

    <!-- ============ -->
    <!-- Dependencies -->
    <!-- ============ -->

    <dependencies>
        <dependency>
            <groupId>org.apache.geronimo.specs</groupId>
            <artifactId>geronimo-j2ee-management_1.0_spec</artifactId>
            <version>${geronimo_spec_j2ee_management_version}</version>
        </dependency>

        <dependency>
            <groupId>geronimo</groupId>
            <artifactId>geronimo-management</artifactId>
            <version>${pom.currentVersion}</version>
        </dependency>

        <dependency>
            <groupId>geronimo</groupId>
            <artifactId>geronimo-system</artifactId>
            <version>${pom.currentVersion}</version>
        </dependency>

        <dependency>
            <groupId>geronimo</groupId>
            <artifactId>geronimo-connector</artifactId>
            <version>${pom.currentVersion}</version>
        </dependency>

        <dependency>
            <groupId>geronimo</groupId>
            <artifactId>geronimo-core</artifactId>
            <version>${pom.currentVersion}</version>
        </dependency>

        <dependency>
            <groupId>geronimo</groupId>
            <artifactId>geronimo-j2ee</artifactId>
            <version>${pom.currentVersion}</version>
        </dependency>

        <dependency>
            <groupId>geronimo</groupId>
            <artifactId>geronimo-kernel</artifactId>
            <version>${pom.currentVersion}</version>
        </dependency>

        <dependency>
            <groupId>geronimo</groupId>
            <artifactId>geronimo-transaction</artifactId>
            <version>${pom.currentVersion}</version>
        </dependency>

        <dependency>
            <groupId>org.apache.geronimo.specs</groupId>
            <artifactId>geronimo-jta_1.0.1B_spec</artifactId>
            <version>${geronimo_spec_jta_version}</version>
        </dependency>

        <dependency>
            <groupId>org.apache.geronimo.specs</groupId>
            <artifactId>geronimo-j2ee-connector_1.5_spec</artifactId>
            <version>${geronimo_spec_j2ee_connector_version}</version>
        </dependency>


        <!-- Thirdparty -->
        <dependency>
            <groupId>mx4j</groupId>
            <artifactId>mx4j</artifactId>
            <version>${mx4j_version}</version>
        </dependency>

        <!-- jdbc timer WorkerPersistence -->
        <dependency>
            <groupId>xstream</groupId>
            <artifactId>xstream</artifactId>
            <version>${xstream_version}</version>
        </dependency>

        <dependency>
            <!--License is at http://www.extreme.indiana.edu/viewcvs/~checkout~/XPP3/java/LICENSE.txt -->
            <!-- it is modified BSD -->
            <groupId>xpp3</groupId>
            <artifactId>xpp3</artifactId>
            <url>http://www.extreme.indiana.edu/xgws/xsoap/xpp</url>
            <!-- can we get by with 1.1.3.3_min?-->
            <version>${xpp3_version}</version>
        </dependency>

        <dependency>
            <groupId>org.apache.derby</groupId>
            <artifactId>derby</artifactId>
            <version>${derby_version}</version>
        </dependency>

<!--
        <dependency>
            <groupId>commons-primitives</groupId>
            <artifactId>commons-primitives</artifactId>
            <version>${commons_primitives_version}</version>
        </dependency>
-->


        <dependency>
            <groupId>concurrent</groupId>
            <artifactId>concurrent</artifactId>
            <version>${concurrent_version}</version>
        </dependency>

        <dependency>
            <groupId>commons-logging</groupId>
            <artifactId>commons-logging</artifactId>
            <version>${commons_logging_version}</version>
            <url>http://jakarta.apache.org/commons/logging/</url>
        </dependency>

        <!-- needed for axion tests-->
<!--
        <dependency>
            <groupId>regexp</groupId>
            <artifactId>regexp</artifactId>
            <version>${regexp_version}</version>
            <url>http://jakarta.apache.org/regexp</url>
        </dependency>
-->

<<<<<<< HEAD
=======
        <!-- duplicate dependency - commented out to avoid eclipse project errors
        #<dependency>
        #    <groupId>mx4j</groupId>
        #    <artifactId>mx4j</artifactId>
        #    <version>${mx4j_version}</version>
        #</dependency>
        -->
        
>>>>>>> c9354487
    </dependencies>
</project><|MERGE_RESOLUTION|>--- conflicted
+++ resolved
@@ -164,8 +164,6 @@
         </dependency>
 -->
 
-<<<<<<< HEAD
-=======
         <!-- duplicate dependency - commented out to avoid eclipse project errors
         #<dependency>
         #    <groupId>mx4j</groupId>
@@ -174,6 +172,5 @@
         #</dependency>
         -->
         
->>>>>>> c9354487
     </dependencies>
 </project>