--- conflicted
+++ resolved
@@ -47,66 +47,6 @@
 import java.util.Map;
 
 /**
-<<<<<<< HEAD
- * @version $Rev$ $Date$
- */
-public class MessageDestinationTest extends TestCase {
-    private Kernel kernel = null;
-    private RefContext refContext =  new RefContext(new EJBReferenceBuilder() {
-            public Reference createEJBLocalReference(String objectName, GBeanData gbeanData, boolean isSession, String localHome, String local) throws DeploymentException {
-                return null;
-            }
-
-            public Reference createEJBRemoteReference(String objectName, GBeanData gbeanData, boolean isSession, String home, String remote) throws DeploymentException {
-                return null;
-            }
-
-            public Reference createCORBAReference(URI corbaURL, String objectName, ObjectName containerName, String home) throws DeploymentException {
-                return null;
-            }
-
-            public Reference getImplicitEJBRemoteRef(URI module, String refName, boolean isSession, String home, String remote, NamingContext context) throws DeploymentException {
-                return null;
-            }
-
-            public Reference getImplicitEJBLocalRef(URI module, String refName, boolean isSession, String localHome, String local, NamingContext context) throws DeploymentException {
-                return null;
-            }
-        }, new ResourceReferenceBuilder() {
-            public Reference createResourceRef(String containerId, Class iface) throws DeploymentException {
-                return null;
-            }
-
-            public Reference createAdminObjectRef(String containerId, Class iface) throws DeploymentException {
-                return null;
-            }
-
-            public GBeanData locateActivationSpecInfo(GBeanData resourceAdapterModuleData, String messageListenerInterface) throws DeploymentException {
-                return null;
-            }
-
-            public GBeanData locateResourceAdapterGBeanData(GBeanData resourceAdapterModuleData) throws DeploymentException {
-                return null;
-            }
-
-            public GBeanData locateAdminObjectInfo(GBeanData resourceAdapterModuleData, String adminObjectInterfaceName) throws DeploymentException {
-                return null;
-            }
-
-            public GBeanData locateConnectionFactoryInfo(GBeanData resourceAdapterModuleData, String connectionFactoryInterfaceName) throws DeploymentException {
-                return null;
-            }
-        }, new ServiceReferenceBuilder() {
-            //it could return a Service or a Reference, we don't care
-            public Object createService(Class serviceInterface, URI wsdlURI, URI jaxrpcMappingURI, QName serviceQName, Map portComponentRefMap, List handlerInfos, Object serviceRefType, DeploymentContext deploymentContext, Module module, ClassLoader classLoader) throws DeploymentException {
-                return null;
-            }
-        }, kernel
-
-                );
-    J2eeContext j2eeContext = new J2eeContextImpl("domain", "server", "app", NameFactory.JCA_RESOURCE, "module1", null, null);
-    NamingContext namingContext = new MockNamingContext(j2eeContext);
-=======
  * @version $Rev:390932 $ $Date$
  */
 public class MessageDestinationTest extends TestCase {
@@ -159,7 +99,6 @@
     private static final Naming naming = new Jsr77Naming();
     Configuration configuration;
     AbstractName baseName;
->>>>>>> c9354487
 
     ComponentContextBuilder builder = new ComponentContextBuilder();
 
