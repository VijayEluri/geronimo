/**
 *
 * Copyright 2004-2005 The Apache Software Foundation
 *
 *  Licensed under the Apache License, Version 2.0 (the "License");
 *  you may not use this file except in compliance with the License.
 *  You may obtain a copy of the License at
 *
 *     http://www.apache.org/licenses/LICENSE-2.0
 *
 *  Unless required by applicable law or agreed to in writing, software
 *  distributed under the License is distributed on an "AS IS" BASIS,
 *  WITHOUT WARRANTIES OR CONDITIONS OF ANY KIND, either express or implied.
 *  See the License for the specific language governing permissions and
 *  limitations under the License.
 */

package org.apache.geronimo.naming.deployment;

import java.net.MalformedURLException;
import java.net.URI;
import java.net.URISyntaxException;
import java.net.URL;
import java.util.ArrayList;
import java.util.Collections;
import java.util.HashMap;
import java.util.HashSet;
import java.util.Iterator;
import java.util.List;
import java.util.Map;
import java.util.Set;
<<<<<<< HEAD

import javax.management.MalformedObjectNameException;
import javax.management.ObjectName;
=======
import java.util.Arrays;

>>>>>>> c9354487
import javax.naming.NamingException;
import javax.naming.Reference;
import javax.transaction.UserTransaction;
import javax.xml.namespace.QName;

import org.apache.geronimo.common.DeploymentException;
import org.apache.geronimo.common.UnresolvedReferenceException;
<<<<<<< HEAD
import org.apache.geronimo.deployment.DeploymentContext;
import org.apache.geronimo.gbean.GBeanData;
=======
import org.apache.geronimo.gbean.AbstractNameQuery;
import org.apache.geronimo.gbean.GBeanData;
import org.apache.geronimo.gbean.ReferencePatterns;
>>>>>>> c9354487
import org.apache.geronimo.j2ee.deployment.EARContext;
import org.apache.geronimo.j2ee.deployment.Module;
import org.apache.geronimo.j2ee.deployment.NamingContext;
import org.apache.geronimo.j2ee.deployment.RefContext;
import org.apache.geronimo.j2ee.deployment.ServiceReferenceBuilder;
<<<<<<< HEAD
import org.apache.geronimo.j2ee.j2eeobjectnames.J2eeContext;
=======
>>>>>>> c9354487
import org.apache.geronimo.j2ee.j2eeobjectnames.NameFactory;
import org.apache.geronimo.kernel.ClassLoading;
import org.apache.geronimo.kernel.GBeanNotFoundException;
import org.apache.geronimo.kernel.config.Configuration;
import org.apache.geronimo.kernel.repository.Artifact;
import org.apache.geronimo.naming.java.ComponentContextBuilder;
<<<<<<< HEAD
import org.apache.geronimo.naming.reference.GBeanProxyReference;
import org.apache.geronimo.xbeans.geronimo.naming.GerCssType;
=======
import org.apache.geronimo.naming.reference.GBeanReference;
>>>>>>> c9354487
import org.apache.geronimo.xbeans.geronimo.naming.GerEjbLocalRefType;
import org.apache.geronimo.xbeans.geronimo.naming.GerEjbRefType;
import org.apache.geronimo.xbeans.geronimo.naming.GerGbeanLocatorType;
import org.apache.geronimo.xbeans.geronimo.naming.GerGbeanRefType;
import org.apache.geronimo.xbeans.geronimo.naming.GerMessageDestinationType;
<<<<<<< HEAD
=======
import org.apache.geronimo.xbeans.geronimo.naming.GerPatternType;
>>>>>>> c9354487
import org.apache.geronimo.xbeans.geronimo.naming.GerResourceEnvRefType;
import org.apache.geronimo.xbeans.geronimo.naming.GerResourceRefType;
import org.apache.geronimo.xbeans.geronimo.naming.GerServiceRefType;
import org.apache.geronimo.xbeans.j2ee.EjbLocalRefType;
import org.apache.geronimo.xbeans.j2ee.EjbRefType;
import org.apache.geronimo.xbeans.j2ee.EnvEntryType;
import org.apache.geronimo.xbeans.j2ee.MessageDestinationRefType;
import org.apache.geronimo.xbeans.j2ee.MessageDestinationType;
import org.apache.geronimo.xbeans.j2ee.ParamValueType;
import org.apache.geronimo.xbeans.j2ee.PortComponentRefType;
import org.apache.geronimo.xbeans.j2ee.ResourceEnvRefType;
import org.apache.geronimo.xbeans.j2ee.ResourceRefType;
import org.apache.geronimo.xbeans.j2ee.ServiceRefHandlerType;
import org.apache.geronimo.xbeans.j2ee.ServiceRefType;
import org.apache.geronimo.xbeans.j2ee.XsdQNameType;
import org.apache.geronimo.xbeans.j2ee.XsdStringType;

/**
 * @version $Rev:385232 $ $Date$
 */
public class ENCConfigBuilder {

    private static final String JAXR_CONNECTION_FACTORY_CLASS = "javax.xml.registry.ConnectionFactory";

    public static void registerMessageDestinations(RefContext refContext, String moduleName, MessageDestinationType[] specDestinations, GerMessageDestinationType[] destinations) throws DeploymentException {
        Map nameMap = new HashMap();
        for (int i = 0; i < destinations.length; i++) {
            GerMessageDestinationType destination = destinations[i];
            String name = destination.getMessageDestinationName().trim();
            nameMap.put(name, destination);
            boolean found = false;
            for (int j = 0; j < specDestinations.length; j++) {
                MessageDestinationType specDestination = specDestinations[j];
                if (specDestination.getMessageDestinationName().getStringValue().trim().equals(name)) {
                    found = true;
                    break;
                }
            }
            if (!found) {
                throw new DeploymentException("No spec DD message-destination for " + name);
            }
        }
        refContext.registerMessageDestionations(moduleName, nameMap);
    }


    public static AbstractNameQuery getGBeanQuery(String j2eeType, GerGbeanLocatorType gerGbeanLocator) {
        AbstractNameQuery abstractNameQuery;
        if (gerGbeanLocator.isSetGbeanLink()) {
            //exact match
            String linkName = gerGbeanLocator.getGbeanLink().trim();
            abstractNameQuery = buildAbstractNameQuery(null, null, linkName, j2eeType, null);

        } else {
            GerPatternType patternType = gerGbeanLocator.getPattern();
            //construct name from components
            abstractNameQuery = buildAbstractNameQuery(patternType, j2eeType, null, null);
        }
        //TODO check that the query is satisfied.
        return abstractNameQuery;
    }


    static void addEnvEntries(EnvEntryType[] envEntries, ComponentContextBuilder builder, ClassLoader classLoader) throws DeploymentException {
        for (int i = 0; i < envEntries.length; i++) {
            EnvEntryType envEntry = envEntries[i];
            String name = getStringValue(envEntry.getEnvEntryName());
            String type = getStringValue(envEntry.getEnvEntryType());
            String text = getStringValue(envEntry.getEnvEntryValue());
            try {
                builder.addEnvEntry(name, type, text, classLoader);
            } catch (NumberFormatException e) {
                throw new DeploymentException("Invalid env-entry value for name: " + name, e);
            } catch (NamingException e) {
                throw new DeploymentException("Invalid env-entry definition for name: " + name, e);
            }
        }

    }

    static void addResourceRefs(Configuration earContext, RefContext refContext, ResourceRefType[] resourceRefs, Map refMap, ClassLoader cl, ComponentContextBuilder builder) throws DeploymentException {
        if (refMap == null) {
            refMap = Collections.EMPTY_MAP;
        }
        Map newMap = new HashMap();
        for (Iterator it = refMap.keySet().iterator(); it.hasNext();) {
            String name = (String) it.next();
            newMap.put(name.trim(), refMap.get(name));
        }
        refMap = newMap;

        for (int i = 0; i < resourceRefs.length; i++) {
            ResourceRefType resourceRef = resourceRefs[i];
            String name = getStringValue(resourceRef.getResRefName());
            String type = getStringValue(resourceRef.getResType());
            GerResourceRefType gerResourceRef = (GerResourceRefType) refMap.get(name);
            Class iface;
            try {
                iface = cl.loadClass(type);
            } catch (ClassNotFoundException e) {
                throw new DeploymentException("could not load class " + type, e);
            }
            Reference ref;
            if (iface == URL.class) {
                if (gerResourceRef == null || !gerResourceRef.isSetUrl()) {
                    throw new DeploymentException("No url supplied to resolve: " + name);
                }
                try {
                    //TODO expose jsr-77 objects for these guys
                    builder.bind(name, new URL(gerResourceRef.getUrl()));
                } catch (MalformedURLException e) {
                    throw new DeploymentException("Could not convert " + gerResourceRef.getUrl() + " to URL", e);
                }
            } else {
                //determine jsr-77 type from interface
                String j2eeType;


                if ("javax.mail.Session".equals(type)) {
                    j2eeType = NameFactory.JAVA_MAIL_RESOURCE;
                } else if (JAXR_CONNECTION_FACTORY_CLASS.equals(type)) {
                    j2eeType = NameFactory.JAXR_CONNECTION_FACTORY;
                } else {
                    j2eeType = NameFactory.JCA_MANAGED_CONNECTION_FACTORY;
                }
                try {
                    AbstractNameQuery containerId = getResourceContainerId(name, j2eeType, null, gerResourceRef);

                    ref = refContext.getConnectionFactoryRef(containerId, iface, earContext);
                    builder.bind(name, ref);
                } catch (UnresolvedReferenceException e) {

                    StringBuffer errorMessage = new StringBuffer("Unable to resolve resource reference '");
                    errorMessage.append(name);
                    errorMessage.append("' (");
                    if (e.isMultiple()) {
                        errorMessage.append("Found multiple matching resources.  Try being more specific in a resource-ref mapping in your Geronimo deployment plan.");
                    } else if (gerResourceRef == null){
                        errorMessage.append("Could not auto-map to resource.  Try adding a resource-ref mapping to your Geronimo deployment plan.");
                    } else if (gerResourceRef.isSetResourceLink()){
                        errorMessage.append("Could not find resource '");
                        errorMessage.append(gerResourceRef.getResourceLink());
                        errorMessage.append("'.  Perhaps it has not yet been configured, or your application does not have a dependency declared for that resource module?");
                    } else {
                        errorMessage.append("Could not find the resource specified in your Geronimo deployment plan:");
                        errorMessage.append(gerResourceRef.getPattern());
                    }
                    errorMessage.append(")");

                    throw new DeploymentException(errorMessage.toString());
                }
            }
        }

    }

    private static AbstractNameQuery getResourceContainerId(String name, String type, URI moduleURI, GerResourceRefType gerResourceRef) {
        AbstractNameQuery containerId;
        String module = moduleURI == null ? null : moduleURI.toString();
        if (gerResourceRef == null) {
            containerId = buildAbstractNameQuery(null, module, name, type, NameFactory.RESOURCE_ADAPTER_MODULE);
        } else if (gerResourceRef.isSetResourceLink()) {
            containerId = buildAbstractNameQuery(null, module, gerResourceRef.getResourceLink().trim(), type, NameFactory.RESOURCE_ADAPTER_MODULE);
        } else {
            //construct name from components
            GerPatternType patternType = gerResourceRef.getPattern();
            containerId = buildAbstractNameQuery(patternType, type, NameFactory.RESOURCE_ADAPTER_MODULE, null);
        }
        return containerId;
    }

    static void addResourceEnvRefs(Configuration earContext, RefContext refContext, ResourceEnvRefType[] resourceEnvRefArray, Map refMap, ClassLoader cl, ComponentContextBuilder builder) throws DeploymentException {
        if (refMap == null) {
            refMap = Collections.EMPTY_MAP;
        }
        Map newMap = new HashMap();
        for (Iterator it = refMap.keySet().iterator(); it.hasNext();) {
            String name = (String) it.next();
            newMap.put(name.trim(), refMap.get(name));
        }
        refMap = newMap;

        for (int i = 0; i < resourceEnvRefArray.length; i++) {
            ResourceEnvRefType resourceEnvRef = resourceEnvRefArray[i];
            String name = getStringValue(resourceEnvRef.getResourceEnvRefName());
            String type = getStringValue(resourceEnvRef.getResourceEnvRefType());
            Class iface;
            try {
                iface = cl.loadClass(type);
            } catch (ClassNotFoundException e) {
                throw new DeploymentException("could not load class " + type, e);
            }
            GerResourceEnvRefType gerResourceEnvRef = (GerResourceEnvRefType) refMap.get(name);
            try {
                AbstractNameQuery containerId = getAdminObjectContainerId(name, gerResourceEnvRef);
                Reference ref = refContext.getAdminObjectRef(containerId, iface, earContext);

                builder.bind(name, ref);
            } catch (UnresolvedReferenceException e) {
                throw new DeploymentException("Unable to resolve resource env reference '" + name + "' (" + (e.isMultiple() ? "found multiple matching resources" : "no matching resources found") + ")");
            }
        }
    }

    private static AbstractNameQuery getAdminObjectContainerId(String name, GerResourceEnvRefType gerResourceEnvRef) {
        AbstractNameQuery containerId;
        if (gerResourceEnvRef == null) {
            containerId = buildAbstractNameQuery(null, null, name, NameFactory.JCA_ADMIN_OBJECT, NameFactory.RESOURCE_ADAPTER_MODULE);
        } else if (gerResourceEnvRef.isSetMessageDestinationLink()) {
            containerId = buildAbstractNameQuery(null, null, gerResourceEnvRef.getMessageDestinationLink().trim(), NameFactory.JCA_ADMIN_OBJECT, NameFactory.RESOURCE_ADAPTER_MODULE);
        } else if (gerResourceEnvRef.isSetAdminObjectLink()) {
            String moduleURI = null;
            if (gerResourceEnvRef.isSetAdminObjectModule()) {
                moduleURI = gerResourceEnvRef.getAdminObjectModule().trim();
            }
<<<<<<< HEAD
            containerId = refContext.getAdminObjectContainerId(moduleURI, gerResourceEnvRef.getAdminObjectLink().trim(), context);
        } else if (gerResourceEnvRef.isSetTargetName()) {
            containerId = getStringValue(gerResourceEnvRef.getTargetName());
=======
            containerId = buildAbstractNameQuery(null, moduleURI, gerResourceEnvRef.getAdminObjectLink().trim(), NameFactory.JCA_ADMIN_OBJECT, NameFactory.RESOURCE_ADAPTER_MODULE);
>>>>>>> c9354487
        } else {
            //construct name from components
            GerPatternType patternType = gerResourceEnvRef.getPattern();
            containerId = buildAbstractNameQuery(patternType, NameFactory.JCA_ADMIN_OBJECT, NameFactory.RESOURCE_ADAPTER_MODULE, null);
        }
        return containerId;
    }

    static void addMessageDestinationRefs(Configuration earContext, RefContext refContext, MessageDestinationRefType[] messageDestinationRefs, ClassLoader cl, ComponentContextBuilder builder) throws DeploymentException {
        for (int i = 0; i < messageDestinationRefs.length; i++) {
            MessageDestinationRefType messageDestinationRef = messageDestinationRefs[i];
            String name = getStringValue(messageDestinationRef.getMessageDestinationRefName());
            String linkName = getStringValue(messageDestinationRef.getMessageDestinationLink());
            String type = getStringValue(messageDestinationRef.getMessageDestinationType());
            Class iface;
            try {
                iface = cl.loadClass(type);
            } catch (ClassNotFoundException e) {
                throw new DeploymentException("could not load class " + type, e);
            }
            String moduleURI = null;
            GerMessageDestinationType destination = (GerMessageDestinationType) refContext.getMessageDestination(linkName);
            if (destination != null) {
                if (destination.isSetAdminObjectLink()) {
                    if (destination.isSetAdminObjectModule()) {
                        moduleURI = destination.getAdminObjectModule().trim();
                    }
                    linkName = destination.getAdminObjectLink().trim();
                }
            } else {
                //well, we know for sure an admin object is not going to be defined in a modules that can have a message-destination
                int pos = linkName.indexOf('#');
                if (pos > -1) {
                    //AMM -- the following line causes blowups; e.g. to look in DayTrader EJB module for a RA -- why is that?!?
                    //moduleURI = linkName.substring(0, pos);
                    linkName = linkName.substring(pos + 1);
                }
            }

            //try to resolve ref based only matching resource-ref-name
            //throws exception if it can't locate ref.
            AbstractNameQuery containerId = buildAbstractNameQuery(null, moduleURI, linkName, NameFactory.JCA_ADMIN_OBJECT, NameFactory.RESOURCE_ADAPTER_MODULE);
            Reference ref = refContext.getAdminObjectRef(containerId, iface, earContext);
            builder.bind(name, ref);

        }

    }

    static void addEJBRefs(Configuration earContext, Configuration ejbContext, RefContext refContext, URI moduleURI, EjbRefType[] ejbRefs, Map ejbRefMap, ClassLoader cl, ComponentContextBuilder builder) throws DeploymentException {
        Map newMap = new HashMap();
        for (Iterator it = ejbRefMap.keySet().iterator(); it.hasNext();) {
            String name = (String) it.next();
            newMap.put(name.trim(), ejbRefMap.get(name));
        }
        ejbRefMap = newMap;
        for (int i = 0; i < ejbRefs.length; i++) {
            EjbRefType ejbRef = ejbRefs[i];

            String ejbRefName = getStringValue(ejbRef.getEjbRefName());
            GerEjbRefType remoteRef = (GerEjbRefType) ejbRefMap.get(ejbRefName);

            Reference ejbReference = addEJBRef(earContext, ejbContext, refContext, moduleURI, ejbRef, remoteRef, cl);
            builder.bind(ejbRefName, ejbReference);
        }
    }

<<<<<<< HEAD
            String remote = getStringValue(ejbRef.getRemote());
            try {
                assureEJBObjectInterface(remote, cl);
            } catch (DeploymentException e) {
                throw new DeploymentException("Error processing 'remote' element for EJB Reference '"+ejbRefName+"' for module '"+moduleURI+"': "+e.getMessage());
            }

            String home = getStringValue(ejbRef.getHome());
            try {
                assureEJBHomeInterface(home, cl);
            } catch (DeploymentException e) {
                throw new DeploymentException("Error processing 'home' element for EJB Reference '"+ejbRefName+"' for module '"+moduleURI+"': "+e.getMessage());
            }
=======
    static Reference addEJBRef(Configuration earContext, Configuration ejbContext, RefContext refContext, URI moduleURI, EjbRefType ejbRef, GerEjbRefType remoteRef, ClassLoader cl) throws DeploymentException {
        String remote = getStringValue(ejbRef.getRemote());
        String refName = getStringValue(ejbRef.getEjbRefName());
        try {
            assureEJBObjectInterface(remote, cl);
        } catch (DeploymentException e) {
            throw new DeploymentException("Error processing 'remote' element for EJB Reference '" + refName + "' for module '" + moduleURI + "': " + e.getMessage());
        }

        String home = getStringValue(ejbRef.getHome());
        try {
            assureEJBHomeInterface(home, cl);
        } catch (DeploymentException e) {
            throw new DeploymentException("Error processing 'home' element for EJB Reference '" + refName + "' for module '" + moduleURI + "': " + e.getMessage());
        }
>>>>>>> c9354487

        Reference ejbReference;
        boolean isSession = "Session".equals(getStringValue(ejbRef.getEjbRefType()));

        if (isSession && remote.equals("javax.management.j2ee.Management") && home.equals("javax.management.j2ee.ManagementHome")) {
            AbstractNameQuery query = new AbstractNameQuery(null, Collections.singletonMap("name", "ejb/mgmt/MEJB"));
            ejbReference = refContext.getEJBRemoteRef(null, ejbContext, null, null, null, null, query, isSession, home, remote);
        } else {

            String ejbLink = null;
            if (remoteRef != null && remoteRef.isSetNsCorbaloc()) {
                try {
                    AbstractNameQuery cssBean;
                    if (remoteRef.isSetCssLink()) {
                        String cssLink = remoteRef.getCssLink().trim();
                        cssBean = buildAbstractNameQuery(null, null, cssLink, NameFactory.CORBA_CSS, NameFactory.EJB_MODULE);
                    } else {
                        GerPatternType css = remoteRef.getCss();
                        cssBean = buildAbstractNameQuery(css, NameFactory.CORBA_CSS, NameFactory.EJB_MODULE, null);
                    }
                    ejbReference = refContext.getCORBARemoteRef(earContext,
                            cssBean,
                            new URI(getStringValue(remoteRef.getNsCorbaloc())),
                            getStringValue(remoteRef.getName()),
                            home);
                } catch (URISyntaxException e) {
                    throw new DeploymentException("Could not construct CORBA NameServer URI: " + remoteRef.getNsCorbaloc(), e);
                }
            } else {
                Artifact targetConfigId = null;
                String optionalModule = moduleURI == null ? null : moduleURI.toString();
                String requiredModule = null;
                AbstractNameQuery containerQuery = null;
                if (remoteRef != null && remoteRef.isSetEjbLink()) {
                    ejbLink = remoteRef.getEjbLink();
                } else if (ejbRef.isSetEjbLink()) {
                    ejbLink = getStringValue(ejbRef.getEjbLink());
                    targetConfigId = ejbContext.getId();
                }
                if (ejbLink != null) {
                    String[] bits = ejbLink.split("#");
                    if (bits.length == 2) {
                        //look only in specified module.
                        requiredModule = bits[0];
                        if (moduleURI != null) {
                            requiredModule = moduleURI.resolve(requiredModule).getPath();
                        }
                        ejbLink = bits[1];
                    }
                } else if (remoteRef != null) {
                    GerPatternType patternType = remoteRef.getPattern();
                    containerQuery = buildAbstractNameQuery(patternType, null, NameFactory.EJB_MODULE, null);
                }
                ejbReference = refContext.getEJBRemoteRef(refName, ejbContext, ejbLink, requiredModule, optionalModule, targetConfigId, containerQuery, isSession, home, remote);
            }
        }
        return ejbReference;
    }

    static void addEJBLocalRefs(Configuration ejbContext, RefContext refContext, URI moduleURI, EjbLocalRefType[] ejbLocalRefs, Map ejbLocalRefMap, ClassLoader cl, ComponentContextBuilder builder) throws DeploymentException {
        Map newMap = new HashMap();
        for (Iterator it = ejbLocalRefMap.keySet().iterator(); it.hasNext();) {
            String name = (String) it.next();
            newMap.put(name.trim(), ejbLocalRefMap.get(name));
        }
        ejbLocalRefMap = newMap;
        for (int i = 0; i < ejbLocalRefs.length; i++) {
            EjbLocalRefType ejbLocalRef = ejbLocalRefs[i];

            String ejbRefName = getStringValue(ejbLocalRef.getEjbRefName());
            GerEjbLocalRefType localRef = (GerEjbLocalRefType) ejbLocalRefMap.get(ejbRefName);

<<<<<<< HEAD
            String local = getStringValue(ejbLocalRef.getLocal());
            try {
                assureEJBLocalObjectInterface(local, cl);
            } catch (DeploymentException e) {
                throw new DeploymentException("Error processing 'local' element for EJB Local Reference '"+ejbRefName+"' for module '"+moduleURI+"': "+e.getMessage());
            }

            String localHome = getStringValue(ejbLocalRef.getLocalHome());
            try {
                assureEJBLocalHomeInterface(localHome, cl);
            } catch (DeploymentException e) {
                throw new DeploymentException("Error processing 'local-home' element for EJB Local Reference '"+ejbRefName+"' for module '"+moduleURI+"': "+e.getMessage());
            }
=======
            Reference ejbReference = addEJBLocalRef(ejbContext, refContext, moduleURI, ejbLocalRef, localRef, cl);
            builder.bind(ejbRefName, ejbReference);
        }
    }

    static Reference addEJBLocalRef(Configuration ejbContext, RefContext refContext, URI moduleURI, EjbLocalRefType ejbLocalRef, GerEjbLocalRefType localRef, ClassLoader cl) throws DeploymentException {
        String local = getStringValue(ejbLocalRef.getLocal());
        String refName = getStringValue(ejbLocalRef.getEjbRefName());
        try {
            assureEJBLocalObjectInterface(local, cl);
        } catch (DeploymentException e) {
            throw new DeploymentException("Error processing 'local' element for EJB Local Reference '" + refName + "' for module '" + moduleURI + "': " + e.getMessage());
        }

        String localHome = getStringValue(ejbLocalRef.getLocalHome());
        try {
            assureEJBLocalHomeInterface(localHome, cl);
        } catch (DeploymentException e) {
            throw new DeploymentException("Error processing 'local-home' element for EJB Local Reference '" + refName + "' for module '" + moduleURI + "': " + e.getMessage());
        }
>>>>>>> c9354487

        boolean isSession = "Session".equals(getStringValue(ejbLocalRef.getEjbRefType()));

        String ejbLink = null;
        if (localRef != null && localRef.isSetEjbLink()) {
            ejbLink = localRef.getEjbLink();
        } else if (ejbLocalRef.isSetEjbLink()) {
            ejbLink = getStringValue(ejbLocalRef.getEjbLink());
        }

        Artifact targetConfigId = null;
        String optionalModule = moduleURI == null ? null : moduleURI.toString();
        String requiredModule = null;
        AbstractNameQuery containerQuery = null;
        if (localRef != null && localRef.isSetEjbLink()) {
            ejbLink = localRef.getEjbLink();
        } else if (ejbLocalRef.isSetEjbLink()) {
            ejbLink = getStringValue(ejbLocalRef.getEjbLink());
            targetConfigId = ejbContext.getId();
        }
        if (ejbLink != null) {
            String[] bits = ejbLink.split("#");
            if (bits.length == 2) {
                //look only in specified module.
                requiredModule = bits[0];
                ejbLink = bits[1];
            }
        } else if (localRef != null) {
            GerPatternType patternType = localRef.getPattern();
            containerQuery = buildAbstractNameQuery(patternType, null, NameFactory.EJB_MODULE, null);
        }
        return refContext.getEJBLocalRef(refName, ejbContext, ejbLink, requiredModule, optionalModule, targetConfigId, containerQuery, isSession, localHome, local);
    }

//TODO current implementation does not deal with portComponentRef links.

    static void addServiceRefs(EARContext earContext, Module module, ServiceRefType[] serviceRefs, Map serviceRefMap, ClassLoader cl, ComponentContextBuilder builder) throws DeploymentException {
        Map newMap = new HashMap();
        for (Iterator it = serviceRefMap.keySet().iterator(); it.hasNext();) {
            String name = (String) it.next();
            newMap.put(name.trim(), serviceRefMap.get(name));
        }
        serviceRefMap = newMap;

        RefContext refContext = earContext.getRefContext();

        for (int i = 0; i < serviceRefs.length; i++) {
            ServiceRefType serviceRef = serviceRefs[i];
            String name = getStringValue(serviceRef.getServiceRefName());
            GerServiceRefType serviceRefType = (GerServiceRefType) serviceRefMap.get(name);
//            Map credentialsNameMap = (Map) serviceRefCredentialsNameMap.get(name);
            String serviceInterfaceName = getStringValue(serviceRef.getServiceInterface());
            assureInterface(serviceInterfaceName, "javax.xml.rpc.Service", "[Web]Service", cl);
            Class serviceInterface;
            try {
                serviceInterface = cl.loadClass(serviceInterfaceName);
            } catch (ClassNotFoundException e) {
                throw new DeploymentException("Could not load service interface class: " + serviceInterfaceName, e);
            }
            URI wsdlURI = null;
            if (serviceRef.isSetWsdlFile()) {
                try {
                    wsdlURI = new URI(getStringValue(serviceRef.getWsdlFile().getStringValue()));
                } catch (URISyntaxException e) {
                    throw new DeploymentException("could not construct wsdl uri from " + serviceRef.getWsdlFile().getStringValue(), e);
                }
            }
            URI jaxrpcMappingURI = null;
            if (serviceRef.isSetJaxrpcMappingFile()) {
                try {
                    jaxrpcMappingURI = new URI(getStringValue(serviceRef.getJaxrpcMappingFile()));
                } catch (URISyntaxException e) {
                    throw new DeploymentException("Could not construct jaxrpc mapping uri from " + serviceRef.getJaxrpcMappingFile(), e);
                }
            }
            QName serviceQName = null;
            if (serviceRef.isSetServiceQname()) {
                serviceQName = serviceRef.getServiceQname().getQNameValue();
            }
            Map portComponentRefMap = new HashMap();
            PortComponentRefType[] portComponentRefs = serviceRef.getPortComponentRefArray();
            if (portComponentRefs != null) {
                for (int j = 0; j < portComponentRefs.length; j++) {
                    PortComponentRefType portComponentRef = portComponentRefs[j];
                    String portComponentLink = getStringValue(portComponentRef.getPortComponentLink());
                    String serviceEndpointInterfaceType = getStringValue(portComponentRef.getServiceEndpointInterface());
                    assureInterface(serviceEndpointInterfaceType, "java.rmi.Remote", "ServiceEndpoint", cl);
                    Class serviceEndpointClass;
                    try {
                        serviceEndpointClass = cl.loadClass(serviceEndpointInterfaceType);
                    } catch (ClassNotFoundException e) {
                        throw new DeploymentException("could not load service endpoint class " + serviceEndpointInterfaceType, e);
                    }
                    portComponentRefMap.put(serviceEndpointClass, portComponentLink);
                }
            }
            ServiceRefHandlerType[] handlers = serviceRef.getHandlerArray();
            List handlerInfos = buildHandlerInfoList(handlers, cl);

//we could get a Reference or the actual serializable Service back.
            Object ref = refContext.getServiceReference(serviceInterface, wsdlURI, jaxrpcMappingURI, serviceQName, portComponentRefMap, handlerInfos, serviceRefType, earContext, module, cl);
            builder.bind(name, ref);
        }

    }

    private static List buildHandlerInfoList(ServiceRefHandlerType[] handlers, ClassLoader classLoader) throws DeploymentException {
        List handlerInfos = new ArrayList();
        for (int i = 0; i < handlers.length; i++) {
            ServiceRefHandlerType handler = handlers[i];
            org.apache.geronimo.xbeans.j2ee.String[] portNameArray = handler.getPortNameArray();
            List portNames = new ArrayList();
            for (int j = 0; j < portNameArray.length; j++) {
                portNames.add(portNameArray[j].getStringValue().trim());

            }
//            Set portNames = new HashSet(Arrays.asList(portNameArray));
            String handlerClassName = handler.getHandlerClass().getStringValue().trim();
            Class handlerClass;
            try {
                handlerClass = ClassLoading.loadClass(handlerClassName, classLoader);
            } catch (ClassNotFoundException e) {
                throw new DeploymentException("Could not load handler class", e);
            }
            Map config = new HashMap();
            ParamValueType[] paramValues = handler.getInitParamArray();
            for (int j = 0; j < paramValues.length; j++) {
                ParamValueType paramValue = paramValues[j];
                String paramName = paramValue.getParamName().getStringValue().trim();
                String paramStringValue = paramValue.getParamValue().getStringValue().trim();
                config.put(paramName, paramStringValue);
            }
            XsdQNameType[] soapHeaderQNames = handler.getSoapHeaderArray();
            QName[] headerQNames = new QName[soapHeaderQNames.length];
            for (int j = 0; j < soapHeaderQNames.length; j++) {
                XsdQNameType soapHeaderQName = soapHeaderQNames[j];
                headerQNames[j] = soapHeaderQName.getQNameValue();
            }
            Set soapRoles = new HashSet();
            for (int j = 0; j < handler.getSoapRoleArray().length; j++) {
                String soapRole = handler.getSoapRoleArray(j).getStringValue().trim();
                soapRoles.add(soapRole);
            }
            ServiceReferenceBuilder.HandlerInfoInfo handlerInfoInfo = new ServiceReferenceBuilder.HandlerInfoInfo(new HashSet(portNames), handlerClass, config, headerQNames, soapRoles);
            handlerInfos.add(handlerInfoInfo);
        }
        return handlerInfos;
    }

    public static Class assureEJBObjectInterface(String remote, ClassLoader cl) throws DeploymentException {
        return assureInterface(remote, "javax.ejb.EJBObject", "Remote", cl);
    }

    public static Class assureEJBHomeInterface(String home, ClassLoader cl) throws DeploymentException {
        return assureInterface(home, "javax.ejb.EJBHome", "Home", cl);
    }

    public static Class assureEJBLocalObjectInterface(String local, ClassLoader cl) throws DeploymentException {
        return assureInterface(local, "javax.ejb.EJBLocalObject", "Local", cl);
    }

    public static Class assureEJBLocalHomeInterface(String localHome, ClassLoader cl) throws DeploymentException {
        return assureInterface(localHome, "javax.ejb.EJBLocalHome", "LocalHome", cl);
    }

    public static Class assureInterface(String interfaceName, String superInterfaceName, String interfaceType, ClassLoader cl) throws DeploymentException {
<<<<<<< HEAD
        if(interfaceName == null || interfaceName.equals("")) {
            throw new DeploymentException("interface name cannot be blank");
        }
        Class clazz = null;
=======
        if (interfaceName == null || interfaceName.equals("")) {
            throw new DeploymentException("interface name cannot be blank");
        }
        Class clazz;
>>>>>>> c9354487
        try {
            clazz = cl.loadClass(interfaceName);
        } catch (ClassNotFoundException e) {
            throw new DeploymentException(interfaceType + " interface class not found: " + interfaceName);
        }
        if (!clazz.isInterface()) {
            throw new DeploymentException(interfaceType + " interface is not an interface: " + interfaceName);
        }
        Class superInterface;
        try {
            superInterface = cl.loadClass(superInterfaceName);
        } catch (ClassNotFoundException e) {
            throw new DeploymentException("Class " + superInterfaceName + " could not be loaded");
        }
        if (!superInterface.isAssignableFrom(clazz)) {
            throw new DeploymentException(interfaceType + " interface does not extend " + superInterfaceName + ": " + interfaceName);
        }
        return clazz;
    }

    private static String getStringValue(org.apache.geronimo.xbeans.j2ee.String string) {
        if (string == null) {
            return null;
        }
        String s = string.getStringValue();
        return s == null ? null : s.trim();
    }

    private static String getStringValue(XsdStringType string) {
        if (string == null) {
            return null;
        }
        String s = string.getStringValue();
        return s == null ? null : s.trim();
    }

    private static String getStringValue(String string) {
        return string == null ? null : string.trim();
    }


    public static void setResourceEnvironment(ResourceEnvironmentBuilder builder, ResourceRefType[] resourceRefs, GerResourceRefType[] gerResourceRefs) {
        Map refMap = mapResourceRefs(gerResourceRefs);
        Set unshareableResources = new HashSet();
        Set applicationManagedSecurityResources = new HashSet();
        for (int i = 0; i < resourceRefs.length; i++) {
            ResourceRefType resourceRefType = resourceRefs[i];

            String type = resourceRefType.getResType().getStringValue().trim();

            if (!URL.class.getName().equals(type)
                    && !"javax.mail.Session".equals(type)
                    && !JAXR_CONNECTION_FACTORY_CLASS.equals(type)) {

                GerResourceRefType gerResourceRef = (GerResourceRefType) refMap.get(resourceRefType.getResRefName().getStringValue());
                AbstractNameQuery containerId = getResourceContainerId(getStringValue(resourceRefType.getResRefName()), NameFactory.JCA_MANAGED_CONNECTION_FACTORY, null, gerResourceRef);

                if ("Unshareable".equals(getStringValue(resourceRefType.getResSharingScope()))) {
                    unshareableResources.add(containerId);
                }
                if ("Application".equals(getStringValue(resourceRefType.getResAuth()))) {
                    applicationManagedSecurityResources.add(containerId);
                }
            }
        }
        builder.setUnshareableResources(unshareableResources);
        builder.setApplicationManagedSecurityResources(applicationManagedSecurityResources);
    }

    public static Map buildComponentContext(EARContext earContext,
                                            Configuration ejbContext,
                                            Module module,
                                            UserTransaction userTransaction,
                                            EnvEntryType[] envEntries,
                                            EjbRefType[] ejbRefs,
                                            GerEjbRefType[] gerEjbRefs,
                                            EjbLocalRefType[] ejbLocalRefs,
                                            GerEjbLocalRefType[] gerEjbLocalRef,
                                            ResourceRefType[] resourceRefs,
                                            GerResourceRefType[] gerResourceRef,
                                            ResourceEnvRefType[] resourceEnvRefs,
                                            GerResourceEnvRefType[] gerResourceEnvRef,
                                            MessageDestinationRefType[] messageDestinationRefs,
                                            ServiceRefType[] serviceRefs,
                                            GerServiceRefType[] gerServiceRefs,
                                            GerGbeanRefType[] gerGbeanRefs,
                                            ClassLoader cl) throws DeploymentException {
        ComponentContextBuilder builder = new ComponentContextBuilder();
        RefContext refContext = earContext.getRefContext();
        Configuration earConfiguration = earContext.getConfiguration();

        if (userTransaction != null) {
            builder.addUserTransaction(userTransaction);
        }

        AbstractNameQuery corbaGBean = earContext.getCORBAGBeanObjectName();
        if (corbaGBean != null) {
<<<<<<< HEAD
            if (corbaGBean.isPattern()) {
                corbaGBean = refContext.locateUniqueName(earContext, corbaGBean);
            }
            builder.addORB(corbaGBean);
            builder.addHandleDelegateReference(corbaGBean);
=======
            builder.addORB(earConfiguration.getId(), corbaGBean);
            builder.addHandleDelegateReference(earConfiguration.getId(), corbaGBean);
>>>>>>> c9354487
        }

        URI moduleURI = module.getModuleURI();

        addEnvEntries(envEntries, builder, cl);

        if (ejbContext == null) {
            ejbContext = earConfiguration;
        }

// ejb-ref
        addEJBRefs(earConfiguration, ejbContext, refContext, moduleURI, ejbRefs, mapEjbRefs(gerEjbRefs), cl, builder);

// ejb-local-ref
        addEJBLocalRefs(ejbContext, refContext, moduleURI, ejbLocalRefs, mapEjbLocalRefs(gerEjbLocalRef), cl, builder);

// resource-ref
        addResourceRefs(earConfiguration, refContext, resourceRefs, mapResourceRefs(gerResourceRef), cl, builder);

// resource-env-ref
        addResourceEnvRefs(earConfiguration, refContext, resourceEnvRefs, mapResourceEnvRefs(gerResourceEnvRef), cl, builder);

        addMessageDestinationRefs(earConfiguration, refContext, messageDestinationRefs, cl, builder);

//        Map serviceRefMap = new HashMap();
//        Map serviceRefCredentialsNameMap = new HashMap();
//        mapServiceRefs(gerServiceRefs, serviceRefMap, serviceRefCredentialsNameMap);
        Map serviceRefMap = mapServiceRefs(gerServiceRefs);
        addServiceRefs(earContext, module, serviceRefs, serviceRefMap, cl, builder);

        addGBeanRefs(earContext, builder, refContext, gerGbeanRefs, cl);
<<<<<<< HEAD
        
=======

>>>>>>> c9354487
        return builder.getContext();
    }

    private static void addGBeanRefs(EARContext earContext, ComponentContextBuilder builder, RefContext refContext, GerGbeanRefType[] gerGbeanRefs, ClassLoader cl) throws DeploymentException {
        if (null == gerGbeanRefs) {
            return;
        }
<<<<<<< HEAD
        
        J2eeContext j2eeContext = earContext.getJ2eeContext();
        
        for (int i = 0; i < gerGbeanRefs.length; i++) {
            GerGbeanRefType gerGbeanRef = gerGbeanRefs[i];
            addGBeanRef(earContext, builder, refContext, j2eeContext, gerGbeanRef, cl);
        }
    }

    private static void addGBeanRef(EARContext earContext, ComponentContextBuilder builder, RefContext refContext, J2eeContext j2eeContext, GerGbeanRefType gerGbeanRef, ClassLoader cl) throws DeploymentException{
        // TODO support reference to collection of GBean?
        GerGbeanLocatorType[] gbeanLocatorArray = gerGbeanRef.getGbeanLocatorArray();
        if (1 < gbeanLocatorArray.length) {
            throw new UnsupportedOperationException("Cannot create an ENC binding for " +
                    "a collection of GBean.");
        }
        
        // Locate the referenced GBean
        GerGbeanLocatorType locator = gbeanLocatorArray[0];
        ObjectName query;
        try {
            query = NameFactory.getComponentName(locator.getDomain(),
                    locator.getServer(),
                    locator.getApplication(),
                    locator.getType(),
                    locator.getModule(),
                    locator.getName(),
                    gerGbeanRef.getRefType(),
                    j2eeContext);
        } catch (MalformedObjectNameException e) {
            throw new DeploymentException("Cannot build GBean query name", e);
        }
        ObjectName gBeanName = refContext.locateUniqueName(earContext, query);
        
        // Get the GBean proxy type
        String gBeanTypeName;
        if (gerGbeanRef.isSetProxyType()) {
            gBeanTypeName = gerGbeanRef.getProxyType();
        } else {
            GBeanData data = refContext.locateComponentData(gBeanName, earContext);
            gBeanTypeName = data.getGBeanInfo().getClassName();
        }
        Class gBeanType;
        try {
            gBeanType = ClassLoading.loadClass(gBeanTypeName, cl);
=======


        for (int i = 0; i < gerGbeanRefs.length; i++) {
            GerGbeanRefType gerGbeanRef = gerGbeanRefs[i];
            addGBeanRef(earContext, builder, refContext, gerGbeanRef, cl);
        }
    }

    private static void addGBeanRef(EARContext earContext, ComponentContextBuilder builder, RefContext refContext, GerGbeanRefType gerGbeanRef, ClassLoader cl) throws DeploymentException{
        GerPatternType[] gbeanLocatorArray = gerGbeanRef.getPatternArray();

        String[] interfaceTypesArray = gerGbeanRef.getRefTypeArray();
        Set interfaceTypes = new HashSet(Arrays.asList(interfaceTypesArray));
        Set queries = new HashSet();
        for (int i = 0; i < gbeanLocatorArray.length; i++) {
            GerPatternType patternType = gbeanLocatorArray[i];
            AbstractNameQuery abstractNameQuery = buildAbstractNameQuery(patternType, null, null, interfaceTypes);
            queries.add(abstractNameQuery);
        }

        GBeanData gBeanData;
        Configuration configuration = earContext.getConfiguration();
        try {
            gBeanData = configuration.findGBeanData(queries);
        } catch (GBeanNotFoundException e) {
            throw new DeploymentException("Could not resolve reference at deploy time for queries " + queries, e);
        }

        if (interfaceTypes.isEmpty()) {
            interfaceTypes.add(gBeanData.getGBeanInfo().getClassName());
        }
        Class gBeanType;
        try {
            gBeanType = ClassLoading.loadClass(gBeanData.getGBeanInfo().getClassName(), cl);
>>>>>>> c9354487
        } catch (ClassNotFoundException e) {
            throw new DeploymentException("Cannot load GBean class", e);
        }

        String refName = gerGbeanRef.getRefName();

<<<<<<< HEAD
        builder.bind(refName, new GBeanProxyReference(gBeanName, gBeanType));
=======
        builder.bind(refName, new GBeanReference(configuration.getId(), queries, gBeanType));
>>>>>>> c9354487
    }

    private static Map mapEjbRefs(GerEjbRefType[] refs) {
        Map refMap = new HashMap();
        if (refs != null) {
            for (int i = 0; i < refs.length; i++) {
                GerEjbRefType ref = refs[i];
                refMap.put(ref.getRefName().trim(), ref);
            }
        }
        return refMap;
    }

    private static Map mapEjbLocalRefs(GerEjbLocalRefType[] refs) {
        Map refMap = new HashMap();
        if (refs != null) {
            for (int i = 0; i < refs.length; i++) {
                GerEjbLocalRefType ref = refs[i];
                refMap.put(ref.getRefName().trim(), ref);
            }
        }
        return refMap;
    }

    private static Map mapResourceRefs(GerResourceRefType[] refs) {
        Map refMap = new HashMap();
        if (refs != null) {
            for (int i = 0; i < refs.length; i++) {
                GerResourceRefType ref = refs[i];
                refMap.put(ref.getRefName().trim(), ref);
            }
        }
        return refMap;
    }

    private static Map mapResourceEnvRefs(GerResourceEnvRefType[] refs) {
        Map refMap = new HashMap();
        if (refs != null) {
            for (int i = 0; i < refs.length; i++) {
                GerResourceEnvRefType ref = refs[i];
                refMap.put(ref.getRefName().trim(), ref);
            }
        }
        return refMap;
    }

    private static Map mapServiceRefs(GerServiceRefType[] refs) {
        Map refMap = new HashMap();
        if (refs != null) {
            for (int i = 0; i < refs.length; i++) {
                GerServiceRefType ref = refs[i];
                String serviceRefName = ref.getServiceRefName().trim();
                refMap.put(serviceRefName, ref);
            }
        }
        return refMap;
    }

    //TODO consider including target interface
    public static AbstractNameQuery buildAbstractNameQuery(GerPatternType pattern, String type, String moduleType, Set interfaceTypes) {
        String groupId = pattern.isSetGroupId() ? pattern.getGroupId().trim() : null;
        String artifactid = pattern.isSetArtifactId() ? pattern.getArtifactId().trim() : null;
        String version = pattern.isSetVersion() ? pattern.getVersion().trim() : null;
        String module = pattern.isSetModule() ? pattern.getModule().trim() : null;
        String name = pattern.getName().trim();

        Artifact artifact = artifactid != null ? new Artifact(groupId, artifactid, version, "car") : null;
        Map nameMap = new HashMap();
        nameMap.put("name", name);
        if (type != null) {
            nameMap.put("j2eeType", type);
        }
        if (module != null && moduleType != null) {
            nameMap.put(moduleType, module);
        }
        return new AbstractNameQuery(artifact, nameMap, interfaceTypes);
    }

    public static AbstractNameQuery buildAbstractNameQuery(Artifact configId, String module, String name, String type, String moduleType) {
        Map nameMap = new HashMap();
        nameMap.put("name", name);
        if (type != null) {
            nameMap.put("j2eeType", type);
        }
        if (module != null) {
            nameMap.put(moduleType, module);
        }
        return new AbstractNameQuery(configId, nameMap);
    }


}<|MERGE_RESOLUTION|>--- conflicted
+++ resolved
@@ -29,14 +29,8 @@
 import java.util.List;
 import java.util.Map;
 import java.util.Set;
-<<<<<<< HEAD
-
-import javax.management.MalformedObjectNameException;
-import javax.management.ObjectName;
-=======
 import java.util.Arrays;
 
->>>>>>> c9354487
 import javax.naming.NamingException;
 import javax.naming.Reference;
 import javax.transaction.UserTransaction;
@@ -44,44 +38,26 @@
 
 import org.apache.geronimo.common.DeploymentException;
 import org.apache.geronimo.common.UnresolvedReferenceException;
-<<<<<<< HEAD
-import org.apache.geronimo.deployment.DeploymentContext;
-import org.apache.geronimo.gbean.GBeanData;
-=======
 import org.apache.geronimo.gbean.AbstractNameQuery;
 import org.apache.geronimo.gbean.GBeanData;
 import org.apache.geronimo.gbean.ReferencePatterns;
->>>>>>> c9354487
 import org.apache.geronimo.j2ee.deployment.EARContext;
 import org.apache.geronimo.j2ee.deployment.Module;
-import org.apache.geronimo.j2ee.deployment.NamingContext;
 import org.apache.geronimo.j2ee.deployment.RefContext;
 import org.apache.geronimo.j2ee.deployment.ServiceReferenceBuilder;
-<<<<<<< HEAD
-import org.apache.geronimo.j2ee.j2eeobjectnames.J2eeContext;
-=======
->>>>>>> c9354487
 import org.apache.geronimo.j2ee.j2eeobjectnames.NameFactory;
 import org.apache.geronimo.kernel.ClassLoading;
 import org.apache.geronimo.kernel.GBeanNotFoundException;
 import org.apache.geronimo.kernel.config.Configuration;
 import org.apache.geronimo.kernel.repository.Artifact;
 import org.apache.geronimo.naming.java.ComponentContextBuilder;
-<<<<<<< HEAD
-import org.apache.geronimo.naming.reference.GBeanProxyReference;
-import org.apache.geronimo.xbeans.geronimo.naming.GerCssType;
-=======
 import org.apache.geronimo.naming.reference.GBeanReference;
->>>>>>> c9354487
 import org.apache.geronimo.xbeans.geronimo.naming.GerEjbLocalRefType;
 import org.apache.geronimo.xbeans.geronimo.naming.GerEjbRefType;
 import org.apache.geronimo.xbeans.geronimo.naming.GerGbeanLocatorType;
 import org.apache.geronimo.xbeans.geronimo.naming.GerGbeanRefType;
 import org.apache.geronimo.xbeans.geronimo.naming.GerMessageDestinationType;
-<<<<<<< HEAD
-=======
 import org.apache.geronimo.xbeans.geronimo.naming.GerPatternType;
->>>>>>> c9354487
 import org.apache.geronimo.xbeans.geronimo.naming.GerResourceEnvRefType;
 import org.apache.geronimo.xbeans.geronimo.naming.GerResourceRefType;
 import org.apache.geronimo.xbeans.geronimo.naming.GerServiceRefType;
@@ -297,13 +273,7 @@
             if (gerResourceEnvRef.isSetAdminObjectModule()) {
                 moduleURI = gerResourceEnvRef.getAdminObjectModule().trim();
             }
-<<<<<<< HEAD
-            containerId = refContext.getAdminObjectContainerId(moduleURI, gerResourceEnvRef.getAdminObjectLink().trim(), context);
-        } else if (gerResourceEnvRef.isSetTargetName()) {
-            containerId = getStringValue(gerResourceEnvRef.getTargetName());
-=======
             containerId = buildAbstractNameQuery(null, moduleURI, gerResourceEnvRef.getAdminObjectLink().trim(), NameFactory.JCA_ADMIN_OBJECT, NameFactory.RESOURCE_ADAPTER_MODULE);
->>>>>>> c9354487
         } else {
             //construct name from components
             GerPatternType patternType = gerResourceEnvRef.getPattern();
@@ -371,21 +341,6 @@
         }
     }
 
-<<<<<<< HEAD
-            String remote = getStringValue(ejbRef.getRemote());
-            try {
-                assureEJBObjectInterface(remote, cl);
-            } catch (DeploymentException e) {
-                throw new DeploymentException("Error processing 'remote' element for EJB Reference '"+ejbRefName+"' for module '"+moduleURI+"': "+e.getMessage());
-            }
-
-            String home = getStringValue(ejbRef.getHome());
-            try {
-                assureEJBHomeInterface(home, cl);
-            } catch (DeploymentException e) {
-                throw new DeploymentException("Error processing 'home' element for EJB Reference '"+ejbRefName+"' for module '"+moduleURI+"': "+e.getMessage());
-            }
-=======
     static Reference addEJBRef(Configuration earContext, Configuration ejbContext, RefContext refContext, URI moduleURI, EjbRefType ejbRef, GerEjbRefType remoteRef, ClassLoader cl) throws DeploymentException {
         String remote = getStringValue(ejbRef.getRemote());
         String refName = getStringValue(ejbRef.getEjbRefName());
@@ -401,7 +356,6 @@
         } catch (DeploymentException e) {
             throw new DeploymentException("Error processing 'home' element for EJB Reference '" + refName + "' for module '" + moduleURI + "': " + e.getMessage());
         }
->>>>>>> c9354487
 
         Reference ejbReference;
         boolean isSession = "Session".equals(getStringValue(ejbRef.getEjbRefType()));
@@ -474,21 +428,6 @@
             String ejbRefName = getStringValue(ejbLocalRef.getEjbRefName());
             GerEjbLocalRefType localRef = (GerEjbLocalRefType) ejbLocalRefMap.get(ejbRefName);
 
-<<<<<<< HEAD
-            String local = getStringValue(ejbLocalRef.getLocal());
-            try {
-                assureEJBLocalObjectInterface(local, cl);
-            } catch (DeploymentException e) {
-                throw new DeploymentException("Error processing 'local' element for EJB Local Reference '"+ejbRefName+"' for module '"+moduleURI+"': "+e.getMessage());
-            }
-
-            String localHome = getStringValue(ejbLocalRef.getLocalHome());
-            try {
-                assureEJBLocalHomeInterface(localHome, cl);
-            } catch (DeploymentException e) {
-                throw new DeploymentException("Error processing 'local-home' element for EJB Local Reference '"+ejbRefName+"' for module '"+moduleURI+"': "+e.getMessage());
-            }
-=======
             Reference ejbReference = addEJBLocalRef(ejbContext, refContext, moduleURI, ejbLocalRef, localRef, cl);
             builder.bind(ejbRefName, ejbReference);
         }
@@ -509,7 +448,6 @@
         } catch (DeploymentException e) {
             throw new DeploymentException("Error processing 'local-home' element for EJB Local Reference '" + refName + "' for module '" + moduleURI + "': " + e.getMessage());
         }
->>>>>>> c9354487
 
         boolean isSession = "Session".equals(getStringValue(ejbLocalRef.getEjbRefType()));
 
@@ -676,17 +614,10 @@
     }
 
     public static Class assureInterface(String interfaceName, String superInterfaceName, String interfaceType, ClassLoader cl) throws DeploymentException {
-<<<<<<< HEAD
-        if(interfaceName == null || interfaceName.equals("")) {
-            throw new DeploymentException("interface name cannot be blank");
-        }
-        Class clazz = null;
-=======
         if (interfaceName == null || interfaceName.equals("")) {
             throw new DeploymentException("interface name cannot be blank");
         }
         Class clazz;
->>>>>>> c9354487
         try {
             clazz = cl.loadClass(interfaceName);
         } catch (ClassNotFoundException e) {
@@ -784,16 +715,8 @@
 
         AbstractNameQuery corbaGBean = earContext.getCORBAGBeanObjectName();
         if (corbaGBean != null) {
-<<<<<<< HEAD
-            if (corbaGBean.isPattern()) {
-                corbaGBean = refContext.locateUniqueName(earContext, corbaGBean);
-            }
-            builder.addORB(corbaGBean);
-            builder.addHandleDelegateReference(corbaGBean);
-=======
             builder.addORB(earConfiguration.getId(), corbaGBean);
             builder.addHandleDelegateReference(earConfiguration.getId(), corbaGBean);
->>>>>>> c9354487
         }
 
         URI moduleURI = module.getModuleURI();
@@ -825,11 +748,7 @@
         addServiceRefs(earContext, module, serviceRefs, serviceRefMap, cl, builder);
 
         addGBeanRefs(earContext, builder, refContext, gerGbeanRefs, cl);
-<<<<<<< HEAD
-        
-=======
-
->>>>>>> c9354487
+
         return builder.getContext();
     }
 
@@ -837,53 +756,6 @@
         if (null == gerGbeanRefs) {
             return;
         }
-<<<<<<< HEAD
-        
-        J2eeContext j2eeContext = earContext.getJ2eeContext();
-        
-        for (int i = 0; i < gerGbeanRefs.length; i++) {
-            GerGbeanRefType gerGbeanRef = gerGbeanRefs[i];
-            addGBeanRef(earContext, builder, refContext, j2eeContext, gerGbeanRef, cl);
-        }
-    }
-
-    private static void addGBeanRef(EARContext earContext, ComponentContextBuilder builder, RefContext refContext, J2eeContext j2eeContext, GerGbeanRefType gerGbeanRef, ClassLoader cl) throws DeploymentException{
-        // TODO support reference to collection of GBean?
-        GerGbeanLocatorType[] gbeanLocatorArray = gerGbeanRef.getGbeanLocatorArray();
-        if (1 < gbeanLocatorArray.length) {
-            throw new UnsupportedOperationException("Cannot create an ENC binding for " +
-                    "a collection of GBean.");
-        }
-        
-        // Locate the referenced GBean
-        GerGbeanLocatorType locator = gbeanLocatorArray[0];
-        ObjectName query;
-        try {
-            query = NameFactory.getComponentName(locator.getDomain(),
-                    locator.getServer(),
-                    locator.getApplication(),
-                    locator.getType(),
-                    locator.getModule(),
-                    locator.getName(),
-                    gerGbeanRef.getRefType(),
-                    j2eeContext);
-        } catch (MalformedObjectNameException e) {
-            throw new DeploymentException("Cannot build GBean query name", e);
-        }
-        ObjectName gBeanName = refContext.locateUniqueName(earContext, query);
-        
-        // Get the GBean proxy type
-        String gBeanTypeName;
-        if (gerGbeanRef.isSetProxyType()) {
-            gBeanTypeName = gerGbeanRef.getProxyType();
-        } else {
-            GBeanData data = refContext.locateComponentData(gBeanName, earContext);
-            gBeanTypeName = data.getGBeanInfo().getClassName();
-        }
-        Class gBeanType;
-        try {
-            gBeanType = ClassLoading.loadClass(gBeanTypeName, cl);
-=======
 
 
         for (int i = 0; i < gerGbeanRefs.length; i++) {
@@ -918,18 +790,13 @@
         Class gBeanType;
         try {
             gBeanType = ClassLoading.loadClass(gBeanData.getGBeanInfo().getClassName(), cl);
->>>>>>> c9354487
         } catch (ClassNotFoundException e) {
             throw new DeploymentException("Cannot load GBean class", e);
         }
 
         String refName = gerGbeanRef.getRefName();
 
-<<<<<<< HEAD
-        builder.bind(refName, new GBeanProxyReference(gBeanName, gBeanType));
-=======
         builder.bind(refName, new GBeanReference(configuration.getId(), queries, gBeanType));
->>>>>>> c9354487
     }
 
     private static Map mapEjbRefs(GerEjbRefType[] refs) {
