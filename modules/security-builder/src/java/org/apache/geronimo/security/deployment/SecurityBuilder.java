--- conflicted
+++ resolved
@@ -21,12 +21,7 @@
 import java.util.Iterator;
 import java.util.Map;
 import java.util.Set;
-<<<<<<< HEAD
-import javax.management.ObjectName;
-import javax.management.MalformedObjectNameException;
-=======
-
->>>>>>> c9354487
+
 import javax.security.auth.Subject;
 import javax.security.auth.x500.X500Principal;
 
@@ -54,10 +49,6 @@
 import org.apache.geronimo.xbeans.geronimo.security.GerRoleMappingsType;
 import org.apache.geronimo.xbeans.geronimo.security.GerRoleType;
 import org.apache.geronimo.xbeans.geronimo.security.GerSecurityType;
-import org.apache.geronimo.j2ee.j2eeobjectnames.J2eeContext;
-import org.apache.geronimo.j2ee.j2eeobjectnames.NameFactory;
-import org.apache.geronimo.deployment.DeploymentContext;
-import org.apache.geronimo.common.DeploymentException;
 
 
 /**
@@ -245,24 +236,6 @@
         return roleMapperData;
     }
 
-<<<<<<< HEAD
-    public static void configureApplicationPolicyManager(ObjectName name, Map contextIDToPermissionsMap, SecurityConfiguration securityConfiguration, J2eeContext appJ2eeContext, DeploymentContext deploymentContext) throws DeploymentException {
-        ObjectName roleMapperName = null;
-        try {
-            roleMapperName = NameFactory.getComponentName(null, null, null, null, "RoleMapper", "RoleMapper", appJ2eeContext);
-        } catch (MalformedObjectNameException e) {
-            throw new DeploymentException("Could not construct mapper object name", e);
-        }
-        GBeanData roleMapperData = new GBeanData(roleMapperName, ApplicationPrincipalRoleConfigurationManager.GBEAN_INFO);
-        roleMapperData.setAttribute("principalRoleMap", securityConfiguration.getPrincipalRoleMap());
-        deploymentContext.addGBean(roleMapperData);
-
-        GBeanData jaccBeanData = new GBeanData(name, ApplicationPolicyConfigurationManager.GBEAN_INFO);
-        jaccBeanData.setAttribute("contextIdToPermissionsMap", contextIDToPermissionsMap);
-        jaccBeanData.setAttribute("roleDesignates", securityConfiguration.getRoleDesignates());
-        jaccBeanData.setReferencePattern("PrincipalRoleMapper", roleMapperName);
-        deploymentContext.addGBean(jaccBeanData);
-=======
     public static GBeanData configureApplicationPolicyManager(Naming naming, AbstractName moduleName, Map contextIDToPermissionsMap, SecurityConfiguration securityConfiguration) {
         AbstractName jaccBeanName = naming.createChildName(moduleName, NameFactory.JACC_MANAGER, NameFactory.JACC_MANAGER);
         GBeanData jaccBeanData = new GBeanData(jaccBeanName, ApplicationPolicyConfigurationManager.GBEAN_INFO);
@@ -270,7 +243,6 @@
         jaccBeanData.setAttribute("roleDesignates", securityConfiguration.getRoleDesignates());
 //        jaccBeanData.setReferencePattern("PrincipalRoleMapper", roleMapperName);
         return jaccBeanData;
->>>>>>> c9354487
 
     }
 
