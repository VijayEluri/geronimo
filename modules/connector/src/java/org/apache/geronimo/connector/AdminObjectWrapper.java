--- conflicted
+++ resolved
@@ -19,17 +19,10 @@
 
 import org.apache.geronimo.gbean.DynamicGBean;
 import org.apache.geronimo.gbean.DynamicGBeanDelegate;
-<<<<<<< HEAD
-import org.apache.geronimo.kernel.Kernel;
-import org.apache.geronimo.management.geronimo.JCAAdminObject;
-
-import javax.management.ObjectName;
-=======
 import org.apache.geronimo.gbean.AbstractName;
 import org.apache.geronimo.kernel.Kernel;
 import org.apache.geronimo.management.geronimo.JCAAdminObject;
 
->>>>>>> c9354487
 import java.util.Map;
 import java.util.HashMap;
 import java.lang.reflect.Constructor;
@@ -40,11 +33,7 @@
  *
  * @version $Rev$ $Date$
  */
-<<<<<<< HEAD
-public class AdminObjectWrapper implements DynamicGBean, JCAAdminObject {
-=======
 public class AdminObjectWrapper implements DynamicGBean, JCAAdminObject, AdminObjectSource {
->>>>>>> c9354487
 
     private final String adminObjectInterface;
     private final String adminObjectClass;
@@ -54,10 +43,7 @@
 
 
     private final Kernel kernel;
-<<<<<<< HEAD
-=======
     private final AbstractName abstractName;
->>>>>>> c9354487
     private final String objectName;
 
     /**
@@ -69,10 +55,7 @@
         adminObject = null;
         delegate = null;
         kernel = null;
-<<<<<<< HEAD
-=======
         abstractName = null;
->>>>>>> c9354487
         objectName = null;
     }
 
@@ -87,19 +70,13 @@
     public AdminObjectWrapper(final String adminObjectInterface,
                               final String adminObjectClass,
                               final Kernel kernel,
-<<<<<<< HEAD
-=======
                               final AbstractName abstractName,
->>>>>>> c9354487
                               final String objectName,
                               final ClassLoader cl) throws IllegalAccessException, InstantiationException, ClassNotFoundException {
         this.adminObjectInterface = adminObjectInterface;
         this.adminObjectClass = adminObjectClass;
         this.kernel = kernel;
-<<<<<<< HEAD
-=======
         this.abstractName = abstractName;
->>>>>>> c9354487
         this.objectName = objectName;
         Class clazz = cl.loadClass(adminObjectClass);
         adminObject = clazz.newInstance();
@@ -205,19 +182,11 @@
             Constructor con = cls.getConstructor(new Class[]{String.class});
             value = con.newInstance(new Object[]{value});
         }
-<<<<<<< HEAD
-        kernel.setAttribute(ObjectName.getInstance(objectName), property, value);
+        kernel.setAttribute(abstractName, property, value);
     }
 
     public Object getConfigProperty(String property) throws Exception {
         return delegate.getAttribute(property);
-=======
-        kernel.setAttribute(abstractName, property, value);
->>>>>>> c9354487
-    }
-
-    public Object getConfigProperty(String property) throws Exception {
-        return delegate.getAttribute(property);
     }
 
     public String getObjectName() {
