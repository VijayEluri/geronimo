/**
 *
 * Copyright 2003-2005 The Apache Software Foundation
 *
 *  Licensed under the Apache License, Version 2.0 (the "License");
 *  you may not use this file except in compliance with the License.
 *  You may obtain a copy of the License at
 *
 *     http://www.apache.org/licenses/LICENSE-2.0
 *
 *  Unless required by applicable law or agreed to in writing, software
 *  distributed under the License is distributed on an "AS IS" BASIS,
 *  WITHOUT WARRANTIES OR CONDITIONS OF ANY KIND, either express or implied.
 *  See the License for the specific language governing permissions and
 *  limitations under the License.
 */

package org.apache.geronimo.connector.outbound;

import java.lang.reflect.Constructor;
import java.util.HashMap;
import java.util.Map;

import javax.management.ObjectName;
import javax.resource.ResourceException;
import javax.resource.spi.ManagedConnectionFactory;
import javax.resource.spi.ResourceAdapterAssociation;
import javax.transaction.SystemException;

import net.sf.cglib.proxy.Callback;
import net.sf.cglib.proxy.Enhancer;
import org.apache.commons.logging.Log;
import org.apache.commons.logging.LogFactory;
import org.apache.geronimo.connector.ConnectorMethodInterceptor;
import org.apache.geronimo.connector.ResourceAdapterWrapper;
import org.apache.geronimo.gbean.DynamicGBean;
import org.apache.geronimo.gbean.DynamicGBeanDelegate;
import org.apache.geronimo.gbean.GBeanLifecycle;
import org.apache.geronimo.gbean.AbstractName;
import org.apache.geronimo.kernel.Kernel;
import org.apache.geronimo.management.geronimo.JCAManagedConnectionFactory;
import org.apache.geronimo.transaction.manager.NamedXAResource;
import org.apache.geronimo.transaction.manager.ResourceManager;

/**
 * @version $Rev$ $Date$
 */
public class ManagedConnectionFactoryWrapper implements GBeanLifecycle, DynamicGBean, ResourceManager, JCAManagedConnectionFactory, ConnectionFactorySource {

    private static final Log log = LogFactory.getLog(ManagedConnectionFactoryWrapper.class);

    private final String managedConnectionFactoryClass;
    private final String connectionFactoryInterface;
    private final String[] implementedInterfaces;
    private final String connectionFactoryImplClass;
    private final String connectionInterface;
    private final String connectionImplClass;

    private final Class[] allImplementedInterfaces;

    private final ResourceAdapterWrapper resourceAdapterWrapper;
    private final ConnectionManagerContainer connectionManagerContainer;

    private ManagedConnectionFactory managedConnectionFactory;

    private Object connectionFactory;

    private DynamicGBeanDelegate delegate;


    private boolean registered = false;
    private Object proxy;
    private ConnectorMethodInterceptor interceptor;
    private final Kernel kernel;
    private final AbstractName abstractName;
    private final String objectName;
    private final boolean isProxyable;
    private final ClassLoader classLoader;

    //default constructor for enhancement proxy endpoint
    public ManagedConnectionFactoryWrapper() {
        managedConnectionFactoryClass = null;
        connectionFactoryInterface = null;
        implementedInterfaces = null;
        connectionFactoryImplClass = null;
        connectionInterface = null;
        connectionImplClass = null;
        kernel = null;
        abstractName = null;
        objectName = null;
        allImplementedInterfaces = null;
        isProxyable = false;
        classLoader = null;
        resourceAdapterWrapper = null;
        connectionManagerContainer = null;
    }

    public ManagedConnectionFactoryWrapper(String managedConnectionFactoryClass,
                                           String connectionFactoryInterface,
                                           String[] implementedInterfaces,
                                           String connectionFactoryImplClass,
                                           String connectionInterface,
                                           String connectionImplClass,
                                           ResourceAdapterWrapper resourceAdapterWrapper,
                                           ConnectionManagerContainer connectionManagerContainer,
                                           Kernel kernel,
                                           AbstractName abstractName,
                                           String objectName,
                                           ClassLoader cl) throws InstantiationException, IllegalAccessException, ClassNotFoundException {
        this.managedConnectionFactoryClass = managedConnectionFactoryClass;
        this.connectionFactoryInterface = connectionFactoryInterface;
        this.implementedInterfaces = implementedInterfaces;
        this.connectionFactoryImplClass = connectionFactoryImplClass;
        this.connectionInterface = connectionInterface;
        this.connectionImplClass = connectionImplClass;

        allImplementedInterfaces = new Class[1 + implementedInterfaces.length];
        allImplementedInterfaces[0] = cl.loadClass(connectionFactoryInterface);
        for (int i = 0; i < implementedInterfaces.length; i++) {
            allImplementedInterfaces[i + 1] = cl.loadClass(implementedInterfaces[i]);

        }
        boolean mightBeProxyable = true;
        for (int i = 0; i < allImplementedInterfaces.length; i++) {
            Class implementedInterface = allImplementedInterfaces[i];
            if (!implementedInterface.isInterface()) {
                mightBeProxyable = false;
                break;
            }
        }
        isProxyable = mightBeProxyable;

        this.resourceAdapterWrapper = resourceAdapterWrapper;
        this.connectionManagerContainer = connectionManagerContainer;

        //set up that must be done before start
        classLoader = cl;
        Class clazz = cl.loadClass(managedConnectionFactoryClass);
        managedConnectionFactory = (ManagedConnectionFactory) clazz.newInstance();
        delegate = new DynamicGBeanDelegate();
        delegate.addAll(managedConnectionFactory);
        this.kernel = kernel;
        this.abstractName = abstractName;
        this.objectName = objectName;
    }

    public String getManagedConnectionFactoryClass() {
        return managedConnectionFactoryClass;
    }

    public String getConnectionFactoryInterface() {
        return connectionFactoryInterface;
    }

    public String[] getImplementedInterfaces() {
        return implementedInterfaces;
    }

    public String getConnectionFactoryImplClass() {
        return connectionFactoryImplClass;
    }

    public String getConnectionInterface() {
        return connectionInterface;
    }

    public String getConnectionImplClass() {
        return connectionImplClass;
    }

    public ResourceAdapterWrapper getResourceAdapterWrapper() {
        return resourceAdapterWrapper;
    }

    public ConnectionManagerContainer getConnectionManagerFactory() {
        return connectionManagerContainer;
    }

    public Object getConnectionManager() {
        return connectionManagerContainer.getConnectionManager();
    }

    public void doStart() throws Exception {
        //register with resource adapter if not yet done
        if (!registered && (managedConnectionFactory instanceof ResourceAdapterAssociation)) {
            if (resourceAdapterWrapper == null) {
                throw new IllegalStateException("Managed connection factory expects to be registered with a ResourceAdapter, but there is no ResourceAdapter");
            }
            resourceAdapterWrapper.registerResourceAdapterAssociation((ResourceAdapterAssociation) managedConnectionFactory);
            registered = true;
            log.debug("Registered managedConnectionFactory with ResourceAdapter " + resourceAdapterWrapper.toString());
        }

        //create a new ConnectionFactory
        connectionFactory = connectionManagerContainer.createConnectionFactory(managedConnectionFactory);

        //build proxy
        if (isProxyable) {
            Enhancer enhancer = new Enhancer();
            enhancer.setInterfaces(allImplementedInterfaces);
            enhancer.setCallbackType(net.sf.cglib.proxy.MethodInterceptor.class);
            enhancer.setUseFactory(false);//????
            interceptor = new ConnectorMethodInterceptor(kernel.getKernelName(), abstractName);
            enhancer.setCallbacks(new Callback[]{interceptor});
            proxy = enhancer.create(new Class[0], new Object[0]);
        } else {
            proxy = connectionFactory;
        }

        //connect proxy
        if (interceptor != null) {
            interceptor.setInternalProxy(connectionFactory);
        }
    }

    public void doStop() {
        if (interceptor != null) {
            interceptor.setInternalProxy(null);
        }
        connectionFactory = null;
    }

    public void doFail() {
        doStop();
    }

    //DynamicGBean implementation
    public Object getAttribute(String name) throws Exception {
        Thread thread = Thread.currentThread();
        ClassLoader oldTCL = thread.getContextClassLoader();
        thread.setContextClassLoader(classLoader);
        try {
            return delegate.getAttribute(name);
        } finally {
            thread.setContextClassLoader(oldTCL);
        }
    }

    public void setAttribute(String name, Object value) throws Exception {
        Thread thread = Thread.currentThread();
        ClassLoader oldTCL = thread.getContextClassLoader();
        thread.setContextClassLoader(classLoader);
        try {
            delegate.setAttribute(name, value);
        } finally {
            thread.setContextClassLoader(oldTCL);
        }
    }

    public Object invoke(String name, Object[] arguments, String[] types) throws Exception {
        //we have no dynamic operations.
        return null;
    }

    public Object getConnectionFactory() {
        return $getResource();
    }

    public Object $getResource() {
        return proxy;
    }

    public Object $getConnectionFactory() {
        return connectionFactory;
    }

    public ManagedConnectionFactory $getManagedConnectionFactory() {
        return managedConnectionFactory;
    }

    /**
     * Gets the config properties in the form of a map where the key is the
     * property name and the value is property type (as a String not a Class).
     */
    public Map getConfigProperties() {
        String[] props = delegate.getProperties();
        Map map = new HashMap();
        for (int i = 0; i < props.length; i++) {
            String prop = props[i];
            if(prop.equals("logWriter")) {
                continue;
            }
            map.put(prop, delegate.getPropertyType(prop));
        }
        return map;
    }

    public void setConfigProperty(String property, Object value) throws Exception {
        Class cls = delegate.getPropertyType(property);
        if(value != null && value instanceof String && !cls.getName().equals("java.lang.String")) {
            if(cls.isPrimitive()) {
                if(cls.equals(int.class)) {
                    cls = Integer.class;
                } else if(cls.equals(boolean.class)) {
                    cls = Boolean.class;
                } else if(cls.equals(float.class)) {
                    cls = Float.class;
                } else if(cls.equals(double.class)) {
                    cls = Double.class;
                } else if(cls.equals(long.class)) {
                    cls = Long.class;
                } else if(cls.equals(short.class)) {
                    cls = Short.class;
                } else if(cls.equals(byte.class)) {
                    cls = Byte.class;
                } else if(cls.equals(char.class)) {
                    cls = Character.class;
                }
            }
            Constructor con = cls.getConstructor(new Class[]{String.class});
            value = con.newInstance(new Object[]{value});
        }
<<<<<<< HEAD
        kernel.setAttribute(ObjectName.getInstance(objectName), property, value);
=======
        kernel.setAttribute(abstractName, property, value);
>>>>>>> c9354487
    }

    public Object getConfigProperty(String property) throws Exception {
        return delegate.getAttribute(property);
    }

    //ResourceManager implementation
    public NamedXAResource getRecoveryXAResources() throws SystemException {
        try {
            return connectionManagerContainer.getRecoveryXAResource(managedConnectionFactory);
        } catch (ResourceException e) {
            throw (SystemException) new SystemException("Could not obtain recovery XAResource for managedConnectionFactory " + objectName).initCause(e);
        }
    }

    public void returnResource(NamedXAResource xaResource) {
        ((ConnectionManagerContainer.ReturnableXAResource) xaResource).returnConnection();
    }

    public String getObjectName() {
        return objectName;
    }

    public boolean isStateManageable() {
        return false;
    }

    public boolean isStatisticsProvider() {
        return false;
    }

    public boolean isEventProvider() {
        return false;
    }
}<|MERGE_RESOLUTION|>--- conflicted
+++ resolved
@@ -310,11 +310,7 @@
             Constructor con = cls.getConstructor(new Class[]{String.class});
             value = con.newInstance(new Object[]{value});
         }
-<<<<<<< HEAD
-        kernel.setAttribute(ObjectName.getInstance(objectName), property, value);
-=======
         kernel.setAttribute(abstractName, property, value);
->>>>>>> c9354487
     }
 
     public Object getConfigProperty(String property) throws Exception {
