--- conflicted
+++ resolved
@@ -35,53 +35,6 @@
     
     <modules>
         <module>geronimo-testsupport</module>
-<<<<<<< HEAD
-        <module>activation</module>
-        <module>activemq-embedded-rar</module>
-        <module>activemq-gbean</module>
-        <module>activemq-gbean-management</module>
-        <module>axis</module>
-        <module>axis-builder</module>
-        <module>client</module>
-        <module>client-builder</module>
-        <module>common</module>
-        <module>connector</module>
-        <module>connector-builder</module>
-        <module>converter</module>
-        <module>core</module>
-        <module>deploy-config</module>
-        <module>deploy-jsr88</module>
-        <module>deploy-tool</module>
-        <module>deployment</module>
-        <module>derby</module>
-        <module>directory</module>
-        <module>hot-deploy</module>
-        <module>interceptor</module>
-        <module>j2ee</module>
-        <module>j2ee-builder</module>
-        <module>j2ee-schema</module>
-        <module>jetty</module>
-        <module>jetty-builder</module>
-        <module>jmx-remoting</module>
-        <module>kernel</module>
-        <module>mail</module>
-        <module>management</module>
-        <module>naming</module>
-        <module>naming-builder</module>
-        <module>security</module>
-        <module>security-builder</module>
-        <module>service-builder</module>
-        <module>system</module>
-        <module>test-ddbean</module>
-        <module>timer</module>
-        <module>tomcat</module>
-        <module>tomcat-builder</module>
-        <module>transaction</module>
-        <module>upgrade</module>
-        <module>util</module>
-        <module>web-builder</module>
-        <module>webservices</module>
-=======
         <module>geronimo-activation</module>
         <module>ge-activemq-rar</module>
         <module>geronimo-activemq-gbean</module>
@@ -127,7 +80,6 @@
         <module>geronimo-util</module>
         <module>geronimo-web-builder</module>
         <module>geronimo-webservices</module>
->>>>>>> eb6d896f
     </modules>
     
 </project>