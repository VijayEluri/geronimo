/**
 *
 * Copyright 2003-2004 The Apache Software Foundation
 *
 *  Licensed under the Apache License, Version 2.0 (the "License");
 *  you may not use this file except in compliance with the License.
 *  You may obtain a copy of the License at
 *
 *     http://www.apache.org/licenses/LICENSE-2.0
 *
 *  Unless required by applicable law or agreed to in writing, software
 *  distributed under the License is distributed on an "AS IS" BASIS,
 *  WITHOUT WARRANTIES OR CONDITIONS OF ANY KIND, either express or implied.
 *  See the License for the specific language governing permissions and
 *  limitations under the License.
 */

package org.apache.geronimo.security.jaas;

import org.apache.geronimo.gbean.AbstractName;
import org.apache.geronimo.gbean.GBeanData;
import org.apache.geronimo.security.AbstractTest;
import org.apache.geronimo.security.ContextManager;
import org.apache.geronimo.security.DomainPrincipal;
import org.apache.geronimo.security.IdentificationPrincipal;
import org.apache.geronimo.security.RealmPrincipal;
import org.apache.geronimo.security.realm.GenericSecurityRealm;

import javax.security.auth.Subject;
import javax.security.auth.login.LoginContext;
import javax.security.auth.login.LoginException;
import java.io.File;
import java.util.Properties;


/**
 * @version $Rev$ $Date$
 */
public class LoginPropertiesFileTest extends AbstractTest {

    protected AbstractName clientLM;
    protected AbstractName clientCE;
    protected AbstractName testCE;
    protected AbstractName testRealm;

    public void setUp() throws Exception {
        needServerInfo = true;
        needLoginConfiguration = true;
        super.setUp();

        GBeanData gbean;

        gbean = buildGBeanData("name", "ClientPropertiesLoginModule", LoginModuleGBean.getGBeanInfo());
        clientLM = gbean.getAbstractName();
        gbean.setAttribute("loginModuleClass", "org.apache.geronimo.security.jaas.client.JaasLoginCoordinator");
        gbean.setAttribute("serverSide", Boolean.FALSE);
        Properties props = new Properties();
        props.put("host", "localhost");
        props.put("port", "4242");
        props.put("realm", "properties-realm");
        gbean.setAttribute("options", props);
        kernel.loadGBean(gbean, LoginModuleGBean.class.getClassLoader());

        gbean = buildGBeanData("name", "ClientConfigurationEntry", DirectConfigurationEntry.getGBeanInfo());
        clientCE = gbean.getAbstractName();
        gbean.setAttribute("applicationConfigName", "properties-client");
        gbean.setAttribute("controlFlag", LoginModuleControlFlag.REQUIRED);
<<<<<<< HEAD
        gbean.setReferencePatterns("Module", Collections.singleton(clientLM));
=======
        gbean.setAttribute("wrapPrincipals", Boolean.TRUE);
        gbean.setReferencePattern("Module", clientLM);
>>>>>>> c9354487
        kernel.loadGBean(gbean, DirectConfigurationEntry.class.getClassLoader());

        gbean = buildGBeanData("name", "PropertiesLoginModule", LoginModuleGBean.getGBeanInfo());
        testCE = gbean.getAbstractName();
        gbean.setAttribute("loginModuleClass", "org.apache.geronimo.security.realm.providers.PropertiesFileLoginModule");
        gbean.setAttribute("serverSide", Boolean.TRUE);
        props = new Properties();
        props.put("usersURI", new File(new File("."), "src/test-data/data/users.properties").toURI().toString());
        props.put("groupsURI", new File(new File("."), "src/test-data/data/groups.properties").toURI().toString());
        gbean.setAttribute("options", props);
        gbean.setAttribute("loginDomainName", "TestProperties");
        gbean.setAttribute("wrapPrincipals", Boolean.TRUE);
        kernel.loadGBean(gbean, LoginModuleGBean.class.getClassLoader());

        gbean = buildGBeanData("name", "PropertiesLoginModuleUse", JaasLoginModuleUse.getGBeanInfo());
        AbstractName testUseName = gbean.getAbstractName();
        gbean.setAttribute("controlFlag", "REQUIRED");
        gbean.setReferencePattern("LoginModule", testCE);
        kernel.loadGBean(gbean, JaasLoginModuleUse.class.getClassLoader());

        gbean = buildGBeanData("name", "PropertiesSecurityRealm", GenericSecurityRealm.getGBeanInfo());
        testRealm = gbean.getAbstractName();
        gbean.setAttribute("realmName", "properties-realm");
        gbean.setReferencePattern("LoginModuleConfiguration", testUseName);
        gbean.setReferencePattern("ServerInfo", serverInfo);
        gbean.setReferencePattern("LoginService", loginService);
        kernel.loadGBean(gbean, GenericSecurityRealm.class.getClassLoader());

        kernel.startGBean(loginConfiguration);
        kernel.startGBean(clientLM);
        kernel.startGBean(clientCE);
        kernel.startGBean(testUseName);
        kernel.startGBean(testCE);
        kernel.startGBean(testRealm);
    }

    public void tearDown() throws Exception {
        kernel.stopGBean(testRealm);
        kernel.stopGBean(testCE);
        kernel.stopGBean(clientCE);
        kernel.stopGBean(clientLM);
        kernel.stopGBean(loginConfiguration);
        kernel.stopGBean(serverInfo);

        kernel.unloadGBean(testCE);
        kernel.unloadGBean(testRealm);
        kernel.unloadGBean(clientCE);
        kernel.unloadGBean(clientLM);
        kernel.unloadGBean(loginConfiguration);
        kernel.unloadGBean(serverInfo);

        super.tearDown();
    }

    public void testLogin() throws Exception {

        LoginContext context = new LoginContext("properties-client", new AbstractTest.UsernamePasswordCallback("alan", "starcraft"));

        context.login();
        Subject subject = context.getSubject();

        assertTrue("expected non-null subject", subject != null);
        assertTrue("subject should have one remote principal", subject.getPrincipals(IdentificationPrincipal.class).size() == 1);
        IdentificationPrincipal remote = (IdentificationPrincipal) subject.getPrincipals(IdentificationPrincipal.class).iterator().next();
        assertTrue("subject should be associated with remote id", ContextManager.getRegisteredSubject(remote.getId()) != null);
        assertEquals("subject should have seven principals (" + subject.getPrincipals().size() + ")", 7, subject.getPrincipals().size());
        assertEquals("subject should have 2 realm principals (" + subject.getPrincipals(RealmPrincipal.class).size() + ")", 2, subject.getPrincipals(RealmPrincipal.class).size());
        assertEquals("subject should have 2 domain principals (" + subject.getPrincipals(DomainPrincipal.class).size() + ")", 2, subject.getPrincipals(DomainPrincipal.class).size());

        subject = ContextManager.getServerSideSubject(subject);

        assertTrue("expected non-null subject", subject != null);
        assertTrue("subject should have one remote principal", subject.getPrincipals(IdentificationPrincipal.class).size() == 1);
        remote = (IdentificationPrincipal) subject.getPrincipals(IdentificationPrincipal.class).iterator().next();
        assertTrue("subject should be associated with remote id", ContextManager.getRegisteredSubject(remote.getId()) != null);
        assertEquals("subject should have seven principals (" + subject.getPrincipals().size() + ")", 7, subject.getPrincipals().size());
        assertEquals("subject should have 2 realm principals (" + subject.getPrincipals(RealmPrincipal.class).size() + ")", 2, subject.getPrincipals(RealmPrincipal.class).size());
        assertEquals("subject should have 2 domain principals (" + subject.getPrincipals(DomainPrincipal.class).size() + ")", 2, subject.getPrincipals(DomainPrincipal.class).size());

        context.logout();

        assertTrue("id of server subject should be null", ContextManager.getSubjectId(subject) == null);
    }

    public void testNullUserLogin() throws Exception {
        LoginContext context = new LoginContext("properties-client", new UsernamePasswordCallback(null, "starcraft"));

        try {
            context.login();
            fail("Should not allow this login with null username");
        } catch (LoginException e) {
        }
    }

    public void testBadUserLogin() throws Exception {
        LoginContext context = new LoginContext("properties-client", new UsernamePasswordCallback("bad", "starcraft"));

        try {
            context.login();
            fail("Should not allow this login with null username");
        } catch (LoginException e) {
        }
    }

    public void testNullPasswordLogin() throws Exception {
        LoginContext context = new LoginContext("properties-client", new UsernamePasswordCallback("alan", null));

        try {
            context.login();
            fail("Should not allow this login with null password");
        } catch (LoginException e) {
        }
    }

    public void testBadPasswordLogin() throws Exception {
        LoginContext context = new LoginContext("properties-client", new UsernamePasswordCallback("alan", "bad"));

        try {
            context.login();
            fail("Should not allow this login with null password");
        } catch (LoginException e) {
        }
    }
}<|MERGE_RESOLUTION|>--- conflicted
+++ resolved
@@ -65,12 +65,8 @@
         clientCE = gbean.getAbstractName();
         gbean.setAttribute("applicationConfigName", "properties-client");
         gbean.setAttribute("controlFlag", LoginModuleControlFlag.REQUIRED);
-<<<<<<< HEAD
-        gbean.setReferencePatterns("Module", Collections.singleton(clientLM));
-=======
         gbean.setAttribute("wrapPrincipals", Boolean.TRUE);
         gbean.setReferencePattern("Module", clientLM);
->>>>>>> c9354487
         kernel.loadGBean(gbean, DirectConfigurationEntry.class.getClassLoader());
 
         gbean = buildGBeanData("name", "PropertiesLoginModule", LoginModuleGBean.getGBeanInfo());
