/**
 *
 * Copyright 2003-2004 The Apache Software Foundation
 *
 *  Licensed under the Apache License, Version 2.0 (the "License");
 *  you may not use this file except in compliance with the License.
 *  You may obtain a copy of the License at
 *
 *     http://www.apache.org/licenses/LICENSE-2.0
 *
 *  Unless required by applicable law or agreed to in writing, software
 *  distributed under the License is distributed on an "AS IS" BASIS,
 *  WITHOUT WARRANTIES OR CONDITIONS OF ANY KIND, either express or implied.
 *  See the License for the specific language governing permissions and
 *  limitations under the License.
 */

package org.apache.geronimo.security.remoting.jmx;
import java.io.ObjectStreamException;
import java.io.Serializable;
import java.net.URI;

<<<<<<< HEAD
import org.apache.geronimo.interceptor.Invocation;
import org.apache.geronimo.interceptor.InvocationKey;

=======
import org.apache.geronimo.core.service.Invocation;
import org.apache.geronimo.core.service.InvocationKey;
>>>>>>> c9354487
/**
 * @version $Rev$ $Date$
 */
public final class InvocationSupport implements Serializable, InvocationKey {

    private static final long serialVersionUID = 3690191053600796981L;

    // Be careful here.  If you change the ordinals, this class must be changed on evey client.
    private static int MAX_ORDINAL = 2;
    private static final InvocationSupport[] values = new InvocationSupport[MAX_ORDINAL + 1];
    private static final InvocationSupport REMOTE_URI = new InvocationSupport("REMOTE_URI", 0);
    private static final InvocationSupport INVOCATION_TYPE = new InvocationSupport("INVOCATION_TYPE", 1);

    public static URI getRemoteURI(Invocation invocation) {
        return (URI) invocation.get(REMOTE_URI);
    }
    public static void putRemoteURI(Invocation invocation, URI remoteURI) {
        invocation.put(REMOTE_URI, remoteURI);
    }
    public static InvocationType getInvocationType(Invocation invocation) {
        return (InvocationType) invocation.get(INVOCATION_TYPE);
    }
    public static void putInvocationType(Invocation invocation, InvocationType type) {
        invocation.put(INVOCATION_TYPE, type);
    }
<<<<<<< HEAD

=======
    
>>>>>>> c9354487
    private final transient String name;
    private final int ordinal;

    private InvocationSupport(String name, int ordinal) {
        assert ordinal < MAX_ORDINAL;
        assert values[ordinal] == null;
        this.name = name;
        this.ordinal = ordinal;
        values[ordinal] = this;
    }

    public String toString() {
        return name;
    }

    Object readResolve() throws ObjectStreamException {
        return values[ordinal];
    }

    static public boolean isAncestor(ClassLoader parent, ClassLoader child) {
        // Root child? ancestor must be root too.
        if (child == null)
            return parent == null;
        // Root parent is the ancestor of all classloaders.
        if (parent == null)
            return true;

        while (child != null) {
            if (child.equals(parent))
                return true;
            child = child.getParent();
        }
        return false;
    }
<<<<<<< HEAD

    /**
     * @see org.apache.geronimo.interceptor.InvocationKey#isTransient()
=======
    
    /**
     * @see org.apache.geronimo.core.service.InvocationKey#isTransient()
>>>>>>> c9354487
     */
    public boolean isTransient() {
        return true;
    }

}<|MERGE_RESOLUTION|>--- conflicted
+++ resolved
@@ -20,14 +20,8 @@
 import java.io.Serializable;
 import java.net.URI;
 
-<<<<<<< HEAD
-import org.apache.geronimo.interceptor.Invocation;
-import org.apache.geronimo.interceptor.InvocationKey;
-
-=======
 import org.apache.geronimo.core.service.Invocation;
 import org.apache.geronimo.core.service.InvocationKey;
->>>>>>> c9354487
 /**
  * @version $Rev$ $Date$
  */
@@ -53,11 +47,7 @@
     public static void putInvocationType(Invocation invocation, InvocationType type) {
         invocation.put(INVOCATION_TYPE, type);
     }
-<<<<<<< HEAD
-
-=======
     
->>>>>>> c9354487
     private final transient String name;
     private final int ordinal;
 
@@ -92,15 +82,9 @@
         }
         return false;
     }
-<<<<<<< HEAD
-
-    /**
-     * @see org.apache.geronimo.interceptor.InvocationKey#isTransient()
-=======
     
     /**
      * @see org.apache.geronimo.core.service.InvocationKey#isTransient()
->>>>>>> c9354487
      */
     public boolean isTransient() {
         return true;
