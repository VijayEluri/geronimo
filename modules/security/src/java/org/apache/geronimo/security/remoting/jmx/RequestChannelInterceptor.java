--- conflicted
+++ resolved
@@ -22,11 +22,6 @@
 import java.io.ObjectOutputStream;
 import java.net.URI;
 import java.net.URISyntaxException;
-<<<<<<< HEAD
-import java.lang.reflect.InvocationHandler;
-import java.lang.reflect.Method;
-=======
->>>>>>> c9354487
 
 import org.activeio.Packet;
 import org.activeio.RequestChannel;
@@ -39,25 +34,15 @@
 import org.activeio.net.SocketSyncChannelFactory;
 import org.activeio.packet.ByteArrayPacket;
 
-<<<<<<< HEAD
-import org.apache.geronimo.interceptor.Interceptor;
-import org.apache.geronimo.interceptor.Invocation;
-import org.apache.geronimo.interceptor.InvocationResult;
-=======
 import org.apache.geronimo.core.service.Interceptor;
 import org.apache.geronimo.core.service.Invocation;
 import org.apache.geronimo.core.service.InvocationResult;
->>>>>>> c9354487
 import org.apache.geronimo.kernel.ObjectInputStreamExt;
 
 /**
  * @version $Rev$ $Date$
  */
-<<<<<<< HEAD
-public class RequestChannelInterceptor implements Interceptor, InvocationHandler {
-=======
 public class RequestChannelInterceptor implements Interceptor {
->>>>>>> c9354487
 
     private final ClassLoader cl;
     private final URI target;
@@ -67,19 +52,6 @@
         this.cl = cl;
     }
 
-<<<<<<< HEAD
-
-    public Object invoke(Object proxy, Method method, Object[] args) throws Throwable {
-        Invocation invocation = new SerializableInvocation(method, args, proxy);
-        InvocationResult result = invoke(invocation);
-        if( result.isException() ) {
-            throw result.getException();
-        }
-        return result.getResult();
-    }
-
-=======
->>>>>>> c9354487
     public InvocationResult invoke(Invocation invocation) throws Throwable {
 
         ClassLoader originalLoader = Thread.currentThread().getContextClassLoader();
@@ -87,24 +59,11 @@
 
             RequestChannel channel = createRequestChannel(target);
             Packet response;
-<<<<<<< HEAD
-            try {
-=======
             try { 
->>>>>>> c9354487
                 channel.start();
                 Packet request = serialize(invocation);
                 response = channel.request(request, Service.WAIT_FOREVER_TIMEOUT);
             } finally {
-<<<<<<< HEAD
-                channel.dispose();
-            }
-
-            Object obj;
-            try {
-                obj =  deserialize(response, cl);
-            } catch ( ClassNotFoundException e ) {
-=======
                 channel.dispose();                
             }
             
@@ -112,7 +71,6 @@
             try {            
                 obj =  deserialize(response, cl);
             } catch ( ClassNotFoundException e ) { 
->>>>>>> c9354487
                 // Weird.
                 Thread.currentThread().setContextClassLoader(RequestChannelInterceptor.class.getClassLoader());
                 response.clear();
@@ -124,33 +82,20 @@
                 throw ((RequestChannelInterceptorInvoker.ThrowableWrapper) obj).exception;
             }
             return (InvocationResult)obj;
-<<<<<<< HEAD
-
-=======
             
->>>>>>> c9354487
         } finally {
             Thread.currentThread().setContextClassLoader(originalLoader);
         }
     }
-<<<<<<< HEAD
-
-=======
     
->>>>>>> c9354487
     private static RequestChannel createRequestChannel(URI target) throws IOException, URISyntaxException {
         SocketSyncChannelFactory factory = new SocketSyncChannelFactory();
         SyncChannel channel = factory.openSyncChannel(target);
         SocketMetadata socket = (SocketMetadata) channel.narrow(SocketMetadata.class);
         socket.setTcpNoDelay(true);
         return new AsyncChannelToClientRequestChannel(
-<<<<<<< HEAD
-                   new PacketAggregatingSyncChannel(
-                       channel));
-=======
 	               new PacketAggregatingSyncChannel(
                        channel));        
->>>>>>> c9354487
     }
 
     /**
