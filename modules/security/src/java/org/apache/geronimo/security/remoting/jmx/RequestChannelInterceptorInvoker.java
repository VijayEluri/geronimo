/**
 *
 * Copyright 2003-2004 The Apache Software Foundation
 *
 *  Licensed under the Apache License, Version 2.0 (the "License");
 *  you may not use this file except in compliance with the License.
 *  You may obtain a copy of the License at
 *
 *     http://www.apache.org/licenses/LICENSE-2.0
 *
 *  Unless required by applicable law or agreed to in writing, software
 *  distributed under the License is distributed on an "AS IS" BASIS,
 *  WITHOUT WARRANTIES OR CONDITIONS OF ANY KIND, either express or implied.
 *  See the License for the specific language governing permissions and
 *  limitations under the License.
 */

package org.apache.geronimo.security.remoting.jmx;

import java.io.IOException;
import java.io.Serializable;

import org.activeio.Packet;
import org.activeio.RequestListener;
import org.activeio.packet.EmptyPacket;

<<<<<<< HEAD
import org.apache.geronimo.interceptor.Interceptor;
import org.apache.geronimo.interceptor.Invocation;
import org.apache.geronimo.interceptor.InvocationResult;
=======
import org.apache.geronimo.core.service.Interceptor;
import org.apache.geronimo.core.service.Invocation;
import org.apache.geronimo.core.service.InvocationResult;
>>>>>>> c9354487

/**
 * @version $Rev$ $Date$
 */
public class RequestChannelInterceptorInvoker implements RequestListener {

    private ClassLoader classloader;
    private Interceptor next;

    public RequestChannelInterceptorInvoker(Interceptor next, ClassLoader classloader) {
        this.next = next;
        this.classloader = classloader;
    }

    public static class ThrowableWrapper implements Serializable {
        private static final long serialVersionUID = 3905243428970182455L;
        ThrowableWrapper(Throwable exception) {
            this.exception = exception;
        }
        public Throwable exception;
    }

    public ClassLoader getClassloader() {
        return classloader;
    }

    public void setClassloader(ClassLoader classloader) {
        this.classloader = classloader;
    }

    public Packet onRequest(Packet request) {
        Thread currentThread = Thread.currentThread();
        ClassLoader orig = currentThread.getContextClassLoader();
        try {
<<<<<<< HEAD

            Invocation marshalledInvocation;

=======
            
            Invocation marshalledInvocation;
            
>>>>>>> c9354487
            try {
                currentThread.setContextClassLoader(classloader);
                marshalledInvocation = (Invocation) RequestChannelInterceptor.deserialize(request,classloader);
            } catch (Throwable e) {
                // Could not deserialize the invocation...
                e.printStackTrace();
<<<<<<< HEAD
                return RequestChannelInterceptor.serialize(new ThrowableWrapper(e));
=======
                return RequestChannelInterceptor.serialize(new ThrowableWrapper(e));                
>>>>>>> c9354487
            }

            try {
                InvocationResult rc = next.invoke(marshalledInvocation);
<<<<<<< HEAD
                return RequestChannelInterceptor.serialize(rc);
            } catch (Throwable e) {
                return RequestChannelInterceptor.serialize(new ThrowableWrapper(e));
            }


        } catch (IOException e) {
            // TODO: handle this.
            return EmptyPacket.EMPTY_PACKET;
=======
                return RequestChannelInterceptor.serialize(rc);                
            } catch (Throwable e) {
                return RequestChannelInterceptor.serialize(new ThrowableWrapper(e));                
            }

            
        } catch (IOException e) {
            // TODO: handle this.
            return EmptyPacket.EMPTY_PACKET;            
>>>>>>> c9354487
        } finally {
            currentThread.setContextClassLoader(orig);
        }
    }

    public void onRquestError(IOException error) {
        System.out.println("Request Error:"+error);
    }

}<|MERGE_RESOLUTION|>--- conflicted
+++ resolved
@@ -24,15 +24,9 @@
 import org.activeio.RequestListener;
 import org.activeio.packet.EmptyPacket;
 
-<<<<<<< HEAD
-import org.apache.geronimo.interceptor.Interceptor;
-import org.apache.geronimo.interceptor.Invocation;
-import org.apache.geronimo.interceptor.InvocationResult;
-=======
 import org.apache.geronimo.core.service.Interceptor;
 import org.apache.geronimo.core.service.Invocation;
 import org.apache.geronimo.core.service.InvocationResult;
->>>>>>> c9354487
 
 /**
  * @version $Rev$ $Date$
@@ -67,41 +61,20 @@
         Thread currentThread = Thread.currentThread();
         ClassLoader orig = currentThread.getContextClassLoader();
         try {
-<<<<<<< HEAD
-
-            Invocation marshalledInvocation;
-
-=======
             
             Invocation marshalledInvocation;
             
->>>>>>> c9354487
             try {
                 currentThread.setContextClassLoader(classloader);
                 marshalledInvocation = (Invocation) RequestChannelInterceptor.deserialize(request,classloader);
             } catch (Throwable e) {
                 // Could not deserialize the invocation...
                 e.printStackTrace();
-<<<<<<< HEAD
-                return RequestChannelInterceptor.serialize(new ThrowableWrapper(e));
-=======
                 return RequestChannelInterceptor.serialize(new ThrowableWrapper(e));                
->>>>>>> c9354487
             }
 
             try {
                 InvocationResult rc = next.invoke(marshalledInvocation);
-<<<<<<< HEAD
-                return RequestChannelInterceptor.serialize(rc);
-            } catch (Throwable e) {
-                return RequestChannelInterceptor.serialize(new ThrowableWrapper(e));
-            }
-
-
-        } catch (IOException e) {
-            // TODO: handle this.
-            return EmptyPacket.EMPTY_PACKET;
-=======
                 return RequestChannelInterceptor.serialize(rc);                
             } catch (Throwable e) {
                 return RequestChannelInterceptor.serialize(new ThrowableWrapper(e));                
@@ -111,7 +84,6 @@
         } catch (IOException e) {
             // TODO: handle this.
             return EmptyPacket.EMPTY_PACKET;            
->>>>>>> c9354487
         } finally {
             currentThread.setContextClassLoader(orig);
         }
