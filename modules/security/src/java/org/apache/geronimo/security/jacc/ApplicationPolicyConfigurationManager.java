--- conflicted
+++ resolved
@@ -62,11 +62,7 @@
             String contextID = (String) entry.getKey();
             ComponentPermissions componentPermissions = (ComponentPermissions) entry.getValue();
 
-<<<<<<< HEAD
-            PolicyConfiguration policyConfiguration = policyConfigurationFactory.getPolicyConfiguration(contextID, true);
-=======
             PolicyConfiguration policyConfiguration = policyConfigurationFactory.getPolicyConfiguration(contextID, false);
->>>>>>> c9354487
             contextIdToPolicyConfigurationMap.put(contextID, policyConfiguration);
             policyConfiguration.addToExcludedPolicy(componentPermissions.getExcludedPermissions());
             policyConfiguration.addToUncheckedPolicy(componentPermissions.getUncheckedPermissions());
