<?xml version="1.0" encoding="ISO-8859-1"?>
<!--

    Copyright 2004 The Apache Software Foundation

    Licensed under the Apache License, Version 2.0 (the "License");
    you may not use this file except in compliance with the License.
    You may obtain a copy of the License at
  
       http://www.apache.org/licenses/LICENSE-2.0
  
    Unless required by applicable law or agreed to in writing, software
    distributed under the License is distributed on an "AS IS" BASIS,
    WITHOUT WARRANTIES OR CONDITIONS OF ANY KIND, either express or implied.
    See the License for the specific language governing permissions and
    limitations under the License.
-->
  
<!-- $Rev$ $Date$ -->

<project>
    <pomVersion>3</pomVersion>
    <extend>../../etc/project.xml</extend>

    <!-- ===================== -->
    <!-- Module Identification -->
    <!-- ===================== -->

    <name>Geronimo :: Security</name>
    <id>geronimo-security</id>
    <shortDescription>Geronimo Security</shortDescription>
    <description>Geronimo Security</description>
    <url>http://incubator.apache.org/projects/geronimo/security/</url>
    <siteDirectory>/www/incubator.apache.org/projects/geronimo/security</siteDirectory>
    <distributionDirectory>/www/incubator.apache.org/projects/geronimo/builds/security</distributionDirectory>

    <package>org.apache.geronimo.security</package>

    <!-- ============ -->
    <!-- Dependencies -->
    <!-- ============ -->

    <dependencies>

        <dependency>
            <groupId>geronimo</groupId>
            <artifactId>geronimo-common</artifactId>
            <version>${pom.currentVersion}</version>
        </dependency>

        <dependency>
            <groupId>geronimo</groupId>
            <artifactId>geronimo-util</artifactId>
            <version>${pom.currentVersion}</version>
            <properties>
                 <geronimo.dependency>true</geronimo.dependency>
             </properties>
        </dependency>

        <dependency>
            <groupId>geronimo</groupId>
<<<<<<< HEAD
            <artifactId>geronimo-interceptor</artifactId>
=======
            <artifactId>geronimo-core</artifactId>
>>>>>>> c9354487
            <version>${pom.currentVersion}</version>
        </dependency>

        <dependency>
             <groupId>geronimo</groupId>
             <artifactId>geronimo-j2ee</artifactId>
             <version>${pom.currentVersion}</version>
        </dependency>

        <dependency>
             <groupId>geronimo</groupId>
             <artifactId>geronimo-management</artifactId>
             <version>${pom.currentVersion}</version>
        </dependency>

        <dependency>
            <groupId>geronimo</groupId>
            <artifactId>geronimo-kernel</artifactId>
            <version>${pom.currentVersion}</version>
        </dependency>
	<!--
        <dependency>
            <groupId>geronimo</groupId>
            <artifactId>geronimo-remoting</artifactId>
            <version>${pom.currentVersion}</version>
        </dependency>
        <dependency>
            <groupId>geronimo</groupId>
            <artifactId>geronimo-network</artifactId>
            <version>${pom.currentVersion}</version>
        </dependency>
	-->

        <dependency>
            <groupId>geronimo</groupId>
            <artifactId>geronimo-system</artifactId>
            <version>${pom.currentVersion}</version>
        </dependency>

        <dependency>
            <groupId>org.apache.geronimo.specs</groupId>
            <artifactId>geronimo-j2ee-jacc_1.0_spec</artifactId>
            <version>${geronimo_spec_j2ee_jacc_version}</version>
        </dependency>

        <!-- Thirdparty -->

        <dependency>
            <groupId>cglib</groupId>
            <artifactId>cglib-nodep</artifactId>
            <version>${cglib_version}</version>
            <url>http://cglib.sf.net/</url>
        </dependency>

        <dependency>
            <groupId>concurrent</groupId>
            <artifactId>concurrent</artifactId>
            <version>${concurrent_version}</version>
        </dependency>

        <dependency>
            <groupId>activeio</groupId>
            <artifactId>activeio</artifactId>
            <version>${activeio_version}</version>
        </dependency>

        <dependency>
            <groupId>commons-logging</groupId>
            <artifactId>commons-logging</artifactId>
            <version>${commons_logging_version}</version>
            <url>http://jakarta.apache.org/commons/logging/</url>
        </dependency>

        <dependency>
            <groupId>mx4j</groupId>
            <artifactId>mx4j</artifactId>
            <version>${mx4j_version}</version>
        </dependency>

        <dependency>
            <groupId>regexp</groupId>
            <artifactId>regexp</artifactId>
            <version>${regexp_version}</version>
            <url>http://jakarta.apache.org/regexp</url>
        </dependency>

        <dependency>
            <groupId>hsqldb</groupId>
            <artifactId>hsqldb</artifactId>
            <version>${hsqldb_version}</version>
            <url>http://hsqldb.sourceforge.net</url>
        </dependency>

        <dependency>
            <groupId>log4j</groupId>
            <artifactId>log4j</artifactId>
            <version>${log4j_version}</version>
            <url>http://jakarta.apache.org/log4j</url>
        </dependency>

    </dependencies>


    <!-- =================== -->
    <!-- Build Specification -->
    <!-- =================== -->

    <build>
        <unitTest>
            <includes>
                <include>**/*Test.java</include>
            </includes>
            <excludes>
                <exclude>**/Abstract*.java</exclude>
            </excludes>
        </unitTest>
    </build>
</project><|MERGE_RESOLUTION|>--- conflicted
+++ resolved
@@ -59,11 +59,7 @@
 
         <dependency>
             <groupId>geronimo</groupId>
-<<<<<<< HEAD
-            <artifactId>geronimo-interceptor</artifactId>
-=======
             <artifactId>geronimo-core</artifactId>
->>>>>>> c9354487
             <version>${pom.currentVersion}</version>
         </dependency>
 
