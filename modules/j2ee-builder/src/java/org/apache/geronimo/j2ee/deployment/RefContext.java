--- conflicted
+++ resolved
@@ -22,15 +22,6 @@
 import org.apache.geronimo.gbean.AbstractNameQuery;
 import org.apache.geronimo.gbean.GBeanData;
 import org.apache.geronimo.kernel.GBeanNotFoundException;
-<<<<<<< HEAD
-import org.apache.geronimo.kernel.Kernel;
-
-import javax.management.MalformedObjectNameException;
-import javax.management.ObjectName;
-import javax.naming.Reference;
-import javax.xml.namespace.QName;
-import java.net.URI;
-=======
 import org.apache.geronimo.kernel.config.Configuration;
 import org.apache.geronimo.kernel.repository.Artifact;
 
@@ -38,23 +29,14 @@
 import javax.xml.namespace.QName;
 import java.net.URI;
 import java.util.Collections;
->>>>>>> c9354487
 import java.util.HashMap;
 import java.util.Iterator;
 import java.util.List;
 import java.util.Map;
-<<<<<<< HEAD
-import java.util.Set;
-
-
-/**
- * @version $Rev$ $Date$
-=======
 
 
 /**
  * @version $Rev:386276 $ $Date$
->>>>>>> c9354487
  */
 public class RefContext {
     private final EJBReferenceBuilder ejbReferenceBuilder;
@@ -79,31 +61,12 @@
     }
 
     //lookup methods
-<<<<<<< HEAD
-
-    public Reference getEJBRemoteRef(String objectName, boolean isSession, String home, String remote) throws DeploymentException {
-        return ejbReferenceBuilder.createEJBRemoteReference(objectName, null, isSession, home, remote);
-    }
-
-    public Reference getCORBARemoteRef(URI corbaURL, String objectName, ObjectName containerName, String home) throws DeploymentException {
-        return ejbReferenceBuilder.createCORBAReference(corbaURL, objectName, containerName, home);
-    }
-
-    public Reference getEJBLocalRef(String objectName, boolean isSession, String localHome, String local) throws DeploymentException {
-        return ejbReferenceBuilder.createEJBLocalReference(objectName, null, isSession, localHome, local);
-    }
-
-    public Reference getEJBRemoteRef(URI module, String ejbLink, boolean isSession, String home, String remote, NamingContext namingContext) throws DeploymentException {
-        GBeanData containerData = locateEjbInApplication(namingContext, isSession, ejbLink, module);
-        return ejbReferenceBuilder.createEJBRemoteReference(containerData.getName().getCanonicalName(), containerData, isSession, home, remote);
-=======
     public Reference getCORBARemoteRef(Configuration configuration, AbstractNameQuery cssNameQuery, URI nsCorbaloc, String objectName, String home) throws DeploymentException {
         return ejbReferenceBuilder.createCORBAReference(configuration, cssNameQuery, nsCorbaloc, objectName, home);
     }
 
     public Reference getEJBRemoteRef(String refName, Configuration configuration, String name, String requiredModule, String optionalModule, Artifact targetConfigId, AbstractNameQuery query, boolean isSession, String home, String remote) throws DeploymentException {
         return ejbReferenceBuilder.createEJBRemoteRef(refName, configuration, name, requiredModule,  optionalModule, targetConfigId, query, isSession, home, remote);
->>>>>>> c9354487
     }
 
     public Reference getEJBLocalRef(String refName, Configuration configuration, String name, String requiredModule, String optionalModule, Artifact targetConfigId, AbstractNameQuery query, boolean isSession, String localHome, String local) throws DeploymentException {
@@ -132,11 +95,7 @@
             if (destinations == null) {
                 StringBuffer sb = new StringBuffer();
                 for (Iterator mapIterator = messageDestinations.keySet().iterator(); mapIterator.hasNext();) {
-<<<<<<< HEAD
-                    sb.append((String) mapIterator.next()).append("\n");
-=======
                     sb.append(mapIterator.next()).append("\n");
->>>>>>> c9354487
                 }
                 throw new DeploymentException("Unknown module " + targetModule + " when processing message destination " + messageDestinationLink +
                         "\nKnown modules in deployable unit are:\n" + sb.toString());
@@ -163,137 +122,12 @@
         return resourceReferenceBuilder.locateActivationSpecInfo(resourceAdapterInstanceName, messageListenerInterfaceName, configuration);
     }
 
-<<<<<<< HEAD
-    //this relies on finding the resource adapter, not the admin object.
-    public GBeanData getAdminObjectInfo(ObjectName resourceAdapterModuleName, String adminObjectInterfaceName, NamingContext context) throws DeploymentException {
-        GBeanData resourceModuleData = locateComponentData(resourceAdapterModuleName, context);
-        return resourceReferenceBuilder.locateAdminObjectInfo(resourceModuleData, adminObjectInterfaceName);
-    }
-
-    public GBeanData getConnectionFactoryInfo(ObjectName resourceAdapterModuleName, String connectionFactoryInterfaceName, NamingContext context) throws DeploymentException {
-        GBeanData resourceModuleData = locateComponentData(resourceAdapterModuleName, context);
-        return resourceReferenceBuilder.locateConnectionFactoryInfo(resourceModuleData, connectionFactoryInterfaceName);
-    }
-
-    public String getMEJBName() throws DeploymentException {
-        ObjectName query;
-=======
     public AbstractName getMEJBName(Configuration configuration) throws DeploymentException {
         AbstractNameQuery query = new AbstractNameQuery(null, Collections.singletonMap("name", "ejb/mgmt/MEJB"), (String)null);
->>>>>>> c9354487
         try {
             return configuration.findGBean(query);
         } catch (GBeanNotFoundException e) {
             throw new DeploymentException("Could not locate a MEJB in the configuration ancestors");
         }
     }
-<<<<<<< HEAD
-
-    private GBeanData locateComponentInApplication(String resourceLink, URI moduleURI, String moduleType, String type, J2eeContext j2eeContext, String queryType, NamingContext context, boolean requireMatchInExplicitModule) throws UnresolvedReferenceException {
-        GBeanData match = locateComponentInModule(resourceLink, moduleURI, moduleType, type, j2eeContext, queryType, context, requireMatchInExplicitModule);
-        if (match == null) {
-            //if we got this far we resourceLink has no #.  look in "any module" in this application
-            match = locateGBeanInContext(null, "*", resourceLink, type, j2eeContext, queryType, context, false);
-        }
-        return match;
-    }
-
-    private GBeanData locateComponentInModule(String resourceLink, URI moduleURI, String moduleType, String type, J2eeContext j2eeContext, String queryType, NamingContext context, boolean requireMatchInExplicitModule) throws UnresolvedReferenceException {
-        GBeanData match;
-        String name = resourceLink.substring(resourceLink.lastIndexOf('#') + 1);
-        String module = moduleURI == null ? "" : moduleURI.getPath();
-
-        if (resourceLink.indexOf('#') > -1) {
-            //presence of # means they explicitly want only gbeans in specified module in this application.
-            module = moduleURI.resolve(resourceLink).getPath();
-            match = locateGBeanInContext(moduleType, module, name, type, j2eeContext, queryType, context, requireMatchInExplicitModule);
-        } else {
-            //no # means look first in current module in this application
-            //module will be emply string if this is a standalone module
-            if (module.equals("")) {
-                module = "*";
-            }
-            match = locateGBeanInContext(moduleType, module, name, type, j2eeContext, queryType, context, false);
-        }
-        return match;
-    }
-
-    private GBeanData locateGBeanInContext(String moduleType, String moduleName, String name, String type, J2eeContext j2eeContext, String queryType, NamingContext context, boolean requireMatch) throws UnresolvedReferenceException {
-        ObjectName query;
-        //TODO make sure this is reasonable
-        if (moduleType == null) {
-            moduleName = "*";
-        }
-        try {
-            query = NameFactory.getComponentNameQuery(null, null, null, moduleType, moduleName, name, type, j2eeContext);
-        } catch (MalformedObjectNameException e1) {
-            throw (UnresolvedReferenceException) new UnresolvedReferenceException("Could not construct " + queryType + " object name query", false, null).initCause(e1);
-        }
-        ObjectName match = locateUniqueNameInContext(context, query);
-        if (match == null) {
-            if (!requireMatch) {
-                return null;
-            } else {
-                throw new UnresolvedReferenceException("Could not resolve reference: module: " + moduleName + ", component name: " + name, false, query.toString());
-            }
-        }
-        try {
-            GBeanData data = context.getGBeanInstance(match);
-            return data;
-        } catch (GBeanNotFoundException e) {
-            throw new IllegalStateException("BUG! context listed a gbean but could not get its gbeanData: " + match + " gbeans in context:" + context.getGBeanNames());
-        }
-    }
-
-    private ObjectName locateUniqueNameInContext(NamingContext context, ObjectName query) throws UnresolvedReferenceException {
-        ObjectName match = null;
-        Set matches = context.listGBeans(query);
-        if (matches.size() > 1) {
-            throw new UnresolvedReferenceException("More than one match for query " + matches, true, query.getCanonicalName());
-        }
-        if (matches.size() == 1) {
-            match = (ObjectName) matches.iterator().next();
-        }
-        return match;
-    }
-
-    private GBeanData locateGBeanInKernel(String name, String type, J2eeContext j2eeContext, String queryType) throws UnresolvedReferenceException {
-        ObjectName query;
-        try {
-            query = NameFactory.getComponentRestrictedQueryName(null, null, name, type, j2eeContext);
-        } catch (MalformedObjectNameException e1) {
-            throw (UnresolvedReferenceException) new UnresolvedReferenceException("Could not construct " + queryType + " object name query", false, null).initCause(e1);
-        }
-        return locateUniqueGBeanData(query, queryType);
-    }
-
-
-    private ObjectName locateUniqueNameInKernel(ObjectName query, String type) throws UnresolvedReferenceException {
-        Set names = kernel.listGBeans(query);
-        if (names.size() != 1) {
-            throw new UnresolvedReferenceException(type, names.size() > 1, query.getCanonicalName());
-        }
-        return (ObjectName) names.iterator().next();
-    }
-
-    private GBeanData locateUniqueGBeanData(ObjectName query, String type) throws UnresolvedReferenceException {
-        ObjectName match = locateUniqueNameInKernel(query, type);
-        try {
-            return kernel.getGBeanData(match);
-        } catch (GBeanNotFoundException e) {
-            throw new IllegalStateException("BUG! kernel listed a gbean but could not get its gbeanData: " + match);
-
-        }
-    }
-
-    public ObjectName locateUniqueName(NamingContext context, ObjectName query) throws UnresolvedReferenceException {
-        ObjectName match = locateUniqueNameInContext(context, query);
-        if (match == null) {
-            match = locateUniqueNameInKernel(query, "type unknown");
-        }
-        return match;
-    }
-
-=======
->>>>>>> c9354487
 }