--- conflicted
+++ resolved
@@ -99,31 +99,6 @@
 
     private final static QName APPLICATION_QNAME = GerApplicationDocument.type.getDocumentElementName();
 
-<<<<<<< HEAD
-    private final Kernel kernel;
-    private final Repository repository;
-    private final ModuleBuilder ejbConfigBuilder;
-    private final ModuleBuilder webConfigBuilder;
-    private final ModuleBuilder connectorConfigBuilder;
-    private final ModuleBuilder appClientConfigBuilder;
-    private final EJBReferenceBuilder ejbReferenceBuilder;
-    private final ResourceReferenceBuilder resourceReferenceBuilder;
-    private final ServiceReferenceBuilder serviceReferenceBuilder;
-
-    private final List defaultParentId;
-    private final ObjectName transactionManagerObjectName;
-    private final ObjectName transactionContextManagerObjectName;
-    private final ObjectName connectionTrackerObjectName;
-    private final ObjectName transactionalTimerObjectName;
-    private final ObjectName nonTransactionalTimerObjectName;
-    private final ObjectName corbaGBeanObjectName;
-
-
-    public EARConfigBuilder(URI[] defaultParentId, ObjectName transactionManagerObjectName, ObjectName transactionContextManagerObjectName, ObjectName connectionTrackerObjectName, ObjectName transactionalTimerObjectName, ObjectName nonTransactionalTimerObjectName, ObjectName corbaGBeanObjectName, Repository repository, ModuleBuilder ejbConfigBuilder, EJBReferenceBuilder ejbReferenceBuilder, ModuleBuilder webConfigBuilder, ModuleBuilder connectorConfigBuilder, ResourceReferenceBuilder resourceReferenceBuilder, ModuleBuilder appClientConfigBuilder, ServiceReferenceBuilder serviceReferenceBuilder, Kernel kernel) {
-        this.kernel = kernel;
-        this.repository = repository;
-        this.defaultParentId = defaultParentId == null ? Collections.EMPTY_LIST : Arrays.asList(defaultParentId);
-=======
     private final ConfigurationManager configurationManager;
     private final Collection repositories;
     private final SingleElementCollection ejbConfigBuilder;
@@ -233,7 +208,6 @@
         this.configurationManager = configurationManager;
         this.repositories = repositories;
         this.defaultEnvironment = defaultEnvironment;
->>>>>>> c9354487
 
         this.ejbConfigBuilder = ejbConfigBuilder;
         this.ejbReferenceBuilder = ejbReferenceBuilder;
@@ -242,14 +216,6 @@
         this.connectorConfigBuilder = connectorConfigBuilder;
         this.appClientConfigBuilder = appClientConfigBuilder;
         this.serviceReferenceBuilder = serviceReferenceBuilder;
-<<<<<<< HEAD
-        this.transactionManagerObjectName = transactionManagerObjectName;
-        this.transactionContextManagerObjectName = transactionContextManagerObjectName;
-        this.connectionTrackerObjectName = connectionTrackerObjectName;
-        this.transactionalTimerObjectName = transactionalTimerObjectName;
-        this.nonTransactionalTimerObjectName = nonTransactionalTimerObjectName;
-        this.corbaGBeanObjectName = corbaGBeanObjectName;
-=======
         this.transactionContextManagerObjectName = transactionContextManagerAbstractName;
         this.connectionTrackerObjectName = connectionTrackerAbstractName;
         this.transactionalTimerObjectName = transactionalTimerAbstractName;
@@ -285,7 +251,6 @@
 
     private ServiceReferenceBuilder getServiceReferenceBuilder() {
         return (ServiceReferenceBuilder) serviceReferenceBuilder.getElement();
->>>>>>> c9354487
     }
 
     public Object getDeploymentPlan(File planFile, JarFile jarFile, ModuleIDBuilder idBuilder) throws DeploymentException {
@@ -352,11 +317,7 @@
         GerApplicationType gerApplication = null;
         try {
             // load the geronimo-application.xml from either the supplied plan or from the earFile
-<<<<<<< HEAD
-            XmlObject rawPlan = null;
-=======
             XmlObject rawPlan;
->>>>>>> c9354487
             try {
                 if (planFile != null) {
                     rawPlan = XmlBeansUtil.parse(planFile.toURL());
@@ -471,33 +432,10 @@
         applicationInfo.getEnvironment().setConfigId(configId);
         File configurationDir;
         try {
-<<<<<<< HEAD
-            // Create the output ear context
-            EARContext earContext = null;
-            ConfigurationModuleType applicationType = applicationInfo.getType();
-            try {
-                earContext = new EARContext(outfile,
-                        applicationInfo.getConfigId(),
-                        applicationType,
-                        applicationInfo.getParentId(),
-                        kernel,
-                        applicationInfo.getApplicationName(),
-                        transactionManagerObjectName,
-                        transactionContextManagerObjectName,
-                        connectionTrackerObjectName,
-                        transactionalTimerObjectName,
-                        nonTransactionalTimerObjectName,
-                        corbaGBeanObjectName,
-                        new RefContext(ejbReferenceBuilder, resourceReferenceBuilder, serviceReferenceBuilder, kernel));
-            } catch (MalformedObjectNameException e) {
-                throw new DeploymentException(e);
-            }
-=======
             configurationDir = targetConfigurationStore.createNewConfigurationDir(configId);
         } catch (ConfigurationAlreadyExistsException e) {
             throw new DeploymentException(e);
         }
->>>>>>> c9354487
 
         ConfigurationManager configurationManager = this.configurationManager;
         if (configurationManager == null) {
@@ -599,27 +537,6 @@
                 earContext.addGBean(gbeanData);
             }
 
-<<<<<<< HEAD
-
-            //TODO this might need to be constructed only if there is security...
-            ObjectName jaccBeanName = null;
-            String moduleName;
-            if (ConfigurationModuleType.EAR == applicationType) {
-                moduleName = NameFactory.NULL;
-            } else {
-                Module module = (Module) modules.iterator().next();
-                moduleName = module.getName();
-            }
-            J2eeContext appJ2eeContext = J2eeContextImpl.newModuleContextFromApplication(earContext.getJ2eeContext(), NameFactory.J2EE_MODULE, moduleName);
-            try {
-                jaccBeanName = NameFactory.getComponentName(null, null, null, null, NameFactory.JACC_MANAGER, NameFactory.JACC_MANAGER, appJ2eeContext);
-            } catch (MalformedObjectNameException e) {
-                throw new DeploymentException("Could not construct name for JACCBean", e);
-            }
-            earContext.setJaccManagerName(jaccBeanName);
-
-=======
->>>>>>> c9354487
             //look for application plan security config
             if (geronimoApplication != null && geronimoApplication.isSetSecurity()) {
                 SecurityConfiguration securityConfiguration = SecurityBuilder.buildSecurityConfiguration(geronimoApplication.getSecurity(), cl);
@@ -642,11 +559,6 @@
                 getBuilder(module).addGBeans(earContext, module, cl, repositories);
             }
 
-<<<<<<< HEAD
-            //add the JACC gbean if there is a principal-role mapping
-            if (earContext.getSecurityConfiguration() != null) {
-                SecurityBuilder.configureApplicationPolicyManager(jaccBeanName, earContext.getContextIDToPermissionsMap(), earContext.getSecurityConfiguration(), appJ2eeContext, earContext);
-=======
             // it's the caller's responsibility to close the context...
             return earContext;
         } catch (GBeanAlreadyExistsException e) {
@@ -677,7 +589,6 @@
         } catch(Error e) {
             if (earContext != null) {
                 earContext.close();
->>>>>>> c9354487
             }
             cleanupConfigurationDir(configurationDir);
             throw e;
@@ -993,17 +904,6 @@
 
     static {
         GBeanInfoBuilder infoFactory = GBeanInfoBuilder.createStatic(EARConfigBuilder.class, NameFactory.CONFIG_BUILDER);
-<<<<<<< HEAD
-        infoFactory.addAttribute("defaultParentId", URI[].class, true, true);
-        infoFactory.addAttribute("transactionManagerObjectName", ObjectName.class, true);
-        infoFactory.addAttribute("transactionContextManagerObjectName", ObjectName.class, true);
-        infoFactory.addAttribute("connectionTrackerObjectName", ObjectName.class, true);
-        infoFactory.addAttribute("transactionalTimerObjectName", ObjectName.class, true);
-        infoFactory.addAttribute("nonTransactionalTimerObjectName", ObjectName.class, true);
-        infoFactory.addAttribute("corbaGBeanObjectName", ObjectName.class, true);
-
-        infoFactory.addReference("Repository", Repository.class, NameFactory.GERONIMO_SERVICE);
-=======
         infoFactory.addAttribute("defaultEnvironment", Environment.class, true, true);
         infoFactory.addAttribute("transactionContextManagerAbstractName", AbstractNameQuery.class, true);
         infoFactory.addAttribute("connectionTrackerAbstractName", AbstractNameQuery.class, true);
@@ -1013,7 +913,6 @@
         infoFactory.addAttribute("serverName", AbstractNameQuery.class, true);
 
         infoFactory.addReference("Repositories", Repository.class, "Repository");
->>>>>>> c9354487
         infoFactory.addReference("EJBConfigBuilder", ModuleBuilder.class, NameFactory.MODULE_BUILDER);
         infoFactory.addReference("EJBReferenceBuilder", EJBReferenceBuilder.class, NameFactory.MODULE_BUILDER);
         infoFactory.addReference("WebConfigBuilder", ModuleBuilder.class, NameFactory.MODULE_BUILDER);
@@ -1027,24 +926,6 @@
         infoFactory.addInterface(ConfigurationBuilder.class);
 
         infoFactory.setConstructor(new String[]{
-<<<<<<< HEAD
-            "defaultParentId",
-            "transactionManagerObjectName",
-            "transactionContextManagerObjectName",
-            "connectionTrackerObjectName",
-            "transactionalTimerObjectName",
-            "nonTransactionalTimerObjectName",
-            "corbaGBeanObjectName",
-            "Repository",
-            "EJBConfigBuilder",
-            "EJBReferenceBuilder",
-            "WebConfigBuilder",
-            "ConnectorConfigBuilder",
-            "ResourceReferenceBuilder",
-            "AppClientConfigBuilder",
-            "ServiceReferenceBuilder",
-            "kernel"
-=======
                 "defaultEnvironment",
                 "transactionContextManagerAbstractName",
                 "connectionTrackerAbstractName",
@@ -1061,7 +942,6 @@
                 "AppClientConfigBuilder",
                 "ServiceReferenceBuilder",
                 "kernel"
->>>>>>> c9354487
         });
 
         GBEAN_INFO = infoFactory.getBeanInfo();
