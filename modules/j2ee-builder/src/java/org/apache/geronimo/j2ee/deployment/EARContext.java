--- conflicted
+++ resolved
@@ -33,11 +33,7 @@
 import org.apache.geronimo.security.deployment.SecurityConfiguration;
 
 /**
-<<<<<<< HEAD
- * @version $Rev: 6509 $ $Date$
-=======
  * @version $Rev:386276 $ $Date$
->>>>>>> c9354487
  */
 public class EARContext extends DeploymentContext {
 
@@ -56,21 +52,7 @@
     private final Map contextIDToPermissionsMap = new HashMap();
     private AbstractName jaccManagerName;
     private SecurityConfiguration securityConfiguration;
-    private final ObjectName transactionManagerObjectName;
 
-<<<<<<< HEAD
-    public EARContext(File baseDir, URI id, ConfigurationModuleType moduleType, List parentID, Kernel kernel, String j2eeApplicationName, ObjectName transactionManagerObjectName, ObjectName transactionContextManagerObjectName, ObjectName connectionTrackerObjectName, ObjectName transactedTimerName, ObjectName nonTransactedTimerName, ObjectName corbaGBeanObjectName, RefContext refContext) throws MalformedObjectNameException, DeploymentException {
-        super(baseDir, id, moduleType, parentID, kernel);
-        j2eeContext = new J2eeContextImpl(getDomain(), getServer(), j2eeApplicationName == null ? NameFactory.NULL : j2eeApplicationName, NameFactory.J2EE_MODULE, NameFactory.NULL, null, null);
-        domainObjectName = NameFactory.getDomainName(null, j2eeContext);
-        serverObjectName = NameFactory.getServerName(null, null, j2eeContext);
-
-        if (j2eeApplicationName != null) {
-            applicationObjectName = NameFactory.getApplicationName(null, null, null, j2eeContext);
-        } else {
-            applicationObjectName = null;
-        }
-=======
     public EARContext(File baseDir,
             File inPlaceConfigurationDir,
             Environment environment,
@@ -89,9 +71,7 @@
         
         moduleName = baseName;
         this.serverName = serverName;
->>>>>>> c9354487
 
-        this.transactionManagerObjectName = transactionManagerObjectName;
         this.transactionContextManagerObjectName = transactionContextManagerObjectName;
         this.connectionTrackerObjectName = connectionTrackerObjectName;
         this.transactedTimerName = transactedTimerName;
@@ -144,15 +124,7 @@
         return serverName;
     }
 
-<<<<<<< HEAD
-    public ObjectName getTransactionManagerObjectName() {
-        return transactionManagerObjectName;
-    }
-
-    public ObjectName getTransactionContextManagerObjectName() {
-=======
     public AbstractNameQuery getTransactionContextManagerObjectName() {
->>>>>>> c9354487
         return transactionContextManagerObjectName;
     }
 
