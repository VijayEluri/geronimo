--- conflicted
+++ resolved
@@ -58,11 +58,7 @@
 import org.apache.geronimo.kernel.repository.DefaultArtifactResolver;
 
 /**
-<<<<<<< HEAD
- * @version $Rev: 6687 $ $Date$
-=======
  * @version $Rev:386276 $ $Date$
->>>>>>> c9354487
  */
 public class EARConfigBuilderTest extends TestCase {
     private static final File basedir = new File(System.getProperty("basedir", System.getProperty("user.dir")));
@@ -111,12 +107,8 @@
 
     protected void setUp() throws Exception {
         super.setUp();
-<<<<<<< HEAD
-        defaultParentId = new URI[]{new URI("org/apache/geronimo/Server")};
-=======
         defaultParentId = new Environment();
         defaultParentId.addDependency(new Artifact("geronimo", "test", "1", "car"), ImportType.ALL);
->>>>>>> c9354487
     }
 
     public static Test suite() throws Exception {
@@ -263,27 +255,8 @@
     }
 
     public void testBuildConfiguration() throws Exception {
-<<<<<<< HEAD
-        Kernel kernel = KernelFactory.newInstance().createKernel("foo");
-        kernel.boot();
-
-        GBeanData store = new GBeanData(JMXUtil.getObjectName("foo:j2eeType=ConfigurationStore,name=mock"), MockConfigStore.GBEAN_INFO);
-        kernel.loadGBean(store, this.getClass().getClassLoader());
-        kernel.startGBean(store.getName());
-
-        ObjectName configurationManagerName = new ObjectName(":j2eeType=ConfigurationManager,name=Basic");
-        GBeanData configurationManagerData = new GBeanData(configurationManagerName, ConfigurationManagerImpl.GBEAN_INFO);
-        configurationManagerData.setReferencePatterns("Stores", Collections.singleton(store.getName()));
-        kernel.loadGBean(configurationManagerData, getClass().getClassLoader());
-        kernel.startGBean(configurationManagerName);
-
-        EARConfigBuilder configBuilder = new EARConfigBuilder(defaultParentId, transactionManagerObjectName, transactionManagerObjectName, connectionTrackerObjectName, transactionalTimerObjectName, nonTransactionalTimerObjectName, null, null, ejbConfigBuilder, ejbConfigBuilder, webConfigBuilder, connectorConfigBuilder, resourceReferenceBuilder, appClientConfigBuilder, serviceReferenceBuilder, kernel);
-
-        File tempDir = null;
-=======
-        ConfigurationData configurationData = null;
-        DeploymentContext context = null;
->>>>>>> c9354487
+        ConfigurationData configurationData = null;
+        DeploymentContext context = null;
         try {
             EARConfigBuilder configBuilder = new EARConfigBuilder(defaultParentId,
                     transactionContextManagerAbstractNameQuery,
@@ -316,11 +289,6 @@
     }
 
     public void testBadEJBJARConfiguration() throws Exception {
-<<<<<<< HEAD
-        EARConfigBuilder configBuilder = new EARConfigBuilder(defaultParentId, transactionManagerObjectName, transactionManagerObjectName, connectionTrackerObjectName, transactionalTimerObjectName, nonTransactionalTimerObjectName, null, null, ejbConfigBuilder, ejbConfigBuilder, webConfigBuilder, connectorConfigBuilder, resourceReferenceBuilder, appClientConfigBuilder, serviceReferenceBuilder, null);
-
-        File tempDir = null;
-=======
         EARConfigBuilder configBuilder = new EARConfigBuilder(defaultParentId,
                 transactionContextManagerAbstractNameQuery,
                 connectionTrackerAbstractNameQuery,
@@ -340,7 +308,6 @@
 
         ConfigurationData configurationData = null;
         DeploymentContext context = null;
->>>>>>> c9354487
         try {
             Object plan = configBuilder.getDeploymentPlan(new File(basedir, "target/plans/test-bad-ejb-jar.xml"), earFile, idBuilder);
             context = configBuilder.buildConfiguration(false, configBuilder.getConfigurationID(plan, earFile, idBuilder), plan, earFile, Collections.singleton(configStore), artifactResolver, configStore);
@@ -361,11 +328,6 @@
     }
 
     public void testBadWARConfiguration() throws Exception {
-<<<<<<< HEAD
-        EARConfigBuilder configBuilder = new EARConfigBuilder(defaultParentId, transactionManagerObjectName, transactionManagerObjectName, connectionTrackerObjectName, transactionalTimerObjectName, nonTransactionalTimerObjectName, null, null, ejbConfigBuilder, ejbConfigBuilder, webConfigBuilder, connectorConfigBuilder, resourceReferenceBuilder, appClientConfigBuilder, serviceReferenceBuilder, null);
-
-        File tempDir = null;
-=======
         EARConfigBuilder configBuilder = new EARConfigBuilder(defaultParentId,
                 transactionContextManagerAbstractNameQuery,
                 connectionTrackerAbstractNameQuery,
@@ -385,7 +347,6 @@
 
         ConfigurationData configurationData = null;
         DeploymentContext context = null;
->>>>>>> c9354487
         try {
             Object plan = configBuilder.getDeploymentPlan(new File(basedir, "target/plans/test-bad-war.xml"), earFile, idBuilder);
             context = configBuilder.buildConfiguration(false, configBuilder.getConfigurationID(plan, earFile, idBuilder), plan, earFile, Collections.singleton(configStore), artifactResolver, configStore);
@@ -406,11 +367,6 @@
     }
 
     public void testBadRARConfiguration() throws Exception {
-<<<<<<< HEAD
-        EARConfigBuilder configBuilder = new EARConfigBuilder(defaultParentId, transactionManagerObjectName, transactionManagerObjectName, connectionTrackerObjectName, transactionalTimerObjectName, nonTransactionalTimerObjectName, null, null, ejbConfigBuilder, ejbConfigBuilder, webConfigBuilder, connectorConfigBuilder, resourceReferenceBuilder, appClientConfigBuilder, serviceReferenceBuilder, null);
-
-        File tempDir = null;
-=======
         EARConfigBuilder configBuilder = new EARConfigBuilder(defaultParentId,
                 transactionContextManagerAbstractNameQuery,
                 connectionTrackerAbstractNameQuery,
@@ -430,7 +386,6 @@
 
         ConfigurationData configurationData = null;
         DeploymentContext context = null;
->>>>>>> c9354487
         try {
             Object plan = configBuilder.getDeploymentPlan(new File(basedir, "target/plans/test-bad-rar.xml"), earFile, idBuilder);
             context = configBuilder.buildConfiguration(false, configBuilder.getConfigurationID(plan, earFile, idBuilder), plan, earFile, Collections.singleton(configStore), artifactResolver, configStore);
@@ -451,11 +406,6 @@
     }
 
     public void testBadCARConfiguration() throws Exception {
-<<<<<<< HEAD
-        EARConfigBuilder configBuilder = new EARConfigBuilder(defaultParentId, transactionManagerObjectName, transactionManagerObjectName, connectionTrackerObjectName, transactionalTimerObjectName, nonTransactionalTimerObjectName, null, null, ejbConfigBuilder, ejbConfigBuilder, webConfigBuilder, connectorConfigBuilder, resourceReferenceBuilder, appClientConfigBuilder, serviceReferenceBuilder, null);
-
-        File tempDir = null;
-=======
         EARConfigBuilder configBuilder = new EARConfigBuilder(defaultParentId,
                 transactionContextManagerAbstractNameQuery,
                 connectionTrackerAbstractNameQuery,
@@ -475,7 +425,6 @@
 
         ConfigurationData configurationData = null;
         DeploymentContext context = null;
->>>>>>> c9354487
         try {
             Object plan = configBuilder.getDeploymentPlan(new File(basedir, "target/plans/test-bad-car.xml"), earFile, idBuilder);
             context = configBuilder.buildConfiguration(false, configBuilder.getConfigurationID(plan, earFile, idBuilder), plan, earFile, Collections.singleton(configStore), artifactResolver, configStore);
@@ -496,11 +445,6 @@
     }
 
     public void testNoEJBDeployer() throws Exception {
-<<<<<<< HEAD
-        EARConfigBuilder configBuilder = new EARConfigBuilder(defaultParentId, transactionManagerObjectName, transactionManagerObjectName, connectionTrackerObjectName, transactionalTimerObjectName, nonTransactionalTimerObjectName, null, null, null, null, webConfigBuilder, connectorConfigBuilder, resourceReferenceBuilder, appClientConfigBuilder, serviceReferenceBuilder, null);
-
-        File tempDir = null;
-=======
         EARConfigBuilder configBuilder = new EARConfigBuilder(defaultParentId,
                 transactionContextManagerAbstractNameQuery,
                 connectionTrackerAbstractNameQuery,
@@ -521,7 +465,6 @@
 
         ConfigurationData configurationData = null;
         DeploymentContext context = null;
->>>>>>> c9354487
         try {
             Object plan = configBuilder.getDeploymentPlan(null, earFile, idBuilder);
             context = configBuilder.buildConfiguration(false, configBuilder.getConfigurationID(plan, earFile, idBuilder), plan, earFile, Collections.singleton(configStore), artifactResolver, configStore);
@@ -540,11 +483,6 @@
     }
 
     public void testNoWARDeployer() throws Exception {
-<<<<<<< HEAD
-        EARConfigBuilder configBuilder = new EARConfigBuilder(defaultParentId, transactionManagerObjectName, transactionManagerObjectName, connectionTrackerObjectName, transactionalTimerObjectName, nonTransactionalTimerObjectName, null, null, ejbConfigBuilder, null, null, connectorConfigBuilder, resourceReferenceBuilder, appClientConfigBuilder, serviceReferenceBuilder, null);
-
-        File tempDir = null;
-=======
         EARConfigBuilder configBuilder = new EARConfigBuilder(defaultParentId,
                 transactionContextManagerAbstractNameQuery,
                 connectionTrackerAbstractNameQuery,
@@ -564,7 +502,6 @@
 
         ConfigurationData configurationData = null;
         DeploymentContext context = null;
->>>>>>> c9354487
         try {
             Object plan = configBuilder.getDeploymentPlan(null, earFile, idBuilder);
             context = configBuilder.buildConfiguration(false, configBuilder.getConfigurationID(plan, earFile, idBuilder), plan, earFile, Collections.singleton(configStore), artifactResolver, configStore);
@@ -583,11 +520,6 @@
     }
 
     public void testNoConnectorDeployer() throws Exception {
-<<<<<<< HEAD
-        EARConfigBuilder configBuilder = new EARConfigBuilder(defaultParentId, transactionManagerObjectName, transactionManagerObjectName, connectionTrackerObjectName, transactionalTimerObjectName, nonTransactionalTimerObjectName, null, null, ejbConfigBuilder, null, webConfigBuilder, null, resourceReferenceBuilder, appClientConfigBuilder, serviceReferenceBuilder, null);
-
-        File tempDir = null;
-=======
         EARConfigBuilder configBuilder = new EARConfigBuilder(defaultParentId,
                 transactionContextManagerAbstractNameQuery,
                 connectionTrackerAbstractNameQuery,
@@ -607,7 +539,6 @@
 
         ConfigurationData configurationData = null;
         DeploymentContext context = null;
->>>>>>> c9354487
         try {
             Object plan = configBuilder.getDeploymentPlan(null, earFile, idBuilder);
             context = configBuilder.buildConfiguration(false, configBuilder.getConfigurationID(plan, earFile, idBuilder), plan, earFile, Collections.singleton(configStore), artifactResolver, configStore);
