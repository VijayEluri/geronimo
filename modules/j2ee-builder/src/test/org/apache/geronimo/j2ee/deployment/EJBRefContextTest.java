--- conflicted
+++ resolved
@@ -54,82 +54,9 @@
     private AbstractName car_enzo;
 
     private RefContext refContext;
-<<<<<<< HEAD
-    private NamingContext earContext;
-
-    public EJBRefContextTest(String s) throws MalformedObjectNameException {
-        super(s);
-        refContext = new RefContext(new EJBReferenceBuilder() {
-            public Reference createEJBLocalReference(String objectName, GBeanData gbeanData, boolean isSession, String localHome, String local) {
-                return new FakeReference(objectName);
-            }
-
-            public Reference createEJBRemoteReference(String objectName, GBeanData gbeanData, boolean isSession, String home, String remote) {
-                return new FakeReference(objectName);
-            }
-
-            public Reference createCORBAReference(URI corbaURL, String objectName, ObjectName containerName, String home) throws DeploymentException {
-                return new FakeReference(objectName);
-            }
-
-            public Reference getImplicitEJBRemoteRef(URI module, String refName, boolean isSession, String home, String remote, NamingContext context) throws DeploymentException {
-                return null;
-            }
-
-            public Reference getImplicitEJBLocalRef(URI module, String refName, boolean isSession, String localHome, String local, NamingContext context) throws DeploymentException {
-                return null;
-            }
-        }, new ResourceReferenceBuilder() {
-
-            public Reference createResourceRef(String containerId, Class iface) {
-                return null;
-            }
-
-            public Reference createAdminObjectRef(String containerId, Class iface) {
-                return null;
-            }
-
-            public ObjectName locateResourceName(ObjectName query) throws DeploymentException {
-                return null;
-            }
-
-            public GBeanData locateActivationSpecInfo(GBeanData resourceAdapterModuleData, String messageListenerInterface) throws DeploymentException {
-                return null;
-            }
-
-            public GBeanData locateResourceAdapterGBeanData(GBeanData resourceAdapterModuleData) throws DeploymentException {
-                return null;
-            }
-
-            public GBeanData locateAdminObjectInfo(GBeanData resourceAdapterModuleData, String adminObjectInterfaceName) throws DeploymentException {
-                return null;
-            }
-
-            public GBeanData locateConnectionFactoryInfo(GBeanData resourceAdapterModuleData, String connectionFactoryInterfaceName) throws DeploymentException {
-                return null;
-            }
-        }, new ServiceReferenceBuilder() {
-            //it could return a Service or a Reference, we don't care
-            public Object createService(Class serviceInterface, URI wsdlURI, URI jaxrpcMappingURI, QName serviceQName, Map portComponentRefMap, List handlerInfos, Object serviceRefType, DeploymentContext deploymentContext, Module module, ClassLoader classLoader) throws DeploymentException {
-                return null;
-            }
-        }, kernel);
-
-        j2eeContext = new J2eeContextImpl("domain", "server", "app", "module", NameFactory.EJB_MODULE, null, null);
-        earContext = new MockNamingContext(j2eeContext);
-
-        coffee_peaberry = NameFactory.getEjbComponentName(null, null, null, coffee.getPath(), "peaberry", NameFactory.STATELESS_SESSION_BEAN, j2eeContext);
-        coffee_java = NameFactory.getEjbComponentName(null, null, null, coffee.getPath(), "java", NameFactory.STATELESS_SESSION_BEAN, j2eeContext);
-        language_lisp = NameFactory.getEjbComponentName(null, null, null, language.getPath(), "lisp", NameFactory.STATELESS_SESSION_BEAN, j2eeContext);
-        language_java = NameFactory.getEjbComponentName(null, null, null, language.getPath(), "java", NameFactory.STATELESS_SESSION_BEAN, j2eeContext);
-        car_gt = NameFactory.getEjbComponentName(null, null, null, car.getPath(), "gt", NameFactory.STATELESS_SESSION_BEAN, j2eeContext);
-        car_enzo = NameFactory.getEjbComponentName(null, null, null, car.getPath(), "enzo", NameFactory.STATELESS_SESSION_BEAN, j2eeContext);
-    }
-=======
     private Configuration configuration;
 
     public void testNothing() throws Exception {}
->>>>>>> c9354487
 
     public void xtestSimpleRefs() throws Exception {
         assertReferenceEqual(coffee_peaberry, refContext.getEJBRemoteRef(null, configuration, "peaberry", null, coffee, null, null, true, null, null));
