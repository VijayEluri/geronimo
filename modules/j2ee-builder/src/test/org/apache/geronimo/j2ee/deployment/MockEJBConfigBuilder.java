--- conflicted
+++ resolved
@@ -97,14 +97,4 @@
         return null;
     }
 
-<<<<<<< HEAD
-    public Reference getImplicitEJBRemoteRef(URI module, String refName, boolean isSession, String home, String remote, NamingContext context) throws DeploymentException {
-        return null;
-    }
-
-    public Reference getImplicitEJBLocalRef(URI module, String refName, boolean isSession, String localHome, String local, NamingContext context) throws DeploymentException {
-        return null;
-    }
-=======
->>>>>>> c9354487
 }