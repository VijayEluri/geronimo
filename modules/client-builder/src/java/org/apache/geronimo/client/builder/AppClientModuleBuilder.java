--- conflicted
+++ resolved
@@ -16,45 +16,12 @@
  */
 package org.apache.geronimo.client.builder;
 
-<<<<<<< HEAD
-import java.io.File;
-import java.io.IOException;
-import java.net.MalformedURLException;
-import java.net.URI;
-import java.net.URISyntaxException;
-import java.net.URL;
-import java.net.URLDecoder;
-import java.util.ArrayList;
-import java.util.Arrays;
-import java.util.Collection;
-import java.util.Collections;
-import java.util.Iterator;
-import java.util.List;
-import java.util.Map;
-import java.util.StringTokenizer;
-import java.util.jar.Attributes;
-import java.util.jar.JarFile;
-import java.util.jar.Manifest;
-import java.util.zip.ZipEntry;
-import javax.management.MalformedObjectNameException;
-import javax.management.ObjectName;
-
-=======
 import org.apache.commons.logging.Log;
 import org.apache.commons.logging.LogFactory;
->>>>>>> c9354487
 import org.apache.geronimo.client.AppClientContainer;
 import org.apache.geronimo.client.StaticJndiContextPlugin;
 import org.apache.geronimo.common.DeploymentException;
 import org.apache.geronimo.deployment.DeploymentContext;
-<<<<<<< HEAD
-import org.apache.geronimo.deployment.service.ServiceConfigBuilder;
-import org.apache.geronimo.deployment.util.DeploymentUtil;
-import org.apache.geronimo.deployment.util.NestedJarFile;
-import org.apache.geronimo.deployment.xbeans.DependencyType;
-import org.apache.geronimo.deployment.xbeans.GbeanType;
-import org.apache.geronimo.deployment.xmlbeans.XmlBeansUtil;
-=======
 import org.apache.geronimo.deployment.ModuleIDBuilder;
 import org.apache.geronimo.deployment.service.EnvironmentBuilder;
 import org.apache.geronimo.deployment.service.ServiceConfigBuilder;
@@ -65,7 +32,6 @@
 import org.apache.geronimo.deployment.xmlbeans.XmlBeansUtil;
 import org.apache.geronimo.gbean.AbstractName;
 import org.apache.geronimo.gbean.AbstractNameQuery;
->>>>>>> c9354487
 import org.apache.geronimo.gbean.GBeanData;
 import org.apache.geronimo.gbean.GBeanInfo;
 import org.apache.geronimo.gbean.GBeanInfoBuilder;
@@ -102,12 +68,6 @@
 import org.apache.geronimo.xbeans.j2ee.MessageDestinationType;
 import org.apache.xmlbeans.XmlException;
 import org.apache.xmlbeans.XmlObject;
-<<<<<<< HEAD
-
-
-/**
- * @version $Rev$ $Date$
-=======
 
 import java.io.File;
 import java.io.IOException;
@@ -129,7 +89,6 @@
 
 /**
  * @version $Rev:385232 $ $Date$
->>>>>>> c9354487
  */
 public class AppClientModuleBuilder implements ModuleBuilder {
     private static final Log log = LogFactory.getLog(AppClientModuleBuilder.class);
@@ -147,22 +106,6 @@
     private final SingleElementCollection serviceReferenceBuilder;
     private static final String GERAPPCLIENT_NAMESPACE = GerApplicationClientDocument.type.getDocumentElementName().getNamespaceURI();
 
-<<<<<<< HEAD
-    public AppClientModuleBuilder(URI[] defaultClientParentId,
-                                  URI[] defaultServerParentId,
-                                  ObjectName transactionContextManagerObjectName,
-                                  ObjectName connectionTrackerObjectName,
-                                  ObjectName corbaGBeanObjectName,
-                                  EJBReferenceBuilder ejbReferenceBuilder,
-                                  ModuleBuilder connectorModuleBuilder,
-                                  ResourceReferenceBuilder resourceReferenceBuilder,
-                                  ServiceReferenceBuilder serviceReferenceBuilder,
-                                  ConfigurationStore store,
-                                  Repository repository,
-                                  Kernel kernel) {
-        this.defaultClientParentId = defaultClientParentId == null? Collections.EMPTY_LIST: Arrays.asList(defaultClientParentId);
-        this.defaultServerParentId = defaultServerParentId == null? Collections.EMPTY_LIST: Arrays.asList(defaultServerParentId);
-=======
     public AppClientModuleBuilder(Environment defaultClientEnvironment,
             Environment defaultServerEnvironment,
             AbstractNameQuery transactionContextManagerObjectName,
@@ -215,7 +158,6 @@
             SingleElementCollection serviceReferenceBuilder) {
         this.defaultClientEnvironment = defaultClientEnvironment;
         this.defaultServerEnvironment = defaultServerEnvironment;
->>>>>>> c9354487
         this.corbaGBeanObjectName = corbaGBeanObjectName;
         this.transactionContextManagerObjectName = transactionContextManagerObjectName;
         this.connectionTrackerObjectName = connectionTrackerObjectName;
@@ -491,34 +433,12 @@
         EARContext appClientDeploymentContext = appClientModule.getEarContext();
 //        ConfigurationData appClientConfigurationData = null;
 
-<<<<<<< HEAD
-                    URI clientConfigId = URI.create(geronimoAppClient.getClientConfigId());
-                    List clientParentId = ServiceConfigBuilder.getParentID(geronimoAppClient.getClientParentId(), geronimoAppClient.getImportArray());
-                    clientParentId.addAll(defaultClientParentId);
-                    appClientDeploymentContext = new EARContext(appClientDir,
-                            clientConfigId,
-                            ConfigurationModuleType.CAR,
-                            clientParentId,
-                            kernel,
-                            clientApplicationName,
-                            null,
-                            transactionContextManagerObjectName,
-                            connectionTrackerObjectName,
-                            null,
-                            null,
-                            corbaGBeanObjectName,
-                            RefContext.derivedClientRefContext(earContext.getRefContext(), ejbReferenceBuilder, resourceReferenceBuilder, serviceReferenceBuilder));
-                } catch (Exception e) {
-                    throw new DeploymentException("Could not create a deployment context for the app client", e);
-                }
-=======
         // Create a Module ID Builder defaulting to similar settings to use for any children we create
         ModuleIDBuilder idBuilder = new ModuleIDBuilder();
         idBuilder.setDefaultGroup(appClientModule.getClientEnvironment().getConfigId().getGroupId());
         idBuilder.setDefaultVersion(appClientModule.getClientEnvironment().getConfigId().getVersion());
         try {
             try {
->>>>>>> c9354487
 
                 //register the message destinations in the app client ear context.
                 MessageDestinationType[] messageDestinations = appClient.getMessageDestinationArray();
