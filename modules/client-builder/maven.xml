<?xml version="1.0" encoding="ISO-8859-1"?>
<!--

    Copyright 2004 The Apache Software Foundation

    Licensed under the Apache License, Version 2.0 (the "License");
    you may not use this file except in compliance with the License.
    You may obtain a copy of the License at

       http://www.apache.org/licenses/LICENSE-2.0

    Unless required by applicable law or agreed to in writing, software
    distributed under the License is distributed on an "AS IS" BASIS,
    WITHOUT WARRANTIES OR CONDITIONS OF ANY KIND, either express or implied.
    See the License for the specific language governing permissions and
    limitations under the License.
-->


<!-- $Rev$ $Date$ -->

<project default="default"
    xmlns:j="jelly:core"
    xmlns:ant="jelly:ant"
    xmlns:maven="jelly:maven"
    xmlns:xmlbeans="xmlbeans2:maven">

    <preGoal name="java:compile">
        <xmlbeans:schema2java
            maven.xmlbeans2.sourceschema="schema/geronimo-application-client-1.1.xsd"/>
        <mkdir dir="${basedir}/target/xmlbeans-classes"/>
        <mkdir dir="${basedir}/target/xmlbeans-classes/schemaorg_apache_xmlbeans"/>
        <copy todir="${basedir}/target/xmlbeans-classes/schemaorg_apache_xmlbeans">
            <ant:fileset dir="${basedir}/target/classes/schemaorg_apache_xmlbeans"/>
        </copy>
    </preGoal>

<<<<<<< HEAD
    <!-- Construct dependency lists for inclusion in generated jar. -->
=======
>>>>>>> c9354487
    <postGoal name="java:compile">
        <attainGoal name="geronimo:dependency"/>
    </postGoal>

</project><|MERGE_RESOLUTION|>--- conflicted
+++ resolved
@@ -35,10 +35,6 @@
         </copy>
     </preGoal>
 
-<<<<<<< HEAD
-    <!-- Construct dependency lists for inclusion in generated jar. -->
-=======
->>>>>>> c9354487
     <postGoal name="java:compile">
         <attainGoal name="geronimo:dependency"/>
     </postGoal>
