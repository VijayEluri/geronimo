--- conflicted
+++ resolved
@@ -243,9 +243,6 @@
         }
     }
 
-<<<<<<< HEAD
-    public static boolean recursiveDelete(File root) {
-=======
     public static void unzipToDirectory(ZipFile zipFile, File destDir) throws IOException {
         Enumeration entries = zipFile.entries();
         try {
@@ -282,7 +279,6 @@
     
     
     public static boolean recursiveDelete(File root, Collection unableToDeleteCollection) {
->>>>>>> c9354487
         if (root == null) {
             return true;
         }
@@ -303,13 +299,10 @@
             }
         }
         return root.delete();
-<<<<<<< HEAD
-=======
     }
     
     public static boolean recursiveDelete(File root) {
         return recursiveDelete(root,null);
->>>>>>> c9354487
     }
 
     public static Collection listRecursiveFiles(File file) {
