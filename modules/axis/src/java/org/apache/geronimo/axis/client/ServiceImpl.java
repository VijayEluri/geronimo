/**
 *
 * Copyright 2003-2004 The Apache Software Foundation
 *
 *  Licensed under the Apache License, Version 2.0 (the "License");
 *  you may not use this file except in compliance with the License.
 *  You may obtain a copy of the License at
 *
 *     http://www.apache.org/licenses/LICENSE-2.0
 *
 *  Unless required by applicable law or agreed to in writing, software
 *  distributed under the License is distributed on an "AS IS" BASIS,
 *  WITHOUT WARRANTIES OR CONDITIONS OF ANY KIND, either express or implied.
 *  See the License for the specific language governing permissions and
 *  limitations under the License.
 */
package org.apache.geronimo.axis.client;

import java.io.IOException;
import java.io.ObjectInputStream;
import java.io.Serializable;
import java.net.URL;
import java.rmi.Remote;
import java.util.Iterator;
import java.util.Map;
import javax.xml.namespace.QName;
import javax.xml.rpc.Call;
import javax.xml.rpc.ServiceException;
import javax.xml.rpc.encoding.TypeMappingRegistry;
import javax.xml.rpc.handler.HandlerRegistry;

import org.apache.axis.SimpleTargetedChain;
import org.apache.axis.client.Service;
import org.apache.axis.configuration.SimpleProvider;
import org.apache.axis.encoding.TypeMappingRegistryImpl;
import org.apache.axis.transport.http.HTTPSender;


/**
<<<<<<< HEAD
 * @version $Revision$ $Date$
=======
 * @version $Revision:$ $Date$
>>>>>>> c9354487
 */
public class ServiceImpl implements javax.xml.rpc.Service, Serializable {
    private static final long serialVersionUID = 8657993237680414470L;

    private transient Service delegate;
    private final Map seiClassNameToFactoryMap;
    private final Map portToImplementationMap;

    public ServiceImpl(Map portToImplementationMap, Map seiClassNameToFactoryMap) {
        this.portToImplementationMap = portToImplementationMap;
        this.seiClassNameToFactoryMap = seiClassNameToFactoryMap;
        buildDelegateService();
    }

    private void buildDelegateService() {
        TypeMappingRegistryImpl typeMappingRegistry = new TypeMappingRegistryImpl();
        typeMappingRegistry.doRegisterFromVersion("1.3");

        SimpleProvider engineConfiguration = new SimpleProvider(typeMappingRegistry);
        engineConfiguration.deployTransport("http", new SimpleTargetedChain(new HTTPSender()));

        GeronimoAxisClient engine = new GeronimoAxisClient(engineConfiguration, portToImplementationMap);

        delegate = new Service(engineConfiguration, engine);
    }

    public Remote getPort(QName qName, Class portClass) throws ServiceException {
        if (qName != null) {
            String portName = qName.getLocalPart();
            Remote port = internalGetPort(portName);
            return port;
        }
        return getPort(portClass);
    }

    public Remote getPort(Class portClass) throws ServiceException {
        String fqcn = portClass.getName();
        Remote port = internalGetPortFromClassName(fqcn);
        return port;
    }

    public Call[] getCalls(QName portName) throws ServiceException {

        if (portName == null)
            throw new ServiceException("Portname cannot be null");

        SEIFactory factory = (SEIFactory) portToImplementationMap.get(portName.getLocalPart());
        if( factory == null )
            throw new ServiceException("No port for portname: " + portName);

        OperationInfo[] operationInfos = factory.getOperationInfos();
        javax.xml.rpc.Call[] array = new javax.xml.rpc.Call[operationInfos.length];
        for (int i = 0; i < operationInfos.length; i++) {
            OperationInfo operation = operationInfos[i];
            array[i] = delegate.createCall(factory.getPortQName(), operation.getOperationName());
        }
        return array;
    }

    public Call createCall(QName qName) throws ServiceException {
        return delegate.createCall(qName);
    }

    public Call createCall(QName qName, QName qName1) throws ServiceException {
        return delegate.createCall(qName, qName1);
    }

    public Call createCall(QName qName, String s) throws ServiceException {
        return delegate.createCall(qName, s);
    }

    public Call createCall() throws ServiceException {
        return delegate.createCall();
    }

    public QName getServiceName() {
        Iterator iterator = portToImplementationMap.values().iterator();
        if( !iterator.hasNext() )
            return null;
        SEIFactory factory = (SEIFactory)iterator.next();
        return factory.getServiceName();
    }

    public Iterator getPorts() throws ServiceException {
        return portToImplementationMap.values().iterator();
    }

    public URL getWSDLDocumentLocation() {
        Iterator iterator = portToImplementationMap.values().iterator();
        if( !iterator.hasNext() )
            return null;
        SEIFactory factory = (SEIFactory)iterator.next();
        return factory.getWSDLDocumentLocation();
    }

    public TypeMappingRegistry getTypeMappingRegistry() {
        throw new UnsupportedOperationException();
        //return delegate.getTypeMappingRegistry();
    }

    public HandlerRegistry getHandlerRegistry() {
        throw new UnsupportedOperationException();
    }

    Remote internalGetPort(String portName) throws ServiceException {
        if (portToImplementationMap.containsKey(portName)) {
            SEIFactory seiFactory = (SEIFactory) portToImplementationMap.get(portName);
            Remote port = seiFactory.createServiceEndpoint();
            return port;
        }
        throw new ServiceException("No port for portname: " + portName);
    }

    Remote internalGetPortFromClassName(String className) throws ServiceException {
        if (seiClassNameToFactoryMap.containsKey(className)) {
            SEIFactory seiFactory = (SEIFactory) seiClassNameToFactoryMap.get(className);
            Remote port = seiFactory.createServiceEndpoint();
            return port;
        }
        throw new ServiceException("no port for class " + className);
    }

    private void readObject(ObjectInputStream in) throws IOException, ClassNotFoundException {
        in.defaultReadObject();
        buildDelegateService();
    }

    Service getService() {
        return delegate;
    }
}<|MERGE_RESOLUTION|>--- conflicted
+++ resolved
@@ -37,11 +37,7 @@
 
 
 /**
-<<<<<<< HEAD
- * @version $Revision$ $Date$
-=======
  * @version $Revision:$ $Date$
->>>>>>> c9354487
  */
 public class ServiceImpl implements javax.xml.rpc.Service, Serializable {
     private static final long serialVersionUID = 8657993237680414470L;
