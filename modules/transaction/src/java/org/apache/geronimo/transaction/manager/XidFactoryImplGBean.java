/**
 *
 * Copyright 2003-2004 The Apache Software Foundation
 *
 *  Licensed under the Apache License, Version 2.0 (the "License");
 *  you may not use this file except in compliance with the License.
 *  You may obtain a copy of the License at
 *
 *     http://www.apache.org/licenses/LICENSE-2.0
 *
 *  Unless required by applicable law or agreed to in writing, software
 *  distributed under the License is distributed on an "AS IS" BASIS,
 *  WITHOUT WARRANTIES OR CONDITIONS OF ANY KIND, either express or implied.
 *  See the License for the specific language governing permissions and
 *  limitations under the License.
 */

package org.apache.geronimo.transaction.manager;

import org.apache.geronimo.gbean.GBeanInfo;
import org.apache.geronimo.gbean.GBeanInfoBuilder;
import org.apache.geronimo.j2ee.j2eeobjectnames.NameFactory;

/**
 * Provides the GBean metadata for the XidFactoryImpl class.
 */
public class XidFactoryImplGBean {

    public static final GBeanInfo GBEAN_INFO;

    static {
<<<<<<< HEAD
        GBeanInfoBuilder infoFactory = GBeanInfoBuilder.createStatic(XidFactoryImpl.class, NameFactory.XID_FACTORY);
=======
        GBeanInfoBuilder infoFactory = GBeanInfoBuilder.createStatic(XidFactoryImplGBean.class, XidFactoryImpl.class, NameFactory.XID_FACTORY);
>>>>>>> c9354487
        
        infoFactory.addAttribute("tmId", byte[].class, true);
        infoFactory.addInterface(XidFactory.class);

        infoFactory.setConstructor(new String[]{"tmId"});
        
        GBEAN_INFO = infoFactory.getBeanInfo();
    }

    public static GBeanInfo getGBeanInfo() {
        return GBEAN_INFO;
    }
}<|MERGE_RESOLUTION|>--- conflicted
+++ resolved
@@ -29,11 +29,7 @@
     public static final GBeanInfo GBEAN_INFO;
 
     static {
-<<<<<<< HEAD
-        GBeanInfoBuilder infoFactory = GBeanInfoBuilder.createStatic(XidFactoryImpl.class, NameFactory.XID_FACTORY);
-=======
         GBeanInfoBuilder infoFactory = GBeanInfoBuilder.createStatic(XidFactoryImplGBean.class, XidFactoryImpl.class, NameFactory.XID_FACTORY);
->>>>>>> c9354487
         
         infoFactory.addAttribute("tmId", byte[].class, true);
         infoFactory.addInterface(XidFactory.class);
