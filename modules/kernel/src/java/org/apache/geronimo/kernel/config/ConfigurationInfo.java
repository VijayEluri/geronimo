/**
 *
 * Copyright 2004 The Apache Software Foundation
 *
 *  Licensed under the Apache License, Version 2.0 (the "License");
 *  you may not use this file except in compliance with the License.
 *  You may obtain a copy of the License at
 *
 *     http://www.apache.org/licenses/LICENSE-2.0
 *
 *  Unless required by applicable law or agreed to in writing, software
 *  distributed under the License is distributed on an "AS IS" BASIS,
 *  WITHOUT WARRANTIES OR CONDITIONS OF ANY KIND, either express or implied.
 *  See the License for the specific language governing permissions and
 *  limitations under the License.
 */
package org.apache.geronimo.kernel.config;

import java.io.Serializable;
import java.io.File;
import java.util.LinkedHashSet;
import java.util.Set;

import org.apache.geronimo.gbean.AbstractName;
import org.apache.geronimo.kernel.management.State;
import org.apache.geronimo.kernel.repository.Artifact;

/**
 * 
 * 
 * @version $Rev$ $Date$
 */
public class ConfigurationInfo implements Serializable {
<<<<<<< HEAD
    private final ObjectName storeName;
    private final URI parentID;
    private final URI configID;
    private final State state;
=======
    private static final long serialVersionUID = -16555213664245560L;
    private final AbstractName storeName;
    private final Artifact configID;
>>>>>>> c9354487
    private final ConfigurationModuleType type;
    private final long created;
    private final File inPlaceLocation;
    private final Set ownedConfigurations = new LinkedHashSet();
    private final Set childConfigurations = new LinkedHashSet();
    private final State state;
    private final Artifact parentID;

    public ConfigurationInfo(AbstractName storeName, Artifact configID, ConfigurationModuleType type, long created, Set ownedConfigurations, Set childConfigurations, File inPlaceLocation) {
        this(storeName, configID, type, created, ownedConfigurations, childConfigurations, inPlaceLocation, null, null);
    }

    public ConfigurationInfo(AbstractName storeName, Artifact configID, ConfigurationModuleType type, long created, Set ownedConfigurations, Set childConfigurations, File inPlaceLocation, State state) {
        this(storeName, configID, type, created, ownedConfigurations, childConfigurations, inPlaceLocation, state, null);
    }

    public ConfigurationInfo(AbstractName storeName, Artifact configID, ConfigurationModuleType type, long created, Set ownedConfigurations, Set childConfigurations, File inPlaceLocation, State state, Artifact parentID) {
        this.storeName = storeName;
        this.configID = configID;
        this.type = type;
<<<<<<< HEAD
        this.parentID = null;
    }

    public ConfigurationInfo(ObjectName storeName, URI parentID, URI configID, State state, ConfigurationModuleType type) {
        this.storeName = storeName;
        this.parentID = parentID;
        this.configID = configID;
        this.state = state;
        this.type = type;
=======
        this.created = created;
        this.inPlaceLocation = inPlaceLocation;
        if (ownedConfigurations != null) {
            this.ownedConfigurations.addAll(ownedConfigurations);
        }
        if (childConfigurations != null) {
            this.childConfigurations.addAll(childConfigurations);
        }
        this.state = state;
        this.parentID = parentID;
>>>>>>> c9354487
    }

    public AbstractName getStoreName() {
        return storeName;
    }

    public Artifact getConfigID() {
        return configID;
    }

    public ConfigurationModuleType getType() {
        return type;
    }

    public long getCreated() {
        return created;
    }

    public File getInPlaceLocation() {
        return inPlaceLocation;
    }

    public Set getOwnedConfigurations() {
        return ownedConfigurations;
    }

    public Set getChildConfigurations() {
        return childConfigurations;
    }

    public State getState() {
        return state;
    }

    public Artifact getParentID() {
        return parentID;
    }
<<<<<<< HEAD

    public URI getParentID() {
        return parentID;
    }
=======
>>>>>>> c9354487
}<|MERGE_RESOLUTION|>--- conflicted
+++ resolved
@@ -31,16 +31,9 @@
  * @version $Rev$ $Date$
  */
 public class ConfigurationInfo implements Serializable {
-<<<<<<< HEAD
-    private final ObjectName storeName;
-    private final URI parentID;
-    private final URI configID;
-    private final State state;
-=======
     private static final long serialVersionUID = -16555213664245560L;
     private final AbstractName storeName;
     private final Artifact configID;
->>>>>>> c9354487
     private final ConfigurationModuleType type;
     private final long created;
     private final File inPlaceLocation;
@@ -61,17 +54,6 @@
         this.storeName = storeName;
         this.configID = configID;
         this.type = type;
-<<<<<<< HEAD
-        this.parentID = null;
-    }
-
-    public ConfigurationInfo(ObjectName storeName, URI parentID, URI configID, State state, ConfigurationModuleType type) {
-        this.storeName = storeName;
-        this.parentID = parentID;
-        this.configID = configID;
-        this.state = state;
-        this.type = type;
-=======
         this.created = created;
         this.inPlaceLocation = inPlaceLocation;
         if (ownedConfigurations != null) {
@@ -82,7 +64,6 @@
         }
         this.state = state;
         this.parentID = parentID;
->>>>>>> c9354487
     }
 
     public AbstractName getStoreName() {
@@ -120,11 +101,4 @@
     public Artifact getParentID() {
         return parentID;
     }
-<<<<<<< HEAD
-
-    public URI getParentID() {
-        return parentID;
-    }
-=======
->>>>>>> c9354487
 }