--- conflicted
+++ resolved
@@ -16,17 +16,12 @@
  */
 package org.apache.geronimo.kernel.config;
 
-import javax.management.ObjectName;
-import javax.management.MalformedObjectNameException;
 import java.io.IOException;
 import java.util.List;
-<<<<<<< HEAD
-=======
 import org.apache.geronimo.kernel.repository.Artifact;
 import org.apache.geronimo.kernel.repository.ArtifactResolver;
 import org.apache.geronimo.kernel.repository.Version;
 import org.apache.geronimo.gbean.AbstractName;
->>>>>>> c9354487
 
 /**
  * Encapsulates logic for dealing with configurations.
@@ -165,17 +160,6 @@
     boolean isConfiguration(Artifact artifact);
 
     /**
-<<<<<<< HEAD
-     * Return a list of the module information within an EAR configuration.
-     * @param ear The EAR to lda children for
-     * @return a List<ConfigurationInfo> of all the configurations in the EAR
-     */
-    public List listChildConfigurations(ConfigurationInfo ear);
-
-    /**
-     * Load the specified configuration into the kernel. This does not start the configuration gbean
-     * and thus does not load or start any gbeans in the configuration.
-=======
      * Gets a loaded Configuration (does not see unloaded configurations).
      *
      * @param configurationId the unique ID of the configuration to get, which
@@ -195,7 +179,6 @@
      *                        resolved (isResolved() == true)
      *
      * @return the results of the operation
->>>>>>> c9354487
      *
      * @throws NoSuchConfigException if no configuration with the given id exists in the configuration stores
      * @throws LifecycleException if there is a problem loading the configuration
@@ -203,15 +186,6 @@
     LifecycleResults loadConfiguration(Artifact configurationId) throws NoSuchConfigException, LifecycleException;
 
     /**
-<<<<<<< HEAD
-     * Load the specified configuration and all parent configurations into the kernel. This does not
-     * start any configuration gbeans or load any gbeans from the configurations loaded.  It does
-     * not hurt to call this even if some or all of the GBeans are already loaded -- though only
-     * configurations actually loaded by this call will be returned.
-     *
-     * @param configID the id of the configuration
-     * @return a list of URIs (names of configurations that were actually loaded)
-=======
      * Load the specified configurationData and all configurations it depends
      * on (from a config store) into the kernel. This causes the configuration
      * gbean to be loaded and started, but does not load any of the gbeans
@@ -221,7 +195,6 @@
      *
      * @return the results of the operation
      *
->>>>>>> c9354487
      * @throws NoSuchConfigException if no configuration with the given id exists in the configuration stores
      * @throws LifecycleException if there is a problem loading the configuration
      */
