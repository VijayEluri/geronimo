--- conflicted
+++ resolved
@@ -23,11 +23,7 @@
 
 
 /**
-<<<<<<< HEAD
- * @version $Rev$ $Date$
-=======
  * @version $Rev: 383682 $ $Date$
->>>>>>> c9354487
  */
 public interface ProxyFactory {
     Object createProxy(AbstractName target);
